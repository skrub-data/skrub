--- conflicted
+++ resolved
@@ -152,11 +152,7 @@
     ...     max_dist=1.0,
     ...     add_match_info=False,
     ... )
-<<<<<<< HEAD
-      Country Country_right Capital_right
-=======
       Country    Country_right    Capital_right
->>>>>>> af6a9b82
     0  France           France            Paris
     1  Italia            Italy             Rome
     2   Spain              NaN              NaN
@@ -169,11 +165,7 @@
     ...     max_dist=1.0,
     ...     add_match_info=False,
     ... )
-<<<<<<< HEAD
-      Country Country_right Capital_right
-=======
       Country    Country_right    Capital_right
->>>>>>> af6a9b82
     0  France           France            Paris
     1  Italia            Italy             Rome
     >>> fuzzy_join(
@@ -184,11 +176,7 @@
     ...     max_dist=float("inf"),
     ...     add_match_info=False,
     ... )
-<<<<<<< HEAD
-      Country Country_right Capital_right
-=======
       Country    Country_right    Capital_right
->>>>>>> af6a9b82
     0  France           France            Paris
     1  Italia            Italy             Rome
     2   Spain          Germany           Berlin
