<<<<<<< HEAD
from os import environ
from pathlib import Path

DATA_HOME_ENVAR_NAME = "SKRUB_DATA_DIRECTORY"
=======
import hashlib
import json
import os
import shutil
import tempfile
import time
import warnings
from pathlib import Path

import pandas as pd
import requests
from sklearn.utils import Bunch

DATASET_INFO = {
    "bike_sharing": {
        "urls": [
            "https://github.com/skrub-data/skrub-data-files/raw/refs/heads/main/bike_sharing.zip",
            "https://osf.io/download/3z4qc",
        ],
        "sha256": "33745414801712034cf1d8615d7f086bba411ea8e44bfffefc0c6f23cb8afb83",
    },
    "country_happiness": {
        "urls": [
            "https://github.com/skrub-data/skrub-data-files/raw/refs/heads/main/country_happiness.zip",
            "https://osf.io/download/8a6wm",
        ],
        "sha256": "10b35da781a13a94dedcfeb43b291d16677b06a781e9b88a780f04ad173b422d",
    },
    "credit_fraud": {
        "urls": [
            "https://github.com/skrub-data/skrub-data-files/raw/refs/heads/main/credit_fraud.zip",
            "https://osf.io/download/y8qg5",
        ],
        "sha256": "ec40d370a275d4bd2637d4c617120e91e2e7946d23c93b1a1ea7df824ee1e514",
    },
    "drug_directory": {
        "urls": [
            "https://github.com/skrub-data/skrub-data-files/raw/refs/heads/main/drug_directory.zip",
            "https://osf.io/download/rtgk5",
        ],
        "sha256": "0c3885894baf02fc787109801ec2c34cc25cd4a31e0066a16941b74157474887",
    },
    "employee_salaries": {
        "urls": [
            "https://github.com/skrub-data/skrub-data-files/raw/refs/heads/main/employee_salaries.zip",
            "https://osf.io/download/c592f",
        ],
        "sha256": "4b4919f38d921014cb1fd24ad302f44bccc55d1eeeeb8482902b09d9b43576cb",
    },
    "flight_delays": {
        "urls": [
            "https://github.com/skrub-data/skrub-data-files/raw/refs/heads/main/flight_delays.zip",
            "https://osf.io/download/45xu3",
        ],
        "sha256": "f26ed72db5792dba3c6f0c32bdd83438e49b1e6e007a6e4e467f805207b2e4ab",
    },
    "medical_charge": {
        "urls": [
            "https://github.com/skrub-data/skrub-data-files/raw/refs/heads/main/medical_charge.zip",
            "https://osf.io/download/g8cvw",
        ],
        "sha256": "4850651103b7c7580587aafaccc05ca7a31125767d4da662e87890346f984b93",
    },
    "midwest_survey": {
        "urls": [
            "https://github.com/skrub-data/skrub-data-files/raw/refs/heads/main/midwest_survey.zip",
            "https://osf.io/download/aedqu",
        ],
        "sha256": "94d5005402e5e72c2d5ce62f4d3115742dd12190db85920159b2ed8f44df7fc2",
    },
    "movielens": {
        "urls": [
            "https://github.com/skrub-data/skrub-data-files/raw/refs/heads/main/movielens.zip",
            "https://osf.io/download/z5yqv",
        ],
        "sha256": "d6b22c707f9a1605da5616ac1a601f4090467c1a02fa663195a42cf80f32fd57",
    },
    "open_payments": {
        "urls": [
            "https://github.com/skrub-data/skrub-data-files/raw/refs/heads/main/open_payments.zip",
            "https://osf.io/download/a7p9w",
        ],
        "sha256": "ead65dcb8d45ec16ab30dd71025c3cfc5730128f85eeb19ce6f56670923f04ba",
    },
    "road_safety": {
        "urls": [
            "https://github.com/skrub-data/skrub-data-files/raw/refs/heads/main/road_safety.zip",
            "https://osf.io/download/bae6d",
        ],
        "sha256": "035df2a644ba2be52022aa9ca5f41790a24cbd9c76434c3e5224c8c218cf6f87",
    },
    "toxicity": {
        "urls": [
            "https://github.com/skrub-data/skrub-data-files/raw/refs/heads/main/toxicity.zip",
            "https://osf.io/download/zebm7",
        ],
        "sha256": "ee187c119925ea4cdb9abd7f0f3758159f042e71b172cafe5b784d79c7590ce3",
    },
    "traffic_violations": {
        "urls": [
            "https://github.com/skrub-data/skrub-data-files/raw/refs/heads/main/traffic_violations.zip",
            "https://osf.io/download/av4cw",
        ],
        "sha256": "b52a145a34b1866b6deee7cbfd1c0b8d2af3bbd53fb5658b155f752ac7d85ce0",
    },
    "videogame_sales": {
        "urls": [
            "https://github.com/skrub-data/skrub-data-files/raw/refs/heads/main/videogame_sales.zip",
            "https://osf.io/download/g2fw4",
        ],
        "sha256": "3e6d995af025b8a3a1dc64983aa9d53c3c6e72150644d42c58c8b86888c3dacd",
    },
}
>>>>>>> 2d1c9fc3


def get_data_home(data_home=None):
    """Returns the path of the skrub data directory.

    This folder is used by some large dataset loaders to avoid downloading the
    data several times.

    By default the data directory is set to a folder named 'skrub_data' in the
    user home folder.

    You can even customize the default data directory by setting in your environment
    the `SKRUB_DATA_DIRECTORY` variable to an *absolute directory path*.

    Alternatively, it can be set programmatically by giving an explicit folder
    path. The '~' symbol is expanded to the user home folder.

    If the folder does not already exist, it is automatically created.

    Parameters
    ----------
    data_home : pathlib.Path or string, optional
        The path to the skrub data directory. If `None`, the default path
        is `~/skrub_data`.

    Returns
    -------
    data_home : pathlib.Path
        The validated path to the skrub data directory.
    """
    if data_home is not None:
        data_home = Path(data_home)

        # Replace any "~" by the user's home directory
        # https://docs.python.org/3/library/pathlib.html#pathlib.Path.expanduser
        data_home = data_home.expanduser()

        # Resolve relative path to absolute path
        # https://docs.python.org/3/library/pathlib.html#pathlib.Path.resolve
        data_home = data_home.resolve()
    else:
        data_home_envar = environ.get(DATA_HOME_ENVAR_NAME)

        if data_home_envar and (path := Path(data_home_envar)).is_absolute():
            data_home = path
        else:
            data_home = Path.home() / "skrub_data"

    data_home.mkdir(parents=True, exist_ok=True)

    return data_home


def get_data_dir(name=None, data_home=None):
    """
    Returns the directory in which skrub looks for data.

    This is typically useful for the end-user to check
    where the data is downloaded and stored.

    Parameters
    ----------
    name : str, optional
        Subdirectory name. If omitted, the root data directory is returned.
    data_home : pathlib.Path or str, optional
        The path to skrub data directory. If `None`, the default path
        is `~/skrub_data`.
    """
    data_dir = get_data_home(data_home)
    if name is not None:
        data_dir = data_dir / name
    return data_dir


def load_simple_dataset(dataset_name, data_home=None):
    """Load a dataframe and its metadata based on its dataset_name.

    The data will be downloaded if not found locally.
    For e.g. the credit_fraud dataset, the filesystem will look like:

    <data_home>/
        fraud/
            fraud.zip
            fraud/
                baskets.csv
                products.csv
                metadata.json

    Parameters
    ----------
    dataset_name : str
        The name of the dataset to load. The name must be a key of `DATASET_INFO`.

    data_home : path, default=None
        The directory where to download and unpack a zip file. If None, 'skrub_data'
        is used.

    Returns
    -------
    bunch : sklearn.utils.Bunch
        A dictionary-like object with the following keys:

        - <dataset_name> : pd.DataFrame, the dataframe
        - X : pd.DataFrame, features, i.e. the dataframe without the target labels
        - y : pd.DataFrame, target labels
        - metadata : a dictionary containing the name, description, source and target
          (description and source may be missing)
    """
    bunch = load_dataset_files(dataset_name, data_home)
    bunch["X"] = bunch[dataset_name]
    if (target := bunch.metadata.get("target", None)) is not None:
        bunch["y"] = bunch["X"][target]
        bunch["X"] = bunch["X"].drop(columns=target)
    return bunch


def load_dataset_files(dataset_name, data_home):
    data_home = get_data_home(data_home)
    dataset_dir = data_home / dataset_name
    datafiles_dir = dataset_dir / dataset_name

    archive_path = dataset_dir / f"{dataset_name}.zip"
    metadata = DATASET_INFO[dataset_name]

    if archive_path.exists():
        expected_checksum = metadata["sha256"]
        checksum = _sha256(archive_path)
        if expected_checksum != checksum:
            warnings.warn(
                f"SHA256 checksum of existing local file {archive_path.name} "
                f"({checksum}) differs from expected ({expected_checksum}): "
                f"re-downloading from {metadata['urls']} ."
            )
            try:
                shutil.rmtree(datafiles_dir)
            except FileNotFoundError:
                pass
            archive_path.unlink()

    if not datafiles_dir.exists():
        _extract_archive(dataset_dir, archive_path)

    bunch = Bunch()
    for file_path in datafiles_dir.iterdir():
        if file_path.suffix == ".csv":
            bunch[file_path.stem] = pd.read_csv(file_path)
        elif file_path.suffix == ".json":
            bunch[file_path.stem] = json.loads(file_path.read_text(encoding="utf-8"))

    return bunch


def _extract_archive(dataset_dir, archive_path):
    dataset_name = dataset_dir.name

    if not archive_path.exists():
        _download_archive(dataset_name, archive_path)

    try:
        temp_dir = tempfile.mkdtemp(dir=dataset_dir)
        shutil.unpack_archive(archive_path, temp_dir, format="zip")
        path_source = Path(temp_dir) / dataset_name
        path_source.rename(dataset_dir / dataset_name)
    except (Exception, KeyboardInterrupt):
        try:
            archive_path.unlink()
        except Exception:
            pass
        raise
    finally:
        try:
            shutil.rmtree(temp_dir)
        except Exception:
            pass


def _download_archive(
    dataset_name,
    archive_path,
    retry=3,
    delay=1,
    timeout=3,
    chunk_size=4096,
):
    metadata = DATASET_INFO[dataset_name]
    remote_checksum = metadata["sha256"]

    for idx in range(1, retry + 1):
        for target_url in metadata["urls"]:
            print(
                f"Downloading {dataset_name!r} from {target_url} (attempt"
                f" {idx}/{retry})"
            )
            try:
                _stream_download(
                    archive_path,
                    target_url,
                    timeout,
                    chunk_size,
                    remote_checksum,
                )
                return
            except Exception as e:
                print(repr(e))

        time.sleep(delay)
        delay *= 3

    else:
        raise OSError(
            f"Can't download the file {dataset_name!r} from urls {metadata['urls']}."
        )


def _stream_download(
    archive_path,
    target_url,
    timeout,
    chunk_size,
    remote_checksum,
):
    dataset_dir = archive_path.parent
    dataset_dir.mkdir(exist_ok=True)

    # We don't use `NamedTemporaryFile` because if the download is successful we
    # want to rename the temp file rather than removing it
    temp_file, temp_file_path = tempfile.mkstemp(
        prefix=archive_path.stem + ".part_", dir=dataset_dir
    )
    os.close(temp_file)

    try:
        temp_file_path = Path(temp_file_path)
        with open(temp_file_path, "wb") as tf:
            response = requests.get(target_url, timeout=timeout, stream=True)
            for chunk in response.iter_content(chunk_size):
                tf.write(chunk)

        if _sha256(temp_file_path) != remote_checksum:
            raise OSError(
                f"File {archive_path.stem!r} checksum verification has failed."
            )
        temp_file_path.rename(archive_path)
    finally:
        try:
            temp_file_path.unlink()
        except Exception:
            pass


def _sha256(path):
    """Calculate the sha256 hash of the file at path."""
    sha256hash = hashlib.sha256()
    chunk_size = 8192
    with open(path, "rb") as f:
        while buffer := f.read(chunk_size):
            sha256hash.update(buffer)
    return sha256hash.hexdigest()<|MERGE_RESOLUTION|>--- conflicted
+++ resolved
@@ -1,9 +1,3 @@
-<<<<<<< HEAD
-from os import environ
-from pathlib import Path
-
-DATA_HOME_ENVAR_NAME = "SKRUB_DATA_DIRECTORY"
-=======
 import hashlib
 import json
 import os
@@ -17,6 +11,7 @@
 import requests
 from sklearn.utils import Bunch
 
+DATA_HOME_ENVAR_NAME = "SKRUB_DATA_DIRECTORY"
 DATASET_INFO = {
     "bike_sharing": {
         "urls": [
@@ -117,7 +112,6 @@
         "sha256": "3e6d995af025b8a3a1dc64983aa9d53c3c6e72150644d42c58c8b86888c3dacd",
     },
 }
->>>>>>> 2d1c9fc3
 
 
 def get_data_home(data_home=None):
@@ -159,7 +153,7 @@
         # https://docs.python.org/3/library/pathlib.html#pathlib.Path.resolve
         data_home = data_home.resolve()
     else:
-        data_home_envar = environ.get(DATA_HOME_ENVAR_NAME)
+        data_home_envar = os.environ.get(DATA_HOME_ENVAR_NAME)
 
         if data_home_envar and (path := Path(data_home_envar)).is_absolute():
             data_home = path
