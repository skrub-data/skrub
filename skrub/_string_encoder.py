import warnings

from sklearn.decomposition import TruncatedSVD
from sklearn.feature_extraction.text import (
    HashingVectorizer,
    TfidfTransformer,
    TfidfVectorizer,
)
from sklearn.pipeline import Pipeline

from . import _dataframe as sbd
from ._on_each_column import SingleColumnTransformer
<<<<<<< HEAD
from ._scaling_factor import scaling_factor
=======
from ._to_str import ToStr
>>>>>>> 3869319e


class StringEncoder(SingleColumnTransformer):
    """Generate a lightweight string encoding of a given column using tf-idf \
        vectorization and truncated singular value decomposition (SVD).

    First, apply a tf-idf vectorization of the text, then reduce the dimensionality
    with a truncated SVD with the given number of parameters.

    New features will be named ``{col_name}_{component}`` if the series has a name,
    and ``tsvd_{component}`` if it does not.

    Parameters
    ----------
    n_components : int, default=30
        Number of components to be used for the singular value decomposition (SVD).
        Must be a positive integer.

    vectorizer : str, "tfidf" or "hashing", default="tfidf"
        Vectorizer to apply to the strings, either `tfidf` or `hashing` for
        scikit-learn TfidfVectorizer or HashingVectorizer respectively.

    ngram_range : tuple of (int, int) pairs, default=(3,4)
        The lower and upper boundary of the range of n-values for different
        n-grams to be extracted. All values of n such that min_n <= n <= max_n
        will be used. For example an ``ngram_range`` of ``(1, 1)`` means only unigrams,
        ``(1, 2)`` means unigrams and bigrams, and ``(2, 2)`` means only bigrams.

    analyzer : str, "char", "word" or "char_wb", default="char_wb"
        Whether the feature should be made of word or character n-grams.
        Option ``char_wb`` creates character n-grams only from text inside word
        boundaries; n-grams at the edges of words are padded with space.

    stop_words : {'english'}, list, default=None
        If 'english', a built-in stop word list for English is used. There are several
        known issues with 'english' and you should consider an alternative (see `Using
        stop words <https://scikit-learn.org/stable/modules/feature_extraction.html#using-stop-words>`_).

        If a list, that list is assumed to contain stop words, all of which will be
        removed from the resulting tokens. Only applies if ``analyzer == 'word'``.

        If None, no stop words will be used.

    random_state : int, RandomState instance or None, default=None
        Used during randomized svd. Pass an int for reproducible results across
        multiple function calls.

    Attributes
    ----------
    input_name_ : str
        Name of the fitted column, or "string_enc" if the column has no name.

    n_components_ : int
        The number of dimensions of the embeddings after dimensionality
        reduction.

    all_outputs_ : list of str
        A list that contains the name of all the features generated from the fitted
        column.

    See Also
    --------
    MinHashEncoder :
        Encode string columns as a numeric array with the minhash method.
    GapEncoder :
        Encode string columns by constructing latent topics.
    TextEncoder :
        Encode string columns using pre-trained language models.

    Notes
    -----
    Skrub provides ``StringEncoder`` as a simple interface to perform `Latent Semantic
    Analysis (LSA) <https://scikit-learn.org/stable/modules/decomposition.html#about-truncated-svd-and-latent-semantic-analysis-(lsa)>`_.
    As such, it doesn't support all hyper-parameters exposed by the underlying
    {:class:`~sklearn.feature_extraction.text.TfidfVectorizer`,
    :class:`~sklearn.feature_extraction.text.HashingVectorizer`} and
    :class:`~sklearn.decomposition.TruncatedSVD`. If you need more flexibility than the
    proposed hyper-parameters of ``StringEncoder``, you must create your own LSA using
    scikit-learn :class:`~sklearn.pipeline.Pipeline`, such as:

    >>> from sklearn.pipeline import make_pipeline
    >>> from sklearn.feature_extraction.text import TfidfVectorizer
    >>> from sklearn.decomposition import TruncatedSVD

    >>> make_pipeline(TfidfVectorizer(max_df=300), TruncatedSVD())
    Pipeline(steps=[('tfidfvectorizer', TfidfVectorizer(max_df=300)),
                ('truncatedsvd', TruncatedSVD())])

    Examples
    --------
    >>> import pandas as pd
    >>> from skrub import StringEncoder

    We will encode the comments using 2 components:

    >>> enc = StringEncoder(n_components=2)
    >>> X = pd.Series([
    ...   "The professor snatched a good interview out of the jaws of these questions.",
    ...   "Bookmarking this to watch later.",
    ...   "When you don't know the lyrics of the song except the chorus",
    ... ], name='video comments')

    >>> enc.fit_transform(X) # doctest: +SKIP
       video comments_0  video comments_1
    0          1.322973         -0.163070
    1          0.379688          1.659319
    2          1.306400         -0.317120
    """

    def __init__(
        self,
        n_components=30,
        vectorizer="tfidf",
        ngram_range=(3, 4),
        analyzer="char_wb",
        stop_words=None,
        random_state=None,
    ):
        self.n_components = n_components
        self.vectorizer = vectorizer
        self.ngram_range = ngram_range
        self.analyzer = analyzer
        self.stop_words = stop_words
        self.random_state = random_state

    def fit_transform(self, X, y=None):
        """Fit the encoder and transform a column.

        Parameters
        ----------
        X : Pandas or Polars series
            The column to transform.
        y : None
            Unused. Here for compatibility with scikit-learn.

        Returns
        -------
        X_out: Pandas or Polars dataframe with shape (len(X), tsvd_n_components)
            The embedding representation of the input.
        """
        del y

        self.to_str = ToStr(convert_category=True)
        X_filled = self.to_str.fit_transform(X)
        X_filled = sbd.fill_nulls(X_filled, "")

        if self.vectorizer == "tfidf":
            self.vectorizer_ = TfidfVectorizer(
                ngram_range=self.ngram_range,
                analyzer=self.analyzer,
                stop_words=self.stop_words,
            )
        elif self.vectorizer == "hashing":
            self.vectorizer_ = Pipeline(
                [
                    (
                        "hashing",
                        HashingVectorizer(
                            ngram_range=self.ngram_range,
                            analyzer=self.analyzer,
                            stop_words=self.stop_words,
                        ),
                    ),
                    ("tfidf", TfidfTransformer()),
                ]
            )
        else:
            raise ValueError(
                f"Unknown vectorizer {self.vectorizer}. Options are 'tfidf' or"
                f" 'hashing', got {self.vectorizer!r}"
            )

        X_out = self.vectorizer_.fit_transform(X_filled).astype("float32")
        del X_filled  # optimizes memory: we no longer need X

        if (min_shape := min(X_out.shape)) > self.n_components:
            self.tsvd_ = TruncatedSVD(
                n_components=self.n_components, random_state=self.random_state
            )
            result = self.tsvd_.fit_transform(X_out)
        elif X_out.shape[1] == self.n_components:
            result = X_out.toarray()
        else:
            warnings.warn(
                f"The matrix shape is {(X_out.shape)}, and its minimum is "
                f"{min_shape}, which is too small to fit a truncated SVD with "
                f"n_components={self.n_components}. "
                "The embeddings will be truncated by keeping the first "
                f"{self.n_components} dimensions instead. "
            )
            # self.n_components can be greater than the number
            # of dimensions of result.
            # Therefore, self.n_components_ below stores the resulting
            # number of dimensions of result.
            result = X_out[:, : self.n_components].toarray()
            result = result.copy()  # To avoid a reference to X_out
        del X_out  # optimize memory: we no longer need X_out

        # block normalize
        self.scaling_factor_ = scaling_factor(result)
        result /= self.scaling_factor_

        self.n_components_ = result.shape[1]

        self.input_name_ = sbd.name(X) or "string_enc"

        self.all_outputs_ = self.get_feature_names_out()

        return self._post_process(X, result)

    def transform(self, X):
        """Transform a column.

        Parameters
        ----------
        X : Pandas or Polars series
            The column to transform.

        Returns
        -------
        result: Pandas or Polars dataframe with shape (len(X), tsvd_n_components)
            The embedding representation of the input.
        """
        # Error checking at fit time is done by the ToStr transformer,
        # but after ToStr is fitted it does not check the input type anymore,
        # while we want to ensure that the input column is a string or categorical
        # so we need to add the check here.
        if not (sbd.is_string(X) or sbd.is_categorical(X)):
            raise ValueError("Input column does not contain strings.")

        X_filled = self.to_str.transform(X)
        X_filled = sbd.fill_nulls(X_filled, "")
        X_out = self.vectorizer_.transform(X_filled).astype("float32")
        del X_filled  # optimizes memory: we no longer need X
        if hasattr(self, "tsvd_"):
            result = self.tsvd_.transform(X_out)
        else:
            result = X_out[:, : self.n_components].toarray()
            result = result.copy()
        del X_out  # optimize memory: we no longer need X_out

        # block normalize
        result /= self.scaling_factor_

        return self._post_process(X, result)

    def _post_process(self, X, result):
        result = sbd.make_dataframe_like(X, dict(zip(self.all_outputs_, result.T)))
        result = sbd.copy_index(X, result)

        return result<|MERGE_RESOLUTION|>--- conflicted
+++ resolved
@@ -10,11 +10,8 @@
 
 from . import _dataframe as sbd
 from ._on_each_column import SingleColumnTransformer
-<<<<<<< HEAD
 from ._scaling_factor import scaling_factor
-=======
 from ._to_str import ToStr
->>>>>>> 3869319e
 
 
 class StringEncoder(SingleColumnTransformer):
