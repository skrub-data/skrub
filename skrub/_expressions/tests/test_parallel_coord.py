--- conflicted
+++ resolved
@@ -105,11 +105,7 @@
     fig = search.plot_results()
 
     dimensions = fig.data[0]["dimensions"]
-<<<<<<< HEAD
-    assert dimensions[1]["label"] == "mean_test_accuracy"
-    assert dimensions[2]["label"].replace("<br>\n", "") == "mean_test_neg_brier_score"
-=======
-    assert [d["label"] for d in dimensions] == [
+    assert [d["label"].replace("<br>\n", "") for d in dimensions] == [
         "cols",
         "score time",
         "fit time",
@@ -117,5 +113,4 @@
         "std_test_accuracy",
         "mean_test_neg_brier_score",
         "mean_test_accuracy",
-    ]
->>>>>>> cc53e839
+    ]