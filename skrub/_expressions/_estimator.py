import pandas as pd
from sklearn import model_selection
from sklearn.base import BaseEstimator, TransformerMixin, clone
from sklearn.exceptions import NotFittedError
from sklearn.utils.validation import check_is_fitted

from .. import _join_utils
from ._choosing import Choice, get_default
from ._evaluation import (
    choice_graph,
    evaluate,
    find_first_apply,
    find_node_by_name,
    find_X,
    find_y,
    get_params,
    param_grid,
    set_params,
    supported_modes,
)
from ._expressions import Apply
from ._parallel_coord import DEFAULT_COLORSCALE, plot_parallel_coord
from ._utils import X_NAME, Y_NAME, _CloudPickle, attribute_error

_FITTING_METHODS = ["fit", "fit_transform"]
_SKLEARN_SEARCH_FITTED_ATTRIBUTES_TO_COPY = [
    # Some attributes are intentionally left out because the skrub ParamSearch
    # doesn't expose them or they need more than simply copying to the skrub
    # object and are handled separately.
    #
    # In particular this list does not include `best_estimator_` nor `classes_`.
    #
    "cv_results_",
    "best_score_",
    "best_params_",
    "best_index_",
    "scorer_",
    "n_splits_",
    "refit_time_",
    "multimetric_",
]
_SEARCH_FITTED_ATTRIBUTES = _SKLEARN_SEARCH_FITTED_ATTRIBUTES_TO_COPY + [
    "best_pipeline_"
]


def _default_sklearn_tags():
    class _DummyTransformer(TransformerMixin, BaseEstimator):
        pass

    return _DummyTransformer().__sklearn_tags__()


class _SharedDict(dict):
    def __deepcopy__(self, memo):
        return self

    def __sklearn_clone__(self):
        return self


def _copy_attr(source, target, attributes):
    for a in attributes:
        try:
            setattr(target, a, getattr(source, a))
        except AttributeError:
            pass


class _CloudPickleExpr(_CloudPickle):
    _cloudpickle_attributes = ["expr"]


class SkrubPipeline(_CloudPickleExpr, BaseEstimator):
    """Pipeline that evaluates a skrub expression.

    This class is not meant to be instantiated manually, ``SkrubPipeline``
    objects are created by calling :meth:`Expr.skb.get_pipeline()` on an
    expression.
    """

    def __init__(self, expr):
        self.expr = expr

    def __skrub_to_Xy_pipeline__(self, environment):
        new = _XyPipeline(self.expr, _SharedDict(environment))
        _copy_attr(self, new, ["_is_fitted"])
        return new

    def _set_is_fitted(self, mode):
        if mode in _FITTING_METHODS:
            self._is_fitted = True

    def __sklearn_is_fitted__(self):
        return getattr(self, "_is_fitted", False)

    def fit(self, environment):
        _ = self.fit_transform(environment)
        return self

    def _eval_in_mode(self, mode, environment):
        if mode not in _FITTING_METHODS:
            check_is_fitted(self)
        result = evaluate(self.expr, mode, environment, clear=True)
        self._set_is_fitted(mode)
        return result

    def report(self, *, environment, mode, **full_report_kwargs):
        from ._inspection import full_report

        if mode not in _FITTING_METHODS:
            check_is_fitted(self)

        full_report_kwargs["clear"] = True
        result = full_report(
            self.expr, environment=environment, mode=mode, **full_report_kwargs
        )
        if mode == "fit" and result["result"] is not None:
            result["result"] = self
        self._set_is_fitted(mode)
        return result

    def __getattr__(self, name):
        if name not in supported_modes(self.expr):
            attribute_error(self, name)

        def f(*args, **kwargs):
            return self._eval_in_mode(name, *args, **kwargs)

        f.__name__ = name
        return f

    def get_params(self, deep=True):
        params = super().get_params(deep=deep)
        if not deep:
            return params
        params.update({f"expr__{k}": v for k, v in get_params(self.expr).items()})
        return params

    def set_params(self, **params):
        if "expr" in params:
            self.expr = params.pop("expr")
        set_params(self.expr, {int(k.lstrip("expr__")): v for k, v in params.items()})
        return self

    def find_fitted_estimator(self, name):
        """
        Find the scikit-learn estimator that has been fitted in a ``.skb.apply()`` step.

        This can be useful for example to inspect the fitted attributes of the
        estimator. The ``apply`` step must have been given a name with
        ``.skb.set_name()`` (see examples below).

        Parameters
        ----------
        name : str
            The name of the ``.skb.apply()`` step in which an estimator has
            been fitted.

        Returns
        -------
        scikit-learn estimator
            The fitted estimator. Depending on the nature of the estimator it
            may be wrapped in a ``skrub.OnEachColumn`` or ``skrub.OnSubFrame``,
            see examples below.

        Examples
        --------
        >>> from sklearn.decomposition import PCA
        >>> from sklearn.dummy import DummyClassifier
        >>> import skrub
        >>> from skrub import selectors as s

        >>> orders = skrub.toy_orders()
        >>> X, y = skrub.X(), skrub.y()
        >>> pred = (
        ...     X.skb.apply(skrub.StringEncoder(n_components=2), cols=["product"])
        ...     .skb.set_name("product_encoder")
        ...     .skb.apply(skrub.ToDatetime(), cols=["date"])
        ...     .skb.apply(skrub.DatetimeEncoder(add_total_seconds=False), cols=["date"])
        ...     .skb.apply(PCA(n_components=2), cols=s.glob("date_*"))
        ...     .skb.set_name("pca")
        ...     .skb.apply(DummyClassifier(), y=y)
        ...     .skb.set_name("classifier")
        ... )
        >>> pipeline = pred.skb.get_pipeline()
        >>> pipeline.fit({'X': orders.X, 'y': orders.y})
        SkrubPipeline(expr=<classifier | Apply DummyClassifier>)

        We can retrieve the fitted transformer for a given step with
        ``find_fitted_estimator``:

        >>> pipeline.find_fitted_estimator("classifier")
        DummyClassifier()

        Depending on the parameters passed to ``skb.apply()``, the estimator we provide
        can be wrapped in a skrub transformer that applies it to several columns in the
        input, or to a subset of the columns in a dataframe. In other cases it may be
        applied without any wrapping. We provide examples for those 3 different cases
        below.

        Case 1: the ``StringEncoder`` is a skrub single-column transformer: it
        transforms a single column. In the pipeline it gets wrapped in a
        ``skrub.OnEachColumn`` which independently fits a separate instance of the
        ``StringEncoder`` to each of the columns it transforms (in this case there is
        only one column, ``'product'``). The individual transformers can be found in the
        fitted attribute ``transformers_`` which maps column names to the corresponding
        fitted transformer.

        >>> encoder = pipeline.find_fitted_estimator('product_encoder')
        >>> encoder.transformers_
        {'product': StringEncoder(n_components=2)}
        >>> encoder.transformers_['product'].vectorizer_.vocabulary_
        {' pe': 2, 'pen': 12, 'en ': 8, ' pen': 3, 'pen ': 13, ' cu': 0, 'cup': 6, 'up ': 18, ' cup': 1, 'cup ': 7, ' sp': 4, 'spo': 16, 'poo': 14, 'oon': 10, 'on ': 9, ' spo': 5, 'spoo': 17, 'poon': 15, 'oon ': 11}

        This case (wrapping in ``OnEachColumn``) happens when the estimator is a skrub
        single-column transformer (it has a ``__single_column_transformer__``
        attribute), we pass ``.skb.apply(how='columnwise')`` or we pass
        ``.skb.apply(allow_reject=True)``.

        Case 2: the ``PCA`` is a regular scikit-learn transformer. In the pipeline it
        gets wrapped in a ``skrub.OnSubFrame`` which applies it to the subset of columns
        in the dataframe selected by the ``cols`` argument passed to ``.skb.apply()``.
        The fitted ``PCA`` can be found in the fitted attribute ``transformer_``.

        >>> pca = pipeline.find_fitted_estimator('pca')
        >>> pca
        OnSubFrame(cols=glob('date_*'), transformer=PCA(n_components=2))
        >>> pca.transformer_
        PCA(n_components=2)
        >>> pca.transformer_.mean_
        array([2020.,    4.,    4.], dtype=float32)

        This case (wrapping in ``OnSubFrame``) happens when the estimator is a
        scikit-learn transformer but not a single-column transformer.

        The ``DummyRegressor`` is a scikit-learn predictor. In the pipeline it gets
        applied directly to the input dataframe without any wrapping.

        >>> classifier = pipeline.find_fitted_estimator('classifier')
        >>> classifier
        DummyClassifier()
        >>> classifier.class_prior_
        array([0.75, 0.25])

        This case (no wrapping) happens when the estimator is a scikit-learn predictor
        (not a transformer), the input is not a dataframe (e.g. it is a numpy array), or
        we pass ``.skb.apply(how='full_frame')``.
        """  # noqa: E501
        node = find_node_by_name(self.expr, name)
        if node is None:
            raise KeyError(name)
        impl = node._skrub_impl
        if not isinstance(impl, Apply):
            raise TypeError(
                f"Node {name!r} does not represent "
                f"the application of an estimator: {node!r}"
            )
        if not hasattr(impl, "estimator_"):
            raise NotFittedError(
                f"Node {name!r} has not been fitted. Call fit() on the pipeline "
                "before attempting to retrieve fitted sub-estimators."
            )
        return node._skrub_impl.estimator_

    def sub_pipeline(self, name):
        """Extract the part of the pipeline that leads up to the given step.

        This is similar to slicing a scikit-learn pipeline. It can be useful
        for example to drive the hyperparameter selection with a supervised
        task but then extract only the part of the pipeline that performs
        feature extraction.

        The target step must have been given a name with ``.skb.set_name()``.

        Parameters
        ----------
        name : str
            The name of the intermediate step we want to extract.

        Returns
        -------
        SkrubPipeline
            A skrub pipeline that performs all the transformations leading up to
            (and including) the required step.

        Examples
        --------
        >>> from sklearn.dummy import DummyClassifier
        >>> import skrub

        >>> orders = skrub.toy_orders()
        >>> X, y = skrub.X(), skrub.y()
        >>> pred = (
        ...     X.skb.apply(
        ...         skrub.TableVectorizer(datetime=skrub.DatetimeEncoder(add_total_seconds=False))
        ...     )
        ...     .skb.set_name("vectorizer")
        ...     .skb.apply(DummyClassifier(), y=y)
        ... )
        >>> pipeline = pred.skb.get_pipeline()
        >>> pipeline.fit({"X": orders.X, "y": orders.y})
        SkrubPipeline(expr=<Apply DummyClassifier>)
        >>> pipeline.predict({"X": orders.X})
        array([False, False, False, False])

        Truncate the pipeline after vectorization:

        >>> vectorizer = pipeline.sub_pipeline("vectorizer")
        >>> vectorizer
        SkrubPipeline(expr=<vectorizer | Apply TableVectorizer>)
        >>> vectorizer.transform({"X": orders.X})
            ID  product_cup  product_pen  ...  date_year  date_month  date_day
        0  1.0          0.0          1.0  ...     2020.0         4.0       3.0
        1  2.0          1.0          0.0  ...     2020.0         4.0       4.0
        2  3.0          1.0          0.0  ...     2020.0         4.0       4.0
        3  4.0          0.0          0.0  ...     2020.0         4.0       5.0

        Note this differs from ``find_fitted_estimator`` which extracts the inner
        scikit-learn estimator that has been fitted inside of a single step.

        This contains the full transformation up to the given step:

        >>> pipeline.sub_pipeline("vectorizer")
        SkrubPipeline(expr=<vectorizer | Apply TableVectorizer>)

        The result of ``find_fitted_estimator`` only contains the inner
        ``TableVectorizer`` that was fitted inside of the ``"vectorizer"``
        step:

        >>> pipeline.find_fitted_estimator("vectorizer")
        OnSubFrame(transformer=TableVectorizer(datetime=DatetimeEncoder(add_total_seconds=False)))
        """  # noqa: E501
        node = find_node_by_name(self.expr, name)
        if node is None:
            raise KeyError(name)
        new = self.__class__(node)
        _copy_attr(self, new, ["_is_fitted"])
        return new


def _to_Xy_pipeline(pipeline, environment):
    return pipeline.__skrub_to_Xy_pipeline__(environment)


def _to_env_pipeline(pipeline):
    return pipeline.__skrub_to_env_pipeline__()


def _get_classes(expr):
    first = find_first_apply(expr.expr)
    if first is None:
        attribute_error(expr, "classes_")
    try:
        estimator = first._skrub_impl.estimator_
    except AttributeError:
        attribute_error(expr, "classes_")
    return estimator.classes_


class _XyPipelineMixin:
    def _get_env(self, X, y):
        xy_environment = {X_NAME: X}
        if y is not None:
            xy_environment[Y_NAME] = y
        return {**self.environment, **xy_environment}

    @property
    def _estimator_type(self):
        first = find_first_apply(self.expr)
        if first is None:
            return "transformer"
        try:
            return get_default(first._skrub_impl.estimator)._estimator_type
        except AttributeError:
            return "transformer"

    if hasattr(BaseEstimator, "__sklearn_tags__"):
        # scikit-learn >= 1.6

        def __sklearn_tags__(self):
            first = find_first_apply(self.expr)
            if first is None:
                return _default_sklearn_tags()
            return get_default(first._skrub_impl.estimator).__sklearn_tags__()

    @property
    def classes_(self):
        try:
            return _get_classes(self.expr)
        except AttributeError:
            attribute_error(self, "classes_")


class _XyPipeline(_XyPipelineMixin, SkrubPipeline):
    def __init__(self, expr, environment):
        self.expr = expr
        self.environment = environment

    def __skrub_to_env_pipeline__(self):
        new = SkrubPipeline(self.expr)
        _copy_attr(self, new, ["_is_fitted"])
        return new

    def fit(self, X, y=None):
        _ = self.fit_transform(X, y=y)
        return self

    def _eval_in_mode(self, mode, X, y=None):
        result = evaluate(self.expr, mode, self._get_env(X, y), clear=True)
        self._set_is_fitted(mode)
        return result


def _find_Xy(expr):
    x_node = find_X(expr)
    if x_node is None:
        raise ValueError('expr should have a node marked with "mark_as_X()"')
    result = {"X": x_node}
    if (y_node := find_y(expr)) is not None:
        result["y"] = y_node
    else:
        first = find_first_apply(expr)
        if first is None:
            return result
        if getattr(first._skrub_impl, "y", None) is not None:
            # the estimator requests a y so some node must have been
            # marked as y
            raise ValueError('expr should have a node marked with "mark_as_y()"')
    return result


def _compute_Xy(expr, environment):
    Xy = _find_Xy(expr.skb.clone())
    X = evaluate(
        Xy["X"],
        mode="fit_transform",
        environment=environment,
        clear=False,
    )
    if "y" in Xy:
        y = evaluate(
            Xy["y"],
            mode="fit_transform",
            environment=environment,
            clear=False,
        )
    else:
        y = None
    return X, y


def _rename_cv_param_pipeline_to_estimator(kwargs):
    if "return_estimator" in kwargs:
        raise TypeError(
            "`skrub.cross_validate` does not have a `return_estimator` parameter. The"
            " equivalent of scikit-learn's `return_estimator` is called"
            " `return_pipeline`. Use `cross_validate(return_pipeline=True)` instead of"
            " `cross_validate(return_estimator=True)`."
        )
    renamed = dict(kwargs)
    if "return_pipeline" not in renamed:
        return kwargs
    renamed["return_estimator"] = renamed.pop("return_pipeline")
    return renamed


def cross_validate(pipeline, environment, **kwargs):
    """Cross-validate a pipeline built from an expression.

    This runs cross-validation from a pipeline that was built from a skrub
    expression with ``.skb.get_pipeline()``, ``.skb.get_grid_search()`` or
    ``.skb.get_randomized_search()``.

    It is useful to run nested cross-validation of a grid search or randomized
    search.

    Parameters
    ----------
    pipeline : skrub pipeline
        A pipeline generated from a skrub expression.

    environment : dict
        Bindings for variables contained in the expression.

    kwargs : dict
        All other named arguments are forwarded to
<<<<<<< HEAD
        :func:`~sklearn.model_selection.cross_validate`.
=======
        ``sklearn.model_selection.cross_validate``, except that scikit-learn's
        ``return_estimator`` parameter is named ``return_pipeline`` here.
>>>>>>> 6be8f72b

    Returns
    -------
    dict
        Cross-validation results.

    See also
    --------
    :func:`sklearn.model_selection.cross_validate`:
        Evaluate metric(s) by cross-validation and also record fit/score times.

    Examples
    --------
    >>> from sklearn.datasets import make_classification
    >>> from sklearn.linear_model import LogisticRegression
    >>> import skrub

    >>> X_a, y_a = make_classification(random_state=0)
    >>> X, y = skrub.X(X_a), skrub.y(y_a)
    >>> log_reg = LogisticRegression(
    ...     **skrub.choose_float(0.01, 1.0, log=True, name="C")
    ... )
    >>> pred = X.skb.apply(log_reg, y=y)
    >>> search = pred.skb.get_randomized_search(random_state=0)
    >>> skrub.cross_validate(search, pred.skb.get_data())['test_score'] # doctest: +SKIP
    0    0.75
    1    0.90
    2    0.95
    3    0.75
    4    0.85
    Name: test_score, dtype: float64
    """
    kwargs = _rename_cv_param_pipeline_to_estimator(kwargs)
    X, y = _compute_Xy(pipeline.expr, environment)
    result = model_selection.cross_validate(
        _to_Xy_pipeline(pipeline, environment),
        X,
        y,
        **kwargs,
    )
    if (fitted_pipelines := result.pop("estimator", None)) is not None:
        result["pipeline"] = [_to_env_pipeline(p) for p in fitted_pipelines]
    return pd.DataFrame(result)


def train_test_split(
    expr, environment, splitter=model_selection.train_test_split, **splitter_kwargs
):
    """Split an environment into a training an testing environments.

    This functionality is exposed to users through the
    ``Expr.skb.train_test_split()`` method. See the corresponding docstring for
    details and examples.
    """
    X, y = _compute_Xy(expr, environment)
    if y is None:
        X_train, X_test = splitter(X, **splitter_kwargs)
    else:
        X_train, X_test, y_train, y_test = splitter(X, y, **splitter_kwargs)
    train_env = {**environment, X_NAME: X_train}
    test_env = {**environment, X_NAME: X_test}
    result = {
        "train": train_env,
        "test": test_env,
        "X_train": X_train,
        "X_test": X_test,
    }
    if y is not None:
        train_env[Y_NAME] = y_train
        test_env[Y_NAME] = y_test
        result["y_train"] = y_train
        result["y_test"] = y_test
    return result


# TODO with ParameterGrid and ParameterSampler we can generate the list of
# candidates so we can provide more than just a score, eg full predictions for
# each sampled param combination.


class ParamSearch(_CloudPickleExpr, BaseEstimator):
    """Pipeline that evaluates a skrub expression with hyperparameter tuning.

    This class is not meant to be instantiated manually, ``ParamSearch``
    objects are created by calling :meth:`Expr.skb.get_grid_search()` or
    :meth:`Expr.skb.get_randomized_search()` on an expression.
    """

    def __init__(self, expr, search):
        self.expr = expr
        self.search = search

    def __skrub_to_Xy_pipeline__(self, environment):
        new = _XyParamSearch(self.expr, self.search, _SharedDict(environment))
        _copy_attr(self, new, _SEARCH_FITTED_ATTRIBUTES)
        return new

    def _get_param_grid(self):
        grid = param_grid(self.expr)
        new_grid = []
        for subgrid in grid:
            subgrid = {f"expr__{k}": v for k, v in subgrid.items()}
            new_grid.append(subgrid)
        return new_grid

    def fit(self, environment):
        search = clone(self.search)
        search.estimator = _XyPipeline(self.expr, _SharedDict(environment))
        param_grid = self._get_param_grid()
        if hasattr(search, "param_grid"):
            search.param_grid = param_grid
        else:
            assert hasattr(search, "param_distributions")
            search.param_distributions = param_grid
        X, y = _compute_Xy(self.expr, environment)
        search.fit(X, y)
        _copy_attr(search, self, _SKLEARN_SEARCH_FITTED_ATTRIBUTES_TO_COPY)
        try:
            self.best_pipeline_ = _to_env_pipeline(search.best_estimator_)
        except AttributeError:
            # refit is set to False, there is no best_estimator_
            pass
        return self

    def __getattr__(self, name):
        if name not in supported_modes(self.expr):
            attribute_error(self, name)

        def f(*args, **kwargs):
            return self._call_predictor_method(name, *args, **kwargs)

        f.__name__ = name
        return f

    def _call_predictor_method(self, name, environment):
        check_is_fitted(self, "cv_results_")
        if not hasattr(self, "best_pipeline_"):
            raise AttributeError(
                "This parameter search was initialized with `refit=False`. "
                f"{name} is available only after refitting on the best parameters. "
                "Please pass another value to `refit` or fit a pipeline manually "
                "using the `best_params_` or `cv_results_` attributes."
            )
        return getattr(self.best_pipeline_, name)(environment)

    @property
    def results_(self):
        """
        Cross-validation results containing parameters and scores in a dataframe.
        """
        try:
            return self._get_cv_results_table()
        except NotFittedError:
            attribute_error(self, "results_")

    @property
    def detailed_results_(self):
        """
        More detailed cross-validation results table.

        Similar to ``results_`` but also contains the standard deviation of
        scores across folds, the scores on training data, and the fit and
        score durations.
        """
        try:
            return self._get_cv_results_table(detailed=True)
        except NotFittedError:
            attribute_error(self, "results_")

    def _get_cv_results_table(self, return_metadata=False, detailed=False):
        check_is_fitted(self, "cv_results_")
        expr_choices = choice_graph(self.expr)

        all_rows = []
        log_scale_columns = set()
        int_columns = set()
        for params in self.cv_results_["params"]:
            row = {}
            for param_id, param in params.items():
                choice_id = int(param_id.lstrip("expr__"))
                choice = expr_choices["choices"][choice_id]
                choice_name = expr_choices["choice_display_names"][choice_id]
                if isinstance(choice, Choice):
                    if choice.outcome_names is not None:
                        value = choice.outcome_names[param]
                    else:
                        value = choice.outcomes[param]
                else:
                    value = param
                    if choice.log:
                        log_scale_columns.add(choice_name)
                    if choice.to_int:
                        int_columns.add(choice_name)
                row[choice_name] = value
            all_rows.append(row)

        metadata = {
            "log_scale_columns": list(log_scale_columns),
            "int_columns": list(int_columns),
        }
        table = pd.DataFrame(
            all_rows, columns=list(expr_choices["choice_display_names"].values())
        )
        if isinstance(self.scorer_, dict):
            metric_names = list(self.scorer_.keys())
            if isinstance(self.search.refit, str):
                metric_names.insert(
                    0, metric_names.pop(metric_names.index(self.search.refit))
                )
        else:
            metric_names = ["score"]
        result_keys = [
            *(f"mean_test_{n}" for n in metric_names),
            *(f"std_test_{n}" for n in metric_names),
            "mean_fit_time",
            "std_fit_time",
            "mean_score_time",
            "std_score_time",
            *(f"mean_train_{n}" for n in metric_names),
            *(f"std_train_{n}" for n in metric_names),
        ]
        new_names = _join_utils.pick_column_names(table.columns, result_keys)
        renaming = dict(zip(table.columns, new_names))
        table.columns = new_names
        metadata["log_scale_columns"] = [
            renaming[c] for c in metadata["log_scale_columns"]
        ]
        for k in result_keys[: len(metric_names)][::-1]:
            table.insert(0, k, self.cv_results_[k])
        if detailed:
            for k in result_keys[len(metric_names) :]:
                if k in self.cv_results_:
                    table.insert(table.shape[1], k, self.cv_results_[k])
        table = table.sort_values(
            list(table.columns)[0], ascending=False, ignore_index=True, kind="stable"
        )
        return (table, metadata) if return_metadata else table

    def plot_results(self, *, colorscale=DEFAULT_COLORSCALE, min_score=None):
        """Create a parallel coordinate plot of the cross-validation results.

        Plotly must be installed to use this method.

        Parameters
        ----------
        colorscale : str, optional
            A colorscale name understood by plotly.

        min_score : float, optional
            Lines for models that have a score lower than ``min_score`` are not
            displayed, and the color scale lower bound is adjusted accordingly.
            This is useful when we are only interested in the models that
            perform well, to make the plot less cluttered and to make better
            use of the colorscale's range.

        Returns
        -------
        Plotly Figure
        """
        cv_results, metadata = self._get_cv_results_table(
            return_metadata=True, detailed=True
        )
        cv_results = cv_results.drop(
            [
                "std_test_score",
                "std_fit_time",
                "std_score_time",
                "mean_train_score",
                "std_train_score",
            ],
            axis="columns",
            errors="ignore",
        )
        if min_score is not None:
            cv_results = cv_results[cv_results["mean_test_score"] >= min_score]
        if not cv_results.shape[0]:
            raise ValueError("No results to plot")
        return plot_parallel_coord(cv_results, metadata, colorscale=colorscale)


class _XyParamSearch(_XyPipelineMixin, ParamSearch):
    def __init__(self, expr, search, environment):
        self.expr = expr
        self.search = search
        self.environment = environment

    def __skrub_to_env_pipeline__(self):
        new = ParamSearch(self.expr, self.search)
        _copy_attr(self, new, _SEARCH_FITTED_ATTRIBUTES)
        return new

    @property
    def classes_(self):
        if not hasattr(self, "best_pipeline_"):
            attribute_error(self, "classes_")
        try:
            return _get_classes(self.best_pipeline_.expr)
        except AttributeError:
            attribute_error(self, "classes_")

    def fit(self, X, y=None):
        super().fit(self._get_env(X, y))
        return self

    def _call_predictor_method(self, name, X, y=None):
        return getattr(self.best_pipeline_, name)(self._get_env(X, y))<|MERGE_RESOLUTION|>--- conflicted
+++ resolved
@@ -485,12 +485,8 @@
 
     kwargs : dict
         All other named arguments are forwarded to
-<<<<<<< HEAD
-        :func:`~sklearn.model_selection.cross_validate`.
-=======
-        ``sklearn.model_selection.cross_validate``, except that scikit-learn's
+        :func:`sklearn.model_selection.cross_validate`, except that scikit-learn's
         ``return_estimator`` parameter is named ``return_pipeline`` here.
->>>>>>> 6be8f72b
 
     Returns
     -------
