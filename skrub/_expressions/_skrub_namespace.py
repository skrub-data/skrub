--- conflicted
+++ resolved
@@ -1441,13 +1441,9 @@
         1    False
         2    False
         3    False
-<<<<<<< HEAD
+        refactor-learner
         >>> learner = pred.skb.get_learner(fitted=True)
         >>> new_orders_df = skrub.toy_orders(split='test').X
-=======
-        >>> pipeline = pred.skb.get_pipeline(fitted=True)
-        >>> new_orders_df = skrub.datasets.toy_orders(split='test').X
->>>>>>> 2f00ccc9
         >>> new_orders_df
            ID product  quantity        date
         4   5     cup         5  2020-04-11
