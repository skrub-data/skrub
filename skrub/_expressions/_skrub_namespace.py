--- conflicted
+++ resolved
@@ -44,7 +44,6 @@
     return bool(intersection)
 
 
-<<<<<<< HEAD
 def _check_subsampling(fitted, subsampling):
     if not fitted and subsampling:
         raise ValueError(
@@ -58,7 +57,8 @@
     if not subsampling:
         return environment
     return environment | {SHOULD_SUBSAMPLE_KEY: True}
-=======
+
+
 def _check_can_be_pickled(obj):
     try:
         dumped = pickle.dumps(obj)
@@ -72,7 +72,6 @@
                 "in a `@skrub.deferred` function?"
             )
         raise pickle.PicklingError(msg) from e
->>>>>>> 5f68b95a
 
 
 class SkrubNamespace:
@@ -1132,11 +1131,8 @@
         corresponds to the name ``'orders'`` in ``skrub.var('orders',
         orders_df)`` above.
         """
-<<<<<<< HEAD
         _check_subsampling(fitted, subsampling)
 
-=======
->>>>>>> 5f68b95a
         estimator = ExprEstimator(self.clone())
         _check_can_be_pickled(estimator)
         if not fitted:
