import pickle
import typing

from sklearn import model_selection

from .. import selectors as s
from .._select_cols import DropCols, SelectCols
from ._estimator import ParamSearch, SkrubPipeline, cross_validate, train_test_split
from ._evaluation import (
    choices,
    clone,
    describe_steps,
    evaluate,
    nodes,
)
from ._expressions import (
    AppliedEstimator,
    Apply,
    Concat,
    Expr,
    FreezeAfterFit,
    IfElse,
    Match,
    Var,
    check_expr,
    check_name,
    deferred,
)
from ._inspection import (
    describe_param_grid,
    draw_expr_graph,
    full_report,
)
from ._subsampling import SubsamplePreviews, env_with_subsampling, uses_subsampling
from ._utils import NULL, attribute_error


def _var_values_provided(expr, environment):
    all_nodes = nodes(expr)
    names = {
        node._skrub_impl.name for node in all_nodes if isinstance(node._skrub_impl, Var)
    }
    intersection = names.intersection(environment.keys())
    return bool(intersection)


def _check_subsampling(fitted, subsampling):
    if not fitted and subsampling:
        raise ValueError(
            "Subsampling is only applied when fitting the estimator "
            "on the data already provided when initializing variables. "
            "Please pass `fitted=True` or subsampling=`False`."
        )


def _check_can_be_pickled(obj):
    try:
        dumped = pickle.dumps(obj)
        pickle.loads(dumped)
    except Exception as e:
        msg = "The check to verify that the pipeline can be serialized failed."
        if "recursion" in str(e).lower():
            msg = (
                f"{msg} Is a step in the pipeline holding a reference to "
                "the full pipeline itself? For example a global variable "
                "in a `@skrub.deferred` function?"
            )
        raise pickle.PicklingError(msg) from e


class SkrubNamespace:
    """The expressions' ``.skb`` attribute."""

    # NOTE: if some expression types are given additional methods not
    # available for all expressions (eg if some methods specific to
    # ``.skb.apply()`` nodes are added), we can create new namespace classes
    # derived from this one and return the appropriate one in
    # ``_expressions._Skb.__get__``.

    def __init__(self, expr):
        self._expr = expr

    def _apply(
        self,
        estimator,
        y=None,
        cols=s.all(),
        how="auto",
        allow_reject=False,
        unsupervised=False,
    ):
        expr = Expr(
            Apply(
                estimator=estimator,
                cols=cols,
                X=self._expr,
                y=y,
                how=how,
                allow_reject=allow_reject,
                unsupervised=unsupervised,
            )
        )
        return expr

    @check_expr
    def apply(
        self,
        estimator,
        *,
        y=None,
        cols=s.all(),
        exclude_cols=None,
        how="auto",
        allow_reject=False,
        unsupervised=False,
    ):
        """
        Apply a scikit-learn estimator to a dataframe or numpy array.

        Parameters
        ----------
        estimator : scikit-learn estimator
            The transformer or predictor to apply.

        y : dataframe, column or numpy array, optional
            The prediction targets when ``estimator`` is a supervised estimator.

        cols : string, list of strings or skrub selector, optional
            The columns to transform, when ``estimator`` is a transformer.

        exclude_cols : string, list of strings or skrub selector, optional
            When ``estimator`` is a transformer, columns to which it should
            _not_ be applied. The columns that are matched by ``cols`` AND not
            matched by ``exclude_cols`` are transformed.

        how : "auto", "columnwise", "subframe" or "full_frame", optional
            The mode in which it is applied. In the vast majority of cases the
            default "auto" is appropriate. "columnwise" means a separate clone
            of the transformer is applied to each column. "subframe" means it
            is applied to a subset of the columns, passed as a single
            dataframe. "full_frame" means the whole input dataframe is passed
            directly to the provided ``estimator``.

        allow_reject : bool, optional
            Whether the transformer can refuse to transform columns for which
            it does not apply, in which case they are passed through unchanged.
            This can be useful to avoid specifying exactly which columns should
            be transformed. For example if we apply ``skrub.ToDatetime()`` to
            all columns with ``allow_reject=True``, string columns that can be
            parsed as dates will be converted and all other columns will be
            passed through. If we use ``allow_reject=False`` (the default), an
            error would be raised if the dataframe contains columns for which
            ``ToDatetime`` does not apply (eg a column of numbers).

        unsupervised : bool, optional
            Use this to indicate that ``y`` is required for scoring but not
            fitting, as is the case for clustering algorithms. If ``y`` is not
            required at all (for example when applying an unsupervised
            transformer, or when we are not interested in scoring with
            ground-truth labels), simply leave the default ``y=None`` and there
            is no need to pass a value for ``unsupervised``.

        Returns
        -------
        result
            The transformed dataframe when ``estimator`` is a transformer, and
            the fitted ``estimator``'s predictions if it is a supervised
            predictor.

        Examples
        --------
        >>> import skrub

        >>> x = skrub.X(skrub.toy_orders().X)
        >>> x
        <Var 'X'>
        Result:
        ―――――――
           ID product  quantity        date
        0   1     pen         2  2020-04-03
        1   2     cup         3  2020-04-04
        2   3     cup         5  2020-04-04
        3   4   spoon         1  2020-04-05

        >>> datetime_encoder = skrub.DatetimeEncoder(add_total_seconds=False)
        >>> x.skb.apply(skrub.TableVectorizer(datetime=datetime_encoder))
        <Apply TableVectorizer>
        Result:
        ―――――――
            ID  product_cup  product_pen  ...  date_year  date_month  date_day
        0  1.0          0.0          1.0  ...     2020.0         4.0       3.0
        1  2.0          1.0          0.0  ...     2020.0         4.0       4.0
        2  3.0          1.0          0.0  ...     2020.0         4.0       4.0
        3  4.0          0.0          0.0  ...     2020.0         4.0       5.0

        Transform only the ``'product'`` column:

        >>> x.skb.apply(skrub.StringEncoder(n_components=2), cols='product') # doctest: +SKIP
        <Apply StringEncoder>
        Result:
        ―――――――
           ID     product_0     product_1  quantity        date
        0   1 -2.560113e-16  1.000000e+00         2  2020-04-03
        1   2  1.000000e+00  7.447602e-17         3  2020-04-04
        2   3  1.000000e+00  7.447602e-17         5  2020-04-04
        3   4 -3.955170e-16 -8.326673e-17         1  2020-04-05

        Transform all but the ``'ID'`` and ``'quantity'`` columns:

        >>> x.skb.apply(
        ...     skrub.StringEncoder(n_components=2), exclude_cols=["ID", "quantity"]
        ... ) # doctest: +SKIP
        <Apply StringEncoder>
        Result:
        ―――――――
           ID     product_0     product_1  quantity    date_0    date_1
        0   1  9.775252e-08  7.830415e-01         2  0.766318 -0.406667
        1   2  9.999999e-01  0.000000e+00         3  0.943929  0.330148
        2   3  9.999998e-01 -1.490116e-08         5  0.943929  0.330149
        3   4  9.910963e-08 -6.219692e-01         1  0.766318 -0.406668

        More complex selection of the columns to transform, here all numeric
        columns except the ``'ID'``:

        >>> from sklearn.preprocessing import StandardScaler
        >>> from skrub import selectors as s

        >>> x.skb.apply(StandardScaler(), cols=s.numeric() - "ID")
        <Apply StandardScaler>
        Result:
        ―――――――
           ID product        date  quantity
        0   1     pen  2020-04-03 -0.507093
        1   2     cup  2020-04-04  0.169031
        2   3     cup  2020-04-04  1.521278
        3   4   spoon  2020-04-05 -1.183216

        For supervised estimators, pass the targets as the argument for ``y``:

        >>> from sklearn.dummy import DummyClassifier
        >>> y = skrub.y(skrub.toy_orders().y)
        >>> y
        <Var 'y'>
        Result:
        ―――――――
        0    False
        1    False
        2     True
        3    False
        Name: delayed, dtype: bool

        >>> x.skb.apply(skrub.TableVectorizer()).skb.apply(DummyClassifier(), y=y)
        <Apply DummyClassifier>
        Result:
        ―――――――
           delayed
        0    False
        1    False
        2    False
        3    False

        Sometimes we want to pass a value for ``y`` because it is required for
        scoring and cross-validation, but it is not needed for fitting the
        estimator. In this case pass ``unsupervised=True``.

        >>> from sklearn.datasets import make_blobs
        >>> from sklearn.cluster import KMeans

        >>> X, y = make_blobs(n_samples=10, random_state=0)
        >>> e = skrub.X(X).skb.apply(
        ...     KMeans(n_clusters=2, n_init=1, random_state=0),
        ...     y=skrub.y(y),
        ...     unsupervised=True,
        ... )
        >>> e.skb.cross_validate()["test_score"]  # doctest: +SKIP
        array([-19.43734833, -12.46393769, -11.80428789, -37.23883226,
                -4.85785541])
        >>> pipeline = e.skb.get_pipeline().fit({"X": X})
        >>> pipeline.predict({"X": X})  # doctest: +SKIP
        array([0, 0, 0, 0, 0, 0, 1, 0, 0, 0], dtype=int32)
        """  # noqa: E501
        # TODO later we could also expose `wrap_transformer`'s `keep_original`
        # and `rename_cols` params
        if exclude_cols is not None:
            cols = s.make_selector(cols) - exclude_cols
        # unsupervised should be an actual bool
        unsupervised = bool(unsupervised)
        return self._apply(
            estimator=estimator,
            y=y,
            cols=cols,
            how=how,
            allow_reject=allow_reject,
            unsupervised=unsupervised,
        )

    def apply_func(self, func, *args, **kwargs):
        r"""Apply the given function.

        This is a convenience function; ``X.skb.apply_func(func)`` is
        equivalent to ``skrub.deferred(func)(X)``.

        Parameters
        ----------
        func : function
            The function to apply to the expression.

        args
            additional positional arguments passed to ``func``.

        kwargs
            named arguments passed to ``func``.

        Returns
        -------
        expression
            The expression that evaluates to the result of calling ``func`` as
            ``func(self, *args, **kwargs)``.

        Examples
        --------
        >>> import skrub

        >>> def count_words(text, sep=None):
        ...     return len(text.split(sep))

        >>> text = skrub.var("text", "Hello, world!")
        >>> text
        <Var 'text'>
        Result:
        ―――――――
        'Hello, world!'

        >>> count = text.skb.apply_func(count_words)
        >>> count
        <Call 'count_words'>
        Result:
        ―――――――
        2
        >>> count.skb.eval({"text": "one two three four"})
        4

        We can pass extra arguments:

        >>> text.skb.apply_func(count_words, sep="\n")
        <Call 'count_words'>
        Result:
        ―――――――
        1

        Using ``.skb.apply_func`` is the same as using ``deferred``, for example:

        >>> skrub.deferred(count_words)(text)
        <Call 'count_words'>
        Result:
        ―――――――
        2
        """
        return deferred(func)(self._expr, *args, **kwargs)

    @check_expr
    def if_else(self, value_if_true, value_if_false):
        """Create a conditional expression.

        If ``self`` evaluates to ``True``, the result will be
        ``value_if_true``, otherwise ``value_if_false``.

        The branch which is not selected is not evaluated, which is the main
        advantage compared to wrapping the conditional statement in a
        `@skrub.deferred` function.

        Parameters
        ----------
        value_if_true
            The value to return if ``self`` is true.

        value_if_false
            The value to return if ``self`` is false.

        Returns
        -------
        Conditional expression

        Examples
        --------
        >>> import skrub
        >>> import numpy as np
        >>> a = skrub.var('a')
        >>> shuffle_a = skrub.var('shuffle_a')

        >>> @skrub.deferred
        ... def shuffled(values):
        ...     print('shuffling')
        ...     return np.random.default_rng(0).permutation(values)

        >>> @skrub.deferred
        ... def copy(values):
        ...     print('copying')
        ...     return values.copy()


        >>> b = shuffle_a.skb.if_else(shuffled(a), copy(a))
        >>> b
        <IfElse <Var 'shuffle_a'> ? <Call 'shuffled'> : <Call 'copy'>>

        Note that only one of the 2 branches is evaluated:

        >>> b.skb.eval({'a': np.arange(3), 'shuffle_a': True})
        shuffling
        array([2, 0, 1])
        >>> b.skb.eval({'a': np.arange(3), 'shuffle_a': False})
        copying
        array([0, 1, 2])
        """
        return Expr(IfElse(self._expr, value_if_true, value_if_false))

    @check_expr
    def match(self, targets, default=NULL):
        """Select based on the value of an expression.

        First, ``self`` is evaluated. Then, the result is compared to the keys
        in the mapping ``targets``. If a key matches, the corresponding value
        is evaluated and the result is returned. If there is no match and
        ``default`` has been provided, ``default`` is evaluated and returned.
        If there is no match and no default a ``KeyError`` is raised.

        Therefore, only one of the branches or the default is evaluated which
        is the main advantage compared to placing the selection inside a
        ``@skrub.deferred`` function.

        Parameters
        ----------
        targets : dict
            A dictionary providing which result to select. The keys must be
            actual values, they **cannot** be expressions. The values can be
            expressions or any object.

        default : object, optional
            If provided, the match falls back to the default when none of the
            targets have matched.

        Returns
        -------
        The value corresponding to the matching key or the default

        Examples
        --------
        >>> import skrub
        >>> a = skrub.var("a")
        >>> mode = skrub.var("mode")

        >>> @skrub.deferred
        ... def mul(value, factor):
        ...     result = value * factor
        ...     print(f"{value} * {factor} = {result}")
        ...     return result

        >>> b = mode.skb.match(
        ...     {"one": mul(a, 1.0), "two": mul(a, 2.0), "three": mul(a, 3.0)},
        ...     default=mul(a, -1.0),
        ... )
        >>> b.skb.eval({"a": 10.0, "mode": "two"})
        10.0 * 2.0 = 20.0
        20.0
        >>> b.skb.eval({"a": 10.0, "mode": "three"})
        10.0 * 3.0 = 30.0
        30.0
        >>> b.skb.eval({"a": 10.0, "mode": "twenty"})
        10.0 * -1.0 = -10.0
        -10.0

        Note that only one of the multiplications gets evaluated.
        """
        return Expr(Match(self._expr, targets, default))

    @check_expr
    def select(self, cols):
        """Select a subset of columns.

        ``cols`` can be a column name or a list of column names, but also a
        skrub selector. Importantly, the exact list of columns that match the
        selector is stored during ``fit`` and then this same list of columns is
        selected during ``transform``.

        Parameters
        ----------
        cols : string, list of strings, or skrub selector
            The columns to select

        Returns
        -------
        dataframe with only the selected columns

        Examples
        --------
        >>> import skrub
        >>> from skrub import selectors as s
        >>> X = skrub.X(skrub.toy_orders().X)
        >>> X
        <Var 'X'>
        Result:
        ―――――――
           ID product  quantity        date
        0   1     pen         2  2020-04-03
        1   2     cup         3  2020-04-04
        2   3     cup         5  2020-04-04
        3   4   spoon         1  2020-04-05
        >>> X.skb.select(['product', 'quantity'])
        <Apply SelectCols>
        Result:
        ―――――――
          product  quantity
        0     pen         2
        1     cup         3
        2     cup         5
        3   spoon         1
        >>> X.skb.select(s.string())
        <Apply SelectCols>
        Result:
        ―――――――
          product        date
        0     pen  2020-04-03
        1     cup  2020-04-04
        2     cup  2020-04-04
        3   spoon  2020-04-05
        """
        return self._apply(SelectCols(cols), how="full_frame")

    @check_expr
    def drop(self, cols):
        """Drop some columns.

        ``cols`` can be a column name or a list of column names, but also a
        skrub selector. Importantly, the exact list of columns that match the
        selector is stored during ``fit`` and then this same list of columns is
        dropped during ``transform``.

        Parameters
        ----------
        cols : string, list of strings, or skrub selector
            The columns to select

        Returns
        -------
        dataframe without the dropped columns

        Examples
        --------
        >>> import skrub
        >>> from skrub import selectors as s
        >>> X = skrub.X(skrub.toy_orders().X)
        >>> X
        <Var 'X'>
        Result:
        ―――――――
           ID product  quantity        date
        0   1     pen         2  2020-04-03
        1   2     cup         3  2020-04-04
        2   3     cup         5  2020-04-04
        3   4   spoon         1  2020-04-05
        >>> X.skb.drop(['ID', 'date'])
        <Apply DropCols>
        Result:
        ―――――――
          product  quantity
        0     pen         2
        1     cup         3
        2     cup         5
        3   spoon         1
        >>> X.skb.drop(s.string())
        <Apply DropCols>
        Result:
        ―――――――
           ID  quantity
        0   1         2
        1   2         3
        2   3         5
        3   4         1
        """
        return self._apply(DropCols(cols), how="full_frame")

    @check_expr
    def concat(self, others, axis=0):
        """Concatenate dataframes vertically or horizontally.

        Parameters
        ----------
        others : list of dataframes
            The dataframes to stack horizontally with ``self``
        axis : {0, 1}, default 0
            The axis to concatenate along.
            0: stack vertically (rows)
            1: stack horizontally (columns)

        Returns
        -------
        dataframe
            The combined dataframes.

        Examples
        --------
        >>> import pandas as pd
        >>> import skrub
        >>> a = skrub.var('a', pd.DataFrame({'a1': [0], 'a2': [1]}))
        >>> b = skrub.var('b', pd.DataFrame({'b1': [2], 'b2': [3]}))
        >>> c = skrub.var('c', pd.DataFrame({'c1': [4], 'c2': [5]}))
        >>> d = skrub.var('d', pd.DataFrame({'c1': [6], 'c2': [7]}))
        >>> a
        <Var 'a'>
        Result:
        ―――――――
           a1  a2
        0   0   1
        >>> a.skb.concat([b, c], axis=1)
        <Concat: 3 dataframes>
        Result:
        ―――――――
           a1  a2  b1  b2  c1  c2
        0   0   1   2   3   4   5

        >>> c.skb.concat([d], axis=0)
        <Concat: 2 dataframes>
        Result:
        ―――――――
           c1  c2
        0   4   5
        1   6   7


        Note that even if we want to concatenate a single dataframe we must
        still put it in a list:

        >>> a.skb.concat([b], axis=1)
        <Concat: 2 dataframes>
        Result:
        ―――――――
           a1  a2  b1  b2
        0   0   1   2   3
        """  # noqa: E501
        return Expr(Concat(self._expr, others, axis=axis))

    @check_expr
    def subsample_previews(self, n=1000, *, how="head"):
        """Configure subsampling of a dataframe or numpy array.

        The goal is to allow faster development and debugging of a pipeline by
        computing the previews (and optionally "dry runs" of the
        cross-validation) on a subset of the available data.

        This method configures *how* the dataframe should be subsampled. If it
        has been configured, subsampling actually only takes place in some
        specific situations:

        - When computing the previews (results displayed when printing an
          expression).
        - When it is explicitly requested by passing ``subsampling=True`` to one
          of the functions that expose that parameter such as
          :meth:`Expr.skb.get_randomized_search` or :func:`cross_validate`.

        When subsampling has not been configured (``subsample_previews`` has not
        been called anywhere in the expression), no subsampling is ever done.

        This method can only be used on steps that produce a dataframe, a
        column (series) or a numpy array.

        Parameters
        ----------
        n : int, default=1000
            Number of rows to keep.

        how : 'head' or 'random'
            How subsampling should be done (when it takes place). If 'head',
            the first ``n`` rows are kept. If 'random', ``n`` rows are sampled
            randomly, without maintaining order and without replacement.

        Returns
        -------
        DataFrame
            The subsampled dataframe.

        Examples
        --------
        >>> from sklearn.datasets import load_diabetes
        >>> from sklearn.linear_model import Ridge
        >>> import skrub

        >>> df = load_diabetes(as_frame=True)["frame"]
        >>> df.shape
        (442, 11)

        The ``subsample_previews`` configures *how* the sampling is done when it
        takes place.

        whether it takes place or not depends on the context:
            - for preview the subsampling is always on
            - for fitting and cross-validation subsampling is only on when we
              ask for it explicitly with ``subsampling=True``

        >>> data = skrub.var("data", df).skb.subsample_previews(n=15)

        We can see that the previews use only a subsample of 15 rows:

        >>> data.shape
        <GetAttr 'shape'>
        Result (on a subsample):
        ――――――――――――――――――――――――
        (15, 11)
        >>> X = data.drop("target", axis=1, errors="ignore").skb.mark_as_X()
        >>> y = data["target"].skb.mark_as_y()
        >>> pred = X.skb.apply(
        ...     Ridge(alpha=skrub.choose_float(0.01, 10.0, log=True, name="α")), y=y
        ... )

        Here also, the preview for the predictions contains 15 rows:

        >>> pred
        <Apply Ridge>
        Result (on a subsample):
        ――――――――――――――――――――――――
                target
        0   142.866906
        1   130.980765
        2   138.555388
        3   149.703363
        4   136.015214
        5   139.773213
        6   134.110415
        7   129.224783
        8   140.161363
        9   155.272033
        10  139.552110
        11  130.318783
        12  135.956591
        13  142.998060
        14  132.511013

        By default, model fitting and hyperparameter search are done on the
        full data, so if we want the subsampling to take place we have to
        pass ``subsampling=True``:

        >>> quick_search = pred.skb.get_randomized_search(
        ...     subsampling=True, fitted=True, n_iter=4, random_state=0
        ... )
        >>> quick_search.detailed_results_[["mean_test_score", "mean_fit_time", "α"]] # doctest: +SKIP
           mean_test_score  mean_fit_time         α
        0        -0.597596       0.004322  0.431171
        1        -0.599036       0.004328  0.443038
        2        -0.615900       0.004272  0.643117
        3        -0.637498       0.004219  1.398196

        Now that we have checked our pipeline works on a subsample, we can
        fit the hyperparameter search on the full data:

        >>> full_search = pred.skb.get_randomized_search(
        ...     fitted=True, n_iter=4, random_state=0
        ... )
        >>> full_search.detailed_results_[["mean_test_score", "mean_fit_time", "α"]] # doctest: +SKIP
           mean_test_score  mean_fit_time         α
        0         0.457807       0.004791  0.431171
        1         0.456808       0.004834  0.443038
        2         0.439670       0.004849  0.643117
        3         0.380719       0.004827  1.398196

        This example dataset is so small that the subsampling does not change
        the fit computation time but we can tell the second search used the
        full data from the higher scores. For datasets of a realistic size
        using the subsampling allows us to do a "dry run" of the
        cross-validation or model fitting much faster than when using the
        full data.
        """  # noqa : E501
        return Expr(SubsamplePreviews(self._expr, n=n, how=how))

    def clone(self, drop_values=True):
        """Get an independent clone of the expression.

        Parameters
        ----------
        drop_values : bool, default=True
            Whether to drop the initial values passed to ``skrub.var()``.
            This is convenient for example to serialize expressions without
            creating large files.

        Returns
        -------
        clone
            A new expression which does not share its state (such as fitted
            estimators) or cache with the original, and possibly without the
            variables' values.

        Examples
        --------
        >>> import skrub
        >>> c = skrub.var('a', 0) + skrub.var('b', 1)
        >>> c
        <BinOp: add>
        Result:
        ―――――――
        1
        >>> c.skb.get_data()
        {'a': 0, 'b': 1}
        >>> clone = c.skb.clone()
        >>> clone
        <BinOp: add>
        >>> clone.skb.get_data()
        {}

        We can ask to keep the variable values:

        >>> clone = c.skb.clone(drop_values=False)
        >>> clone.skb.get_data()
        {'a': 0, 'b': 1}

        Note that in that case the cache used for previews is still cleared. So
        if we want the preview we need to prime the new expression by
        accessing the preview once (either directly or by adding more steps to it):

        >>> clone
        <BinOp: add>
        >>> clone.skb.preview()
        1
        >>> clone
        <BinOp: add>
        Result:
        ―――――――
        1
        """

        return clone(self._expr, drop_preview_data=drop_values)

    def eval(self, environment=None, *, subsampling=False):
        """Evaluate the expression.

        This returns the result produced by evaluating the expression, ie
        running the corresponding pipeline. The result is always the output
        of the pipeline's ``fit_transform`` -- a pipeline is refitted to the
        provided data.

        If no data is provided, the values passed when creating the variables
        in the expression are used.

        Parameters
        ----------
        environment : dict or None, optional
            If ``None``, the initial values of the variables contained in the
            expression are used. If a dict, it must map the name of each
            variable to a corresponding value.

        subsampling : bool, default=False
            If True, and if subsampling has been configured (see
            :meth:`Expr.skb.subsample_previews`), use a subsample of the data. By
            default subsampling is not applied and all the data is used.

        Returns
        -------
        result
            The result of running the computation, ie of executing the
            pipeline's ``fit_transform`` on the provided data.

        Examples
        --------
        >>> import skrub
        >>> a = skrub.var('a', 10)
        >>> b = skrub.var('b', 5)
        >>> c = a + b
        >>> c
        <BinOp: add>
        Result:
        ―――――――
        15
        >>> c.skb.eval()
        15
        >>> c.skb.eval({'a': 1, 'b': 2})
        3
        """
        if environment is not None and not isinstance(environment, typing.Mapping):
            raise TypeError(
                "The `environment` passed to `eval()` should be None or a dictionary, "
                f"got: '{type(environment)}'"
            )
        if environment is None and (subsampling or not uses_subsampling(self._expr)):
            return self.preview()
        if environment is None:
            environment = self.get_data()
        environment = {
            **environment,
            "_skrub_use_var_values": not _var_values_provided(self._expr, environment),
        }
        environment = env_with_subsampling(environment, subsampling)
        return evaluate(
            self._expr, mode="fit_transform", environment=environment, clear=True
        )

    def preview(self):
        """Get the value computed for previews (shown when printing the expression)."""
        return evaluate(self._expr, mode="preview", environment=None, clear=False)

    @check_expr
    def freeze_after_fit(self):
        """Freeze the result during pipeline fitting.

        Note this is an advanced functionality, and the need for it is usually
        an indication that we need to define a custom scikit-learn transformer
        that we can use with ``.skb.apply()``.

        When we use ``freeze_after_fit()``, the result of the expression is
        computed during ``fit()``, and then reused (not recomputed) during
        ``transform()`` or ``predict()``.

        Returns
        -------
        The expression whose value does not change after ``fit()``

        Examples
        --------
        >>> import skrub
        >>> X_df = skrub.toy_orders().X
        >>> X_df
           ID product  quantity        date
        0   1     pen         2  2020-04-03
        1   2     cup         3  2020-04-04
        2   3     cup         5  2020-04-04
        3   4   spoon         1  2020-04-05
        >>> n_products = skrub.X()['product'].nunique()
        >>> transformer = n_products.skb.get_pipeline()
        >>> transformer.fit_transform({'X': X_df})
        3

        If we take only the first 2 rows ``nunique()`` (a stateless function)
        returns ``2``:

        >>> transformer.transform({'X': X_df.iloc[:2]})
        2

        If instead of recomputing it we want the number of products to be
        remembered during ``fit`` and reused during ``transform``:

        >>> n_products = skrub.X()['product'].nunique().skb.freeze_after_fit()
        >>> transformer = n_products.skb.get_pipeline()
        >>> transformer.fit_transform({'X': X_df})
        3
        >>> transformer.transform({'X': X_df.iloc[:2]})
        3
        """
        return Expr(FreezeAfterFit(self._expr))

    def get_data(self):
        """Collect the values of the variables contained in the expression.

        Returns
        -------
        dict mapping variable names to their values
            Variables for which no value was given do not appear in the result.

        Examples
        --------
        >>> import skrub
        >>> a = skrub.var('a', 0)
        >>> b = skrub.var('b', 1)
        >>> c = skrub.var('c') # note no value
        >>> e = a + b + c
        >>> e.skb.get_data()
        {'a': 0, 'b': 1}
        """

        data = {}

        for n in nodes(self._expr):
            impl = n._skrub_impl
            if isinstance(impl, Var) and impl.value is not NULL:
                data[impl.name] = impl.value
        return data

    def draw_graph(self):
        """Get an SVG string representing the computation graph.

        In addition to the usual ``str`` methods, the result has an ``open()``
        method which displays it in a web browser window.

        Returns
        -------
        GraphDrawing
           Drawing of the computation graph. This objects has attributes
           ``svg`` and ``png``, containing representations of the graph in
           those formats (as ``bytes`` objects), and a method ``.open()`` to
           display it in a browser window.
        """

        return draw_expr_graph(self._expr)

    def describe_steps(self):
        """Get a text representation of the computation graph.

        Usually the graphical representation provided by ``draw_graph`` or
        ``full_report`` is more useful. This is a fallback for inspecting the
        computation graph when only text output is available.

        Returns
        -------
        str
            A string representing the different computation steps, one on each
            line.

        Examples
        --------
        >>> import skrub
        >>> a = skrub.var('a')
        >>> b = skrub.var('b')
        >>> c = a + b
        >>> d = c * c
        >>> print(d.skb.describe_steps())
        VAR 'a'
        VAR 'b'
        BINOP: add
        ( VAR 'a' )*
        ( VAR 'b' )*
        ( BINOP: add )*
        BINOP: mul
        * Cached, not recomputed

        The above should be read from top to bottom as instructions for a
        simple stack machine: load the variable 'a', load the variable 'b',
        compute the addition leaving the result of (a + b) on the stack, then
        repeat this operation (but the second time no computation actually runs
        because the result of evaluating ``c`` has been cached in-memory), and
        finally evaluate the multiplication.
        """

        return describe_steps(self._expr)

    def describe_param_grid(self):
        """Describe the hyper-parameters extracted from choices in the expression.

        Expressions can contain choices, ranges of possible values to be tuned
        by hyperparameter search. This function provides a description of the
        grid (set of combinations) of hyperparameters extracted from the
        expression.

        Please refer to the examples gallery for a full explanation of choices
        and hyper-parameter tuning.

        Returns
        -------
        str
            A textual description of the different choices contained in this
            expression.

        Examples
        --------
        >>> from sklearn.linear_model import LogisticRegression
        >>> from sklearn.ensemble import RandomForestClassifier
        >>> from sklearn.decomposition import PCA
        >>> from sklearn.feature_selection import SelectKBest

        >>> import skrub

        >>> X = skrub.X()
        >>> y = skrub.y()

        >>> dim_reduction = skrub.choose_from(
        ...     {
        ...         "PCA": PCA(
        ...             n_components=skrub.choose_int(
        ...                 5, 100, log=True, name="n_components"
        ...             )
        ...         ),
        ...         "SelectKBest": SelectKBest(
        ...             k=skrub.choose_int(5, 100, log=True, name="k")
        ...         ),
        ...     },
        ...     name="dim_reduction",
        ... )
        >>> selected = X.skb.apply(dim_reduction)
        >>> classifier = skrub.choose_from(
        ...     {
        ...         "logreg": LogisticRegression(
        ...             C=skrub.choose_float(0.001, 100, log=True, name="C")
        ...         ),
        ...         "rf": RandomForestClassifier(
        ...             n_estimators=skrub.choose_int(20, 400, name="N 🌴")
        ...         ),
        ...     },
        ...     name="classifier",
        ... )
        >>> pred = selected.skb.apply(classifier, y=y)
        >>> print(pred.skb.describe_param_grid())
        - dim_reduction: 'PCA'
          n_components: choose_int(5, 100, log=True, name='n_components')
          classifier: 'logreg'
          C: choose_float(0.001, 100, log=True, name='C')
        - dim_reduction: 'PCA'
          n_components: choose_int(5, 100, log=True, name='n_components')
          classifier: 'rf'
          N 🌴: choose_int(20, 400, name='N 🌴')
        - dim_reduction: 'SelectKBest'
          k: choose_int(5, 100, log=True, name='k')
          classifier: 'logreg'
          C: choose_float(0.001, 100, log=True, name='C')
        - dim_reduction: 'SelectKBest'
          k: choose_int(5, 100, log=True, name='k')
          classifier: 'rf'
          N 🌴: choose_int(20, 400, name='N 🌴')

        Sampling a configuration for this pipeline starts by selecting an entry
        (marked by ``-``) in the list above, then a value for each of the
        hyperparameters listed (used) in that entry. For example note that the
        configurations that use the random forest do not list the
        hyperparameter ``C`` which is used only by the logistic regression.
        """

        return describe_param_grid(self._expr)

    def full_report(
        self,
        environment=None,
        open=True,
        output_dir=None,
        overwrite=False,
    ):
        """Generate a full report of the expression's evaluation.

        This creates a report showing the computation graph, and for each
        intermediate computation, some information (such as the line of code
        where it was defined) and a display of the intermediate result (or
        error).

        The pipeline is run doing a ``fit_transform``. If ``environment`` is
        provided, it is used as the bindings for the variables in the
        expression, and otherwise, the ``value`` attributes of the variables
        are used.

        At the moment, this creates a directory on the filesystem containing
        HTML files. The report can be displayed by visiting the contained
        ``index.html`` in a webbrowser, or passing ``open=True`` (the default)
        to this method.

        Parameters
        ----------
        environment : dict or None (default=None)
            Bindings for variables and choices contained in the expression. If
            not provided, the variables' ``value`` and the choices default
            value are used.

        open : bool (default=True)
            Whether to open the report in a webbrowser once computed.

        output_dir : str or Path or None (default=None)
            Directory where to store the report. If ``None``, a timestamped
            subdirectory will be created in the skrub data directory.

        overwrite : bool (default=False)
            What to do if the output directory already exists. If
            ``overwrite``, replace it, otherwise raise an exception.

        Returns
        -------
        dict
            The results of evaluating the expression. The keys are
            ``'result'``, ``'error'`` and ``'report_path'``. If the execution
            raised an exception, it is contained in ``'error'`` and
            ``'result'`` is ``None``. Otherwise the result produced by the
            evaluation is in ``'result'`` and ``'error'`` is ``None``. Either
            way a report is stored at the location indicated by
            ``'report_path'``.

        Examples
        --------
        >>> # ignore this line:
        >>> import pytest; pytest.skip('graphviz may not be installed')

        >>> import skrub
        >>> c = skrub.var('a', 1) / skrub.var('b', 2)
        >>> report = c.skb.full_report(open=False)
        >>> report['result']
        0.5
        >>> report['error']
        >>> report['report_path']
        PosixPath('.../skrub_data/execution_reports/full_expr_report_.../index.html')

        We pass data:

        >>> report = c.skb.full_report({'a': 33, 'b': 11 }, open=False)
        >>> report['result']
        3.0

        And if there was an error:

        >>> report = c.skb.full_report({'a': 1, 'b': 0}, open=False)
        >>> report['result']
        >>> report['error']
        ZeroDivisionError('division by zero')
        >>> report['report_path']
        PosixPath('.../skrub_data/execution_reports/full_expr_report_.../index.html')
        """  # noqa : E501

        if environment is None:
            mode = "preview"
            clear = False
        else:
            mode = "fit_transform"
            clear = True

        return full_report(
            self._expr,
            environment=environment,
            mode=mode,
            clear=clear,
            open=open,
            output_dir=output_dir,
            overwrite=overwrite,
        )

<<<<<<< HEAD
    def get_estimator(self, fitted=False, subsampling=False):
        """Get a scikit-learn-like estimator for this expression.
=======
    def get_pipeline(self, fitted=False):
        """Get a skrub pipeline for this expression.
>>>>>>> e9c38f0a

        Returns a :class:`SkrubPipeline`.

        Please see the examples gallery for full information about expressions
        and the pipelines they generate.

        Provides a skrub pipeline with a ``fit()`` method so we can fit it to some
        training data and then apply it to unseen data by calling
        ``transform()`` or ``predict()``.

        An important difference between skrub pipelines and scikit-learn
        estimators is that ``fit()``, ``transform()`` etc. accept a dictionary
        of inputs rather than ``X`` and ``y`` arguments (see examples below).

        We can pass ``fitted=True`` to get a pipeline fitted to the data
        provided as the values in ``skrub.var("name", value=...)`` and
        ``skrub.X(value)``.

        Parameters
        ----------
        fitted : bool (default=False)
            If true, the returned pipeline is fitted to the data provided when
            initializing variables in the expression.

        subsampling : bool (default=False)
            If True, and if subsampling has been configured (see
            :meth:`Expr.skb.subsample_previews`), fit on a subsample of the data. By
            default subsampling is not applied and all the data is used. This
            is only applied for fitting the estimator when ``fitted=True``,
            subsequent use of the estimator is not affected by subsampling.
            Therefore it is an error to pass ``subsampling=True`` and
            ``fitted=False`` (because ``subsampling=True`` would have no
            effect).

        Returns
        -------
        pipeline
            A skrub pipeline with an interface similar to scikit-learn's, except
            that its methods accept a dictionary of named inputs rather than
            ``X`` and ``y`` arguments.

        Examples
        --------
        >>> import skrub
        >>> from sklearn.dummy import DummyClassifier
        >>> orders_df = skrub.toy_orders().orders
        >>> orders = skrub.var('orders', orders_df)
        >>> X = orders.drop(columns='delayed', errors='ignore').skb.mark_as_X()
        >>> y = orders['delayed'].skb.mark_as_y()
        >>> pred = X.skb.apply(skrub.TableVectorizer()).skb.apply(
        ...     DummyClassifier(), y=y
        ... )
        >>> pred
        <Apply DummyClassifier>
        Result:
        ―――――――
           delayed
        0    False
        1    False
        2    False
        3    False
        >>> pipeline = pred.skb.get_pipeline(fitted=True)
        >>> new_orders_df = skrub.toy_orders(split='test').X
        >>> new_orders_df
           ID product  quantity        date
        4   5     cup         5  2020-04-11
        5   6    fork         2  2020-04-12
        >>> pipeline.predict({'orders': new_orders_df})
        array([False, False])

        Note that the ``'orders'`` key in the dictionary passed to ``predict``
        corresponds to the name ``'orders'`` in ``skrub.var('orders',
        orders_df)`` above.
        """
<<<<<<< HEAD
        _check_subsampling(fitted, subsampling)

        estimator = ExprEstimator(self.clone())
        _check_can_be_pickled(estimator)
        if not fitted:
            return estimator
        return estimator.fit(env_with_subsampling(self.get_data(), subsampling))
=======
        pipeline = SkrubPipeline(self.clone())
        _check_can_be_pickled(pipeline)
        if not fitted:
            return pipeline
        return pipeline.fit(self.get_data())
>>>>>>> e9c38f0a

    def train_test_split(
        self,
        environment=None,
        *,
        subsampling=False,
        splitter=model_selection.train_test_split,
        **splitter_kwargs,
    ):
        """Split an environment into a training an testing environments.

        Parameters
        ----------
        environment : dict, optional
            The environment (dict mapping variable names to values) containing the
            full data. If ``None`` (the default), the data is retrieved from the
            expression.

        subsampling : bool, default=False
            If True, and if subsampling has been configured (see
            :meth:`Expr.skb.subsample_previews`), use a subsample of the data. By
            default subsampling is not applied and all the data is used.

        splitter : function, optional
            The function used to split X and y once they have been computed. By
            default, ``sklearn.train_test_split`` is used.

        splitter_kwargs
            Additional named arguments to pass to the splitter.

        Returns
        -------
        dict
            The return value is slightly different than scikit-learn's. Rather than
            a tuple, it returns a dictionary with the following keys:

            - train: a dictionary containing the training environment
            - test: a dictionary containing the test environment
            - X_train: the value of the variable marked with ``skb.mark_as_x()`` in
              the train environment
            - X_test: the value of the variable marked with ``skb.mark_as_x()`` in
              the test environment
            - y_train: the value of the variable marked with ``skb.mark_as_y()`` in
              the train environment, if there is one (may not be the case for
              unsupervised learning).
            - y_test: the value of the variable marked with ``skb.mark_as_y()`` in
              the test environment, if there is one (may not be the case for
              unsupervised learning).

        Examples
        --------
        >>> import skrub
        >>> from sklearn.dummy import DummyClassifier
        >>> from sklearn.metrics import accuracy_score

        >>> orders = skrub.var("orders", skrub.toy_orders().orders)
        >>> X = orders.skb.drop("delayed").skb.mark_as_X()
        >>> y = orders["delayed"].skb.mark_as_y()
        >>> delayed = X.skb.apply(skrub.TableVectorizer()).skb.apply(
        ...     DummyClassifier(), y=y
        ... )

        >>> split = delayed.skb.train_test_split(random_state=0)
        >>> split.keys()
        dict_keys(['train', 'test', 'X_train', 'X_test', 'y_train', 'y_test'])
        >>> pipeline = delayed.skb.get_pipeline()
        >>> pipeline.fit(split["train"])
        SkrubPipeline(expr=<Apply DummyClassifier>)
        >>> pipeline.score(split["test"])
        0.0
        >>> predictions = pipeline.predict(split["test"])
        >>> accuracy_score(split["y_test"], predictions)
        0.0
        """
        if environment is None:
            environment = self.get_data()
        return train_test_split(
            self._expr,
            environment,
            subsampling=subsampling,
            splitter=splitter,
            **splitter_kwargs,
        )

    def get_grid_search(self, *, fitted=False, subsampling=False, **kwargs):
        """Find the best parameters with grid search.

        This function returns a :class:`ParamSearch`, an object similar to
        scikit-learn's ``GridSearchCV``. The main difference is that methods
        such as ``fit()`` and ``predict()`` accept a dictionary of inputs
        rather than ``X`` and ``y``. Please refer to the examples gallery for
        an in-depth explanation.

        If the expression contains some numeric ranges (``choose_float``,
        ``choose_int``), either discretize them by providing the ``n_steps``
        argument or use ``get_randomized_search`` instead of
        ``get_grid_search``.

        Parameters
        ----------
        fitted : bool (default=False)
            If ``True``, the gridsearch is fitted on the data provided when
            initializing variables in this expression (the data returned by
            ``.skb.get_data()``).

        subsampling : bool (default=False)
            If True, and if subsampling has been configured (see
            :meth:`Expr.skb.subsample_previews`), fit on a subsample of the data. By
            default subsampling is not applied and all the data is used. This
            is only applied for fitting the grid search when ``fitted=True``,
            subsequent use of the grid search is not affected by subsampling.
            Therefore it is an error to pass ``subsampling=True`` and
            ``fitted=False`` (because ``subsampling=True`` would have no
            effect).

        kwargs : dict
            All other named arguments are forwarded to
            ``sklearn.search.GridSearchCV``.

        Returns
        -------
        ParamSearch
            An object implementing the hyperparameter search. Besides the usual
            ``fit``, ``predict``, attributes of interest are
            ``results_`` and ``plot_results()``.

        Examples
        --------
        >>> import skrub
        >>> from sklearn.datasets import make_classification
        >>> from sklearn.linear_model import LogisticRegression
        >>> from sklearn.ensemble import RandomForestClassifier
        >>> from sklearn.dummy import DummyClassifier

        >>> X_a, y_a = make_classification(random_state=0)
        >>> X, y = skrub.X(X_a), skrub.y(y_a)
        >>> logistic = LogisticRegression(C=skrub.choose_from([0.1, 10.0], name="C"))
        >>> rf = RandomForestClassifier(
        ...     n_estimators=skrub.choose_from([3, 30], name="N 🌴"),
        ...     random_state=0,
        ... )
        >>> classifier = skrub.choose_from(
        ...     {"logistic": logistic, "rf": rf, "dummy": DummyClassifier()}, name="classifier"
        ... )
        >>> pred = X.skb.apply(classifier, y=y)
        >>> print(pred.skb.describe_param_grid())
        - classifier: 'logistic'
          C: [0.1, 10.0]
        - classifier: 'rf'
          N 🌴: [3, 30]
        - classifier: 'dummy'

        >>> search = pred.skb.get_grid_search(fitted=True)
        >>> search.results_
           mean_test_score     C   N 🌴 classifier
        0             0.89   NaN  30.0         rf
        1             0.84   0.1   NaN   logistic
        2             0.80  10.0   NaN   logistic
        3             0.65   NaN   3.0         rf
        4             0.50   NaN   NaN      dummy
        """  # noqa: E501
        _check_subsampling(fitted, subsampling)

        for c in choices(self._expr).values():
            if hasattr(c, "rvs") and not isinstance(c, typing.Sequence):
                raise ValueError(
                    "Cannot use grid search with continuous numeric ranges. "
                    "Please use `get_randomized_search` or provide a number "
                    f"of steps for this range: {c}"
                )

        search = ParamSearch(
            self.clone(), model_selection.GridSearchCV(None, None, **kwargs)
        )
        if not fitted:
            return search
        return search.fit(env_with_subsampling(self.get_data(), subsampling))

    def get_randomized_search(self, *, fitted=False, subsampling=False, **kwargs):
        """Find the best parameters with grid search.

        This function returns a :class:`ParamSearch`, an object similar to
        scikit-learn's ``RandomizedSearchCV``. The main difference is that
        methods such as ``fit()`` and ``predict()`` accept a dictionary of
        inputs rather than ``X`` and ``y``. Please refer to the examples
        gallery for an in-depth explanation.

        Parameters
        ----------
        fitted : bool (default=False)
            If ``True``, the randomized search is fitted on the data provided when
            initializing variables in this expression (the data returned by
            ``.skb.get_data()``).

        subsampling : bool (default=False)
            If True, and if subsampling has been configured (see
            :meth:`Expr.skb.subsample_previews`), fit on a subsample of the data. By
            default subsampling is not applied and all the data is used. This
            is only applied for fitting the randomized search when ``fitted=True``,
            subsequent use of the randomized search is not affected by subsampling.
            Therefore it is an error to pass ``subsampling=True`` and
            ``fitted=False`` (because ``subsampling=True`` would have no
            effect).

        kwargs : dict
            All other named arguments are forwarded to
            ``sklearn.search.RandomizedSearchCV``.

        Returns
        -------
        ParamSearch
            An object implementing the hyperparameter search. Besides the usual
            ``fit``, ``predict``, attributes of interest are
            ``results_`` and ``plot_results()``.

        Examples
        --------
        >>> import skrub
        >>> from sklearn.datasets import make_classification
        >>> from sklearn.linear_model import LogisticRegression
        >>> from sklearn.feature_selection import SelectKBest
        >>> from sklearn.ensemble import RandomForestClassifier
        >>> from sklearn.dummy import DummyClassifier

        >>> X_a, y_a = make_classification(random_state=0)
        >>> X, y = skrub.X(X_a), skrub.y(y_a)
        >>> selector = SelectKBest(k=skrub.choose_int(4, 20, log=True, name='k'))
        >>> logistic = LogisticRegression(C=skrub.choose_float(0.1, 10.0, log=True, name="C"))
        >>> rf = RandomForestClassifier(
        ...     n_estimators=skrub.choose_int(3, 30, log=True, name="N 🌴"),
        ...     random_state=0,
        ... )
        >>> classifier = skrub.choose_from(
        ...     {"logistic": logistic, "rf": rf, "dummy": DummyClassifier()}, name="classifier"
        ... )
        >>> pred = X.skb.apply(selector, y=y).skb.apply(classifier, y=y)
        >>> print(pred.skb.describe_param_grid())
        - k: choose_int(4, 20, log=True, name='k')
          classifier: 'logistic'
          C: choose_float(0.1, 10.0, log=True, name='C')
        - k: choose_int(4, 20, log=True, name='k')
          classifier: 'rf'
          N 🌴: choose_int(3, 30, log=True, name='N 🌴')
        - k: choose_int(4, 20, log=True, name='k')
          classifier: 'dummy'

        >>> search = pred.skb.get_randomized_search(fitted=True, random_state=0)
        >>> search.results_
           mean_test_score   k         C  N 🌴 classifier
        0             0.92   4  4.626363  NaN   logistic
        1             0.89  10       NaN  7.0         rf
        2             0.87   7  3.832217  NaN   logistic
        3             0.86  15       NaN  6.0         rf
        4             0.85  10  4.881255  NaN   logistic
        5             0.80  19  3.965675  NaN   logistic
        6             0.77  14       NaN  3.0         rf
        7             0.50   4       NaN  NaN      dummy
        8             0.50   9       NaN  NaN      dummy
        9             0.50   5       NaN  NaN      dummy
        """  # noqa: E501
        _check_subsampling(fitted, subsampling)

        search = ParamSearch(
            self.clone(), model_selection.RandomizedSearchCV(None, None, **kwargs)
        )
        if not fitted:
            return search
        return search.fit(env_with_subsampling(self.get_data(), subsampling))

    def cross_validate(self, environment=None, *, subsampling=False, **kwargs):
        """Cross-validate the expression.

        This generates the pipeline with default hyperparameters and runs
        scikit-learn cross-validation.

        Parameters
        ----------
        environment : dict or None
            Bindings for variables contained in the expression. If not
            provided, the ``value``s passed when initializing ``var()`` are
            used.

        subsampling : bool, default=False
            If True, and if subsampling has been configured (see
            :meth:`Expr.skb.subsample_previews`), use a subsample of the data. By
            default subsampling is not applied and all the data is used.

        kwargs : dict
            All other named arguments are forwarded to
            ``sklearn.model_selection.cross_validate``, except that
            scikit-learn's ``return_estimator`` parameter is named
            ``return_pipeline`` here.

        Returns
        -------
        dict
            Cross-validation results.

        Examples
        --------
        >>> from sklearn.datasets import make_classification
        >>> from sklearn.linear_model import LogisticRegression
        >>> import skrub

        >>> X_a, y_a = make_classification(random_state=0)
        >>> X, y = skrub.X(X_a), skrub.y(y_a)
        >>> pred = X.skb.apply(LogisticRegression(), y=y)
        >>> pred.skb.cross_validate(cv=2)['test_score']
        0    0.84
        1    0.78
        Name: test_score, dtype: float64

        Passing some data:

        >>> data = {'X': X_a, 'y': y_a}
        >>> pred.skb.cross_validate(data)['test_score']
        0    0.75
        1    0.90
        2    0.85
        3    0.65
        4    0.90
        Name: test_score, dtype: float64
        """
        if environment is None:
            environment = self.get_data()

<<<<<<< HEAD
        return cross_validate(
            self.get_estimator(), environment, subsampling=subsampling, **kwargs
        )
=======
        return cross_validate(self.get_pipeline(), environment, **kwargs)
>>>>>>> e9c38f0a

    @check_expr
    def mark_as_X(self):
        """Mark this expression as being the ``X`` table.

        Returns a copy; the original expression is left unchanged.

        This is used for cross-validation and hyperparameter selection: the
        nodes marked with ``.skb.mark_as_X()`` and ``.skb.mark_as_y()`` define
        the cross-validation splits.

        During cross-validation, all the previous steps are first executed,
        until X and y have been materialized. Then, those are split into
        training and testing sets. The following steps in the expression are
        fitted on the train data, and applied to test data, within each split.

        This means that any step that comes before ``mark_as_X()`` or
        ``mark_as_y()``, meaning that it is needed to compute X and y, sees the
        full dataset and cannot benefit from hyperparameter tuning. So we
        should be careful to start our pipeline by building X and y, and to use
        ``mark_as_X()`` and ``mark_as_y()`` as soon as possible.

        ``skrub.X(value)`` can be used as a shorthand for
        ``skrub.var('X', value).skb.mark_as_X()``.

        Please see the examples gallery for more information.

        Note: this marks the expression in-place and also returns it.

        Returns
        -------
        The input expression, which has been marked as being ``X``

        Examples
        --------
        >>> import skrub
        >>> orders = skrub.var('orders', skrub.toy_orders(split='all').orders)
        >>> features = orders.drop(columns='delayed', errors='ignore')
        >>> features.skb.is_X
        False
        >>> X = features.skb.mark_as_X()
        >>> X.skb.is_X
        True

        Note the original is left unchanged

        >>> features.skb.is_X
        False

        >>> y = orders['delayed'].skb.mark_as_y()
        >>> y.skb.is_y
        True

        Now if we run cross-validation:

        >>> from sklearn.dummy import DummyClassifier
        >>> pred = X.skb.apply(DummyClassifier(), y=y)
        >>> pred.skb.cross_validate(cv=2)['test_score']
        0    0.666667
        1    0.666667
        Name: test_score, dtype: float64

        First (outside of the cross-validation loop) ``X`` and ``y`` are
        computed. Then, they are split into training and test sets. Then the
        rest of the pipeline (in this case the last step, the
        ``DummyClassifier``) is evaluated on those splits.
        """
        new = self._expr._skrub_impl.__copy__()
        new.is_X = True
        return Expr(new)

    @property
    def is_X(self):
        """Whether this expression has been marked with ``.skb.mark_as_X()``."""
        return self._expr._skrub_impl.is_X

    @check_expr
    def mark_as_y(self):
        """Mark this expression as being the ``X`` table.

        Returns a copy; the original expression is left unchanged.

        This is used for cross-validation and hyperparameter selection: the
        nodes marked with ``.skb.mark_as_X()`` and ``.skb.mark_as_y()`` define
        the cross-validation splits.

        During cross-validation, all the previous steps are first executed,
        until X and y have been materialized. Then, those are split into
        training and testing sets. The following steps in the expression are
        fitted on the train data, and applied to test data, within each split.

        This means that any step that comes before ``mark_as_X()`` or
        ``mark_as_y()``, meaning that it is needed to compute X and y, sees the
        full dataset and cannot benefit from hyperparameter tuning. So we
        should be careful to start our pipeline by building X and y, and to use
        ``mark_as_X()`` and ``mark_as_y()`` as soon as possible.

        ``skrub.y(value)`` can be used as a shorthand for
        ``skrub.var('y', value).skb.mark_as_y()``.

        Please see the examples gallery for more information.

        Note: this marks the expression in-place and also returns it.

        Returns
        -------
        The input expression, which has been marked as being ``y``

        Examples
        --------
        >>> import skrub
        >>> orders = skrub.var('orders', skrub.toy_orders(split='all').orders)
        >>> X = orders.drop(columns='delayed', errors='ignore').skb.mark_as_X()
        >>> delayed = orders['delayed']
        >>> delayed.skb.is_y
        False
        >>> y = delayed.skb.mark_as_y()
        >>> y.skb.is_y
        True

        Note the original is left unchanged

        >>> delayed.skb.is_y
        False

        Now if we run cross-validation:

        >>> from sklearn.dummy import DummyClassifier
        >>> pred = X.skb.apply(DummyClassifier(), y=y)
        >>> pred.skb.cross_validate(cv=2)['test_score']
        0    0.666667
        1    0.666667
        Name: test_score, dtype: float64

        First (outside of the cross-validation loop) ``X`` and ``y`` are
        computed. Then, they are split into training and test sets. Then the
        rest of the pipeline (in this case the last step, the
        ``DummyClassifier``) is evaluated on those splits.
        """
        new = self._expr._skrub_impl.__copy__()
        new.is_y = True
        return Expr(new)

    @property
    def is_y(self):
        """Whether this expression has been marked with ``.skb.mark_as_y()``."""
        return self._expr._skrub_impl.is_y

    @check_expr
    def set_name(self, name):
        """Give a name to this expression.

        Returns a modified copy
        The name is displayed in the graph and reports so this can be useful to
        mark relevant parts of the pipeline.

        Moreover, the evaluation of this step can be bypassed and the result
        provided directly by providing a value for this name to ``eval()``,
        ``transform()``, ``predict()`` etc. (see examples)

        Parameters
        ----------
        name : str
            The name for this step. Must be unique within a pipeline. Cannot
            start with ``"_skrub_"``.

        Returns
        -------
        A new expression with the given name.

        Examples
        --------
        >>> import skrub
        >>> a = skrub.var('a', 1)
        >>> b = skrub.var('b', 2)
        >>> c = (a + b).skb.set_name('c')
        >>> c
        <c | BinOp: add>
        Result:
        ―――――――
        3
        >>> c.skb.name
        'c'
        >>> d = c * 10
        >>> d
        <BinOp: mul>
        Result:
        ―――――――
        30
        >>> d.skb.eval()
        30
        >>> d.skb.eval({'a': 10, 'b': 5})
        150

        We can override the result of ``c``. When we do, the operands ``a`` and
        ``b`` are not evaluated: evaluating ``c`` just returns the value we
        passed.

        >>> d.skb.eval({'c': -1}) # -1 * 10
        -10

        For expressions that are not variables, the name can be set back to the
        default ``None``:

        >>> e = c.skb.set_name(None)
        >>> e.skb.name
        >>> c.skb.name
        'c'
        """
        check_name(name, isinstance(self._expr._skrub_impl, Var))
        new = self._expr._skrub_impl.__copy__()
        new.name = name
        return Expr(new)

    @property
    def name(self):
        """A user-chosen name for the expression.

        The name is used for display, to retrieve a specific node inside the
        expression or to override its value. See :func:`Expr.skb.set_name` for
        more information.
        """
        return self._expr._skrub_impl.name

    def set_description(self, description):
        """Give a description to this expression.

        Returns a modified copy.

        The description can help document our pipeline. It is displayed in the
        execution report and can be retrieved from the ``.skb.description``
        attribute.

        Parameters
        ----------
        description : str
            The description

        Returns
        -------
        A new expression with the provided description.

        Examples
        --------
        >>> import skrub
        >>> a = skrub.var('a', 1)
        >>> b = skrub.var('b', 2)
        >>> c = (a + b).skb.set_description('the addition of a and b')
        >>> c
        <BinOp: add>
        Result:
        ―――――――
        3
        >>> c.skb.description
        'the addition of a and b'
        """
        new = self._expr._skrub_impl.__copy__()
        new.description = description
        return Expr(new)

    @property
    def description(self):
        """A user-defined description or comment about the expression.

        This can be set with ``.skb.set_description()`` and is displayed in the
        execution report.
        """
        return self._expr._skrub_impl.description

    def __repr__(self):
        return f"<{self.__class__.__name__}>"

    @property
    @check_expr
    def applied_estimator(self):
        """Retrieve the estimator applied in the previous step, as an expression.

        Notes
        -----
        This attribute only exists for expressions created with
        ``.skb.apply()``.

        Examples
        --------
        >>> import skrub
        >>> orders_df = skrub.toy_orders().X
        >>> features = skrub.X(orders_df).skb.apply(skrub.TableVectorizer())
        >>> fitted_vectorizer = features.skb.applied_estimator
        >>> fitted_vectorizer
        <AppliedEstimator>
        Result:
        ―――――――
        OnSubFrame(transformer=TableVectorizer())

        Note that in order to restrict transformers to a subset of columns,
        they will be wrapped in a meta-estimator ``OnSubFrame`` or
        ``OnEachColumn`` depending if the transformer is applied to each column
        separately or not. The actual transformer can be retrieved through the
        ``transformer_`` attribute of ``OnSubFrame`` or ``transformers_``
        attribute of ``OnEachColumn`` (a dictionary mapping column names to the
        corresponding transformer).

        >>> fitted_vectorizer.transformer_
        <GetAttr 'transformer_'>
        Result:
        ―――――――
        TableVectorizer()

        >>> fitted_vectorizer.transformer_.column_to_kind_
        <GetAttr 'column_to_kind_'>
        Result:
        ―――――――
        {'ID': 'numeric', 'quantity': 'numeric', 'date': 'datetime', 'product': 'low_cardinality'}

        Here is an example of an estimator applied column-wise:

        >>> orders_df['description'] = [f'describe {p}' for p in orders_df['product']]
        >>> from skrub import selectors as s
        >>> out = skrub.X(orders_df).skb.apply(
        ...     skrub.StringEncoder(n_components=2), cols=s.string() - "date"
        ... )
        >>> fitted_vectorizer = out.skb.applied_estimator
        >>> fitted_vectorizer
        <AppliedEstimator>
        Result:
        ―――――――
        OnEachColumn(cols=(string() - cols('date')),
                     transformer=StringEncoder(n_components=2))
        >>> fitted_vectorizer.transformers_
        <GetAttr 'transformers_'>
        Result:
        ―――――――
        {'product': StringEncoder(n_components=2), 'description': StringEncoder(n_components=2)}
        """  # noqa: E501
        if not isinstance(self._expr._skrub_impl, Apply):
            attribute_error(
                self,
                "applied_estimator",
                (
                    "`.skb.applied_estimator` only exists "
                    "on expressions created with ``.skb.apply()``"
                ),
            )
        return Expr(AppliedEstimator(self._expr))<|MERGE_RESOLUTION|>--- conflicted
+++ resolved
@@ -1209,13 +1209,8 @@
             overwrite=overwrite,
         )
 
-<<<<<<< HEAD
-    def get_estimator(self, fitted=False, subsampling=False):
-        """Get a scikit-learn-like estimator for this expression.
-=======
-    def get_pipeline(self, fitted=False):
+    def get_pipeline(self, *, fitted=False, subsampling=False):
         """Get a skrub pipeline for this expression.
->>>>>>> e9c38f0a
 
         Returns a :class:`SkrubPipeline`.
 
@@ -1290,21 +1285,13 @@
         corresponds to the name ``'orders'`` in ``skrub.var('orders',
         orders_df)`` above.
         """
-<<<<<<< HEAD
         _check_subsampling(fitted, subsampling)
 
-        estimator = ExprEstimator(self.clone())
-        _check_can_be_pickled(estimator)
-        if not fitted:
-            return estimator
-        return estimator.fit(env_with_subsampling(self.get_data(), subsampling))
-=======
         pipeline = SkrubPipeline(self.clone())
         _check_can_be_pickled(pipeline)
         if not fitted:
             return pipeline
-        return pipeline.fit(self.get_data())
->>>>>>> e9c38f0a
+        return pipeline.fit(env_with_subsampling(self.get_data(), subsampling))
 
     def train_test_split(
         self,
@@ -1631,13 +1618,9 @@
         if environment is None:
             environment = self.get_data()
 
-<<<<<<< HEAD
         return cross_validate(
-            self.get_estimator(), environment, subsampling=subsampling, **kwargs
+            self.get_pipeline(), environment, subsampling=subsampling, **kwargs
         )
-=======
-        return cross_validate(self.get_pipeline(), environment, **kwargs)
->>>>>>> e9c38f0a
 
     @check_expr
     def mark_as_X(self):
