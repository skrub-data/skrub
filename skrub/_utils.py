import collections
import importlib
import re
from collections.abc import Hashable
from typing import Any, Iterable

import numpy as np
from numpy.typing import NDArray
from sklearn.utils import parse_version  # noqa
from sklearn.utils import check_array


class LRUDict:
    """dict with limited capacity

    Using LRU eviction avoids memorizing a full dataset"""

    def __init__(self, capacity: int):
        self.capacity = capacity
        self.cache = collections.OrderedDict()

    def __getitem__(self, key: Hashable):
        try:
            value = self.cache.pop(key)
            self.cache[key] = value
            return value
        except KeyError:
            return -1

    def __setitem__(self, key: Hashable, value: Any):
        try:
            self.cache.pop(key)
        except KeyError:
            if len(self.cache) >= self.capacity:
                self.cache.popitem(last=False)
        self.cache[key] = value

    def __contains__(self, key: Hashable):
        return key in self.cache


def combine_lru_dicts(capacity: int, *lru_dicts: LRUDict) -> LRUDict:
    combined_lru_dict = LRUDict(capacity)
    for lru_dict in lru_dicts:
        for key, value in lru_dict.cache.items():
            combined_lru_dict[key] = value
    return combined_lru_dict


def check_input(X) -> NDArray:
    """
    Check input with sklearn standards.
    Also converts X to a numpy array if not already.
    """
    # TODO check for weird type of input to pass scikit learn tests
    #  without messing with the original type too much

    X_ = check_array(
        X,
        dtype=None,
        ensure_2d=True,
        force_all_finite=False,
    )
    # If the array contains both NaNs and strings, convert to object type
    if X_.dtype.kind in {"U", "S"}:  # contains strings
        if np.any(X_ == "nan"):  # missing value converted to string
            return check_array(
                np.array(X, dtype=object),
                dtype=None,
                ensure_2d=True,
                force_all_finite=False,
            )

    return X_


def import_optional_dependency(name: str, extra: str = ""):
    """Import an optional dependency.

    By default, if a dependency is missing an ImportError with a nice
    message will be raised.

    Parameters
    ----------
    name : str
        The module name.
    extra : str
        Additional text to include in the ImportError message.

    Returns
    -------
    maybe_module : Optional[ModuleType]
        The imported module when found.
    """

    msg = (
        f"Missing optional dependency '{name}'. {extra} "
        f"Use pip or conda to install {name}."
    )
    try:
        module = importlib.import_module(name)
    except ImportError as exc:
        raise ImportError(msg) from exc

    return module


def parse_astype_error_message(e):
    """
    Parse the error message from a failed df.astype or pd.to_numeric call.
    """
    culprit = None
    if str(e).startswith("Given date string"):
        match = re.search(r"Given date string (.*?) not likely", str(e))
        if match:
            culprit = match.group(1)
    elif str(e).startswith("could not convert"):
        culprit = str(e).split(":")[1].strip()
    elif str(e).startswith("Unknown string format"):
        match = re.search(r"Unknown string format: (.*?) present at position", str(e))
        if match:
            culprit = match.group(1)
    elif str(e).startswith("Unable to parse string"):
        match = re.search(r"""Unable to parse string "(.*?)" at position""", str(e))
        if match:
            culprit = match.group(1)
    elif str(e).startswith("time data"):
        match = re.search(r"""time data "(.*?)" doesn't match format""", str(e))
        if match:
            culprit = match.group(1)
    return culprit


def atleast_1d_or_none(x):
<<<<<<< HEAD
    """``np.atleast_1d`` helper returning an empty list when x is None."""
    if x is None:
        return []
    return np.atleast_1d(x).tolist()


def _is_array_like(x):
    return isinstance(x, Iterable) and not isinstance(x, (str, bytes))


def atleast_2d_or_none(x):
    """``np.atleast_2d`` helper returning an empty list when x is None.

    Note that we don't use ``np.atleast_2d`` because x could be a jagged array.
    """
    x = atleast_1d_or_none(x)
    if len(x) == 0:
        return [[]]

    is_array_list = [_is_array_like(item) for item in x]

    # 2d array
    if all(is_array_list):
        return [atleast_1d_or_none(item) for item in x]

    # 1d array, mix of scalar and arrays
    elif any(is_array_list):
        raise ValueError(
            f"Mix of array and scalar or string values not accepted, got {x=!r}"
        )

    # 1d array
    else:
        return [x]
=======
    """``np.atleast_1d`` helper returning an empty list when x is None"""
    if x is None:
        return []
    return np.atleast_1d(x).tolist()
>>>>>>> a7352649
<|MERGE_RESOLUTION|>--- conflicted
+++ resolved
@@ -132,7 +132,6 @@
 
 
 def atleast_1d_or_none(x):
-<<<<<<< HEAD
     """``np.atleast_1d`` helper returning an empty list when x is None."""
     if x is None:
         return []
@@ -166,10 +165,4 @@
 
     # 1d array
     else:
-        return [x]
-=======
-    """``np.atleast_1d`` helper returning an empty list when x is None"""
-    if x is None:
-        return []
-    return np.atleast_1d(x).tolist()
->>>>>>> a7352649
+        return [x]