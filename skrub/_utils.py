import collections
import importlib
import secrets
from typing import Iterable

import numpy as np
<<<<<<< HEAD
import sklearn
from numpy.typing import NDArray
=======
>>>>>>> 71d41b92
from sklearn.base import clone
from sklearn.utils import check_array
from sklearn.utils.fixes import parse_version

from skrub import _dataframe as sbd


class LRUDict:
    """Dict with limited capacity.

    Using LRU eviction avoids memorizing a full dataset.
    """

    def __init__(self, capacity):
        self.capacity = capacity
        self.cache = collections.OrderedDict()

    def __getitem__(self, key):
        try:
            value = self.cache.pop(key)
            self.cache[key] = value
            return value
        except KeyError:
            return -1

    def __setitem__(self, key, value):
        try:
            self.cache.pop(key)
        except KeyError:
            if len(self.cache) >= self.capacity:
                self.cache.popitem(last=False)
        self.cache[key] = value

    def __contains__(self, key):
        return key in self.cache


def check_input(X):
    """Check input with sklearn standards.

    Also converts X to a numpy array if not already.
    """
    # TODO check for weird type of input to pass scikit learn tests
    #  without messing with the original type too much

    X_ = check_array(
        X,
        dtype=None,
        ensure_2d=True,
        force_all_finite=False,
    )
    # If the array contains both NaNs and strings, convert to object type
    if X_.dtype.kind in {"U", "S"}:  # contains strings
        if np.any(X_ == "nan"):  # missing value converted to string
            return check_array(
                np.array(X, dtype=object),
                dtype=None,
                ensure_2d=True,
                force_all_finite=False,
            )

    return X_


def import_optional_dependency(name, extra=""):
    """Import an optional dependency.

    By default, if a dependency is missing an ImportError with a nice
    message will be raised.

    Parameters
    ----------
    name : str
        The module name.
    extra : str
        Additional text to include in the ImportError message.

    Returns
    -------
    maybe_module : Optional[ModuleType]
        The imported module when found.
    """

    msg = (
        f"Missing optional dependency '{name}'. {extra} "
        f"Use pip or conda to install {name}."
    )
    try:
        module = importlib.import_module(name)
    except ImportError as exc:
        raise ImportError(msg) from exc

    return module


def atleast_1d_or_none(x):
    """``np.atleast_1d`` helper returning an empty list when x is None."""
    if x is None:
        return []
    return np.atleast_1d(x).tolist()


def _is_array_like(x):
    return (
        isinstance(x, Iterable)
        and not isinstance(x, (str, bytes))
        and not hasattr(x, "__dataframe__")
    )


def clone_if_default(estimator, default_estimator):
    return clone(estimator) if estimator is default_estimator else estimator


def random_string():
    return secrets.token_hex()[:8]


def get_duplicates(values):
    counts = collections.Counter(values)
    duplicates = [k for k, v in counts.items() if v > 1]
    return duplicates


def check_duplicated_column_names(column_names, table_name=None):
    duplicates = get_duplicates(column_names)
    if duplicates:
        table_name = "" if table_name is None else f"{table_name!r}"
        raise ValueError(
            f"Table {table_name} has duplicate column names: {duplicates}."
            " Please make sure column names are unique."
        )


def renaming_func(renaming):
    if isinstance(renaming, str):
        return renaming.format
    return renaming


def repr_args(args, kwargs, defaults={}):
    return ", ".join(
        [repr(a) for a in args]
        + [
            f"{k}={v!r}"
            for k, v in kwargs.items()
            if k not in defaults or defaults[k] != v
        ]
    )


def set_output(transformer, X):
    if not hasattr(transformer, "set_output"):
        return
    module_name = sbd.dataframe_module_name(X)
    if module_name == "polars" and parse_version(sklearn.__version__) < parse_version(
        "1.4"
    ):
        # TODO: remove when scikit-learn 1.3 support is dropped.
        transformer.set_output(transform="pandas")
    else:
        transformer.set_output(transform=module_name)


def check_output(
    transformer, transform_input, transform_output, allow_column_list=True
):
    target_module = sbd.dataframe_module_name(transform_input)

    def has_correct_module(obj):
        return sbd.dataframe_module_name(obj) == target_module

    if (
        sbd.is_dataframe(transform_output)
        and target_module == "polars"
        and sbd.dataframe_module_name(transform_output) == "pandas"
        and hasattr(transformer, "set_output")
        and parse_version(sklearn.__version__) < parse_version("1.4")
    ):
        # TODO: remove when scikit-learn 1.3 support is dropped.
        #
        # For older scikit-learn versions that do not support
        # `set_output(transform='polars')`, we fall back to using
        # `set_output(transform='pandas')` and converting the output dataframe
        # to polars ourselves.
        # Therefore having pandas output when the input is polars is tolerated,
        # when:
        #   - the scikit-learn version is < 1.4
        #   - and the transformer relies on the set_output API
        #     (this implies that the output is a dataframe -- not a column or
        #     list of columns).
        # In all other cases having the output backed by the wrong dataframe
        # library (e.g. pandas instead of polars) will result in an error.

        # transform_input is a polars object so we know we can import it
        import polars as pl

        return pl.from_pandas(transform_output)
    if sbd.is_dataframe(transform_output) and has_correct_module(transform_output):
        return transform_output
    if (
        allow_column_list
        and sbd.is_column(transform_output)
        and has_correct_module(transform_output)
    ):
        return transform_output
    if (
        allow_column_list
        and sbd.is_column_list(transform_output)
        and (not len(transform_output) or has_correct_module(transform_output[0]))
    ):
        return transform_output
    message = (
        f"{transformer.__class__.__name__}.fit_transform returned a result of type"
        f" {transform_output.__class__.__name__}, but a {target_module} DataFrame was"
        f" expected. If {transformer.__class__.__name__} is a custom transformer class,"
        f" please make sure that the output is a {target_module} container when the"
        f" input is a {target_module} container."
    )
    if not hasattr(transformer, "set_output"):
        message += (
            f" One way of enabling a transformer to output {target_module} DataFrames"
            " is inheriting from the sklearn.base.TransformerMixin class and defining"
            " the 'get_feature_names_out' method. See"
            " https://scikit-learn.org/stable/auto_examples/miscellaneous/plot_set_output.html"
            " for details."
        )
    raise TypeError(message)<|MERGE_RESOLUTION|>--- conflicted
+++ resolved
@@ -4,11 +4,7 @@
 from typing import Iterable
 
 import numpy as np
-<<<<<<< HEAD
 import sklearn
-from numpy.typing import NDArray
-=======
->>>>>>> 71d41b92
 from sklearn.base import clone
 from sklearn.utils import check_array
 from sklearn.utils.fixes import parse_version
