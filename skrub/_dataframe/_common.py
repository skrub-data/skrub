--- conflicted
+++ resolved
@@ -46,10 +46,7 @@
     "rename",
     "set_column_names",
     "reset_index",
-<<<<<<< HEAD
     "index",
-=======
->>>>>>> 098ec0d6
     #
     # Inspecting dtypes and casting
     #
@@ -464,14 +461,11 @@
 
 @dispatch
 def reset_index(obj):
-<<<<<<< HEAD
-=======
     """Reset the index of a pandas dataframe or series.
 
     If ``obj`` is a pandas dataframe or series, returns ``obj.reset_index(drop=True)``.
     Otherwise this is a no-op: it returns ``obj`` itself without modifying it.
     """
->>>>>>> 098ec0d6
     return obj
 
 
@@ -480,7 +474,6 @@
     return obj.reset_index(drop=True)
 
 
-<<<<<<< HEAD
 @dispatch
 def index(obj):
     return None
@@ -491,8 +484,6 @@
     return obj.index
 
 
-=======
->>>>>>> 098ec0d6
 #
 # Inspecting dtypes and casting
 # =============================
