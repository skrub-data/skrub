--- conflicted
+++ resolved
@@ -28,10 +28,7 @@
         "pandas_convert_dtypes",
         "to_column_list",
         "reset_index",
-<<<<<<< HEAD
         "index",
-=======
->>>>>>> 098ec0d6
     }
     for func_name in sorted(set(ns.__all__) - has_default_impl):
         func = getattr(ns, func_name)
