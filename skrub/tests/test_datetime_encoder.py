--- conflicted
+++ resolved
@@ -200,20 +200,13 @@
         (get_mixed_type_dataframe, ["a", "e"]),
     ],
 )
-<<<<<<< HEAD
 @pytest.mark.parametrize("random_state", np.arange(20))
-def test_to_datetime(get_data_func, expected_datetime_columns, random_state):
-    X = get_data_func()
-    X = to_datetime(X, random_state=random_state)
-    X = pd.DataFrame(X)
-=======
-def test_to_datetime(px, get_data_func, expected_datetime_columns):
+def test_to_datetime(px, get_data_func, expected_datetime_columns, random_state):
     if is_module_polars(px):
         pytest.xfail(reason="AssertionError is raised when using Polars.")
     X = get_data_func()
-    X = to_datetime(X)
-    X = px.DataFrame(X)
->>>>>>> b787db99
+    X = to_datetime(X, random_state=random_state)
+    X = px.DataFrame(X)
     datetime_columns = [col for col in X.columns if is_datetime64_any_dtype(X[col])]
     assert_array_equal(datetime_columns, expected_datetime_columns)
 
