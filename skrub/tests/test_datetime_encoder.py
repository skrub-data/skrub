from copy import deepcopy
from itertools import product

import numpy as np
import pandas as pd
import pytest
from numpy.testing import assert_allclose, assert_array_equal
from pandas.api.types import is_datetime64_any_dtype
from pandas.testing import assert_frame_equal

from skrub._dataframe._polars import POLARS_SETUP
from skrub._dataframe._test_utils import is_module_polars
from skrub._datetime_encoder import (
    TIME_LEVELS,
    DatetimeEncoder,
    _is_pandas_format_mixed_available,
    to_datetime,
)

MODULES = [pd]
ASSERT_TUPLES = [(pd, assert_frame_equal)]

if POLARS_SETUP:
    import polars as pl
    from polars.testing import assert_frame_equal as assert_frame_equal_pl

    MODULES.append(pl)
    ASSERT_TUPLES.append((pl, assert_frame_equal_pl))

NANOSECONDS_FORMAT = (
    "%Y-%m-%d %H:%M:%S.%f" if _is_pandas_format_mixed_available() else None
)
MSG_MIN_PANDAS_SKIP = "Pandas format=mixed is not available"


def get_date(as_array=False):
    df = pd.DataFrame(
        [
            ["2020-01-01", "2020-01-02", "2020-01-03"],
            ["2021-02-03", "2020-02-04", "2021-02-05"],
            ["2022-01-01", "2020-12-25", "2022-01-03"],
            ["2023-02-03", "2020-02-04", "2023-02-05"],
        ],
    )
    if as_array:
        return df.to_numpy()
    return df


def get_datetime(as_array=False):
    df = pd.DataFrame(
        [
            ["2020-01-01 10:12:01", "2020-01-02 10:23:00", "2020-01-03 10:00:00"],
            ["2021-02-03 12:45:23", "2020-02-04 22:12:00", "2021-02-05 12:00:00"],
            ["2022-01-01 23:23:43", "2020-12-25 11:12:00", "2022-01-03 11:00:00"],
            ["2023-02-03 11:12:12", "2020-02-04 08:32:00", "2023-02-05 23:00:00"],
        ],
    )
    if as_array:
        return df.to_numpy()
    return df


def get_nanoseconds(as_array=False):
    df = pd.DataFrame(
        [
            ["2020-08-24 15:55:30.123456789", "2020-08-24 15:55:30.123456789"],
            ["2020-08-20 14:56:31.987654321", "2021-07-20 14:56:31.987654321"],
            ["2020-08-20 14:57:32.123987654", "2023-09-20 14:57:32.123987654"],
            ["2020-08-20 14:58:33.987123456", "2023-09-20 14:58:33.987123456"],
        ],
    )
    if as_array:
        return df.to_numpy()
    return df


def get_nan_datetime(as_array=False):
    df = pd.DataFrame(
        [
            ["2020-01-01 10:12:01", None, "2020-01-03 10:00:00"],
            [np.nan, "2020-02-04 22:12:00", "2021-02-05 12:00:00"],
            ["2022-01-01 23:23:43", "2020-12-25 11:12:00", pd.NA],
        ],
    )
    if as_array:
        return df.to_numpy()
    return df


def get_tz_datetime(as_array=False):
    # The equivalent dtype is "datetime64[ns, Asia/Kolkata]"
    df = pd.DataFrame(
        [
            ["2020-01-01 10:12:01+05:30"],
            ["2021-02-03 12:45:23+05:30"],
            ["2022-01-01 23:23:43+05:30"],
            ["2023-02-03 11:12:12+05:30"],
        ],
    )
    if as_array:
        return df.to_numpy()
    return df


def get_mixed_type_dataframe():
    return pd.DataFrame(
        dict(
            a=["2020-01-01", "2020-02-04", "2021-02-05"],
            b=["yo", "ya", "yu"],
            c=[1, 2, 3],
            d=["1", "2", "3"],
            e=["01/01/2023", "03/01/2023", "14/01/2023"],
            f=[True, False, True],
        )
    )


def get_mixed_datetime_format(as_array=False):
    df = pd.DataFrame(
        dict(
            a=[
                "2022-10-15",
                "2021-12-25",
                "2020-05-18",
                "2019-10-15 12:00:00",
            ]
        )
    )
    if as_array:
        return df.to_numpy()
    return df


@pytest.mark.parametrize("px", MODULES)
@pytest.mark.parametrize("as_array", [True, False])
@pytest.mark.parametrize(
    "get_data_func, features, format",
    [
        (get_date, TIME_LEVELS[: TIME_LEVELS.index("day") + 1], "%Y-%m-%d"),
        (get_datetime, TIME_LEVELS, "%Y-%m-%d %H:%M:%S"),
        (get_tz_datetime, TIME_LEVELS, "%Y-%m-%d %H:%M:%S%z"),
        (get_nanoseconds, TIME_LEVELS, NANOSECONDS_FORMAT),
    ],
)
@pytest.mark.parametrize(
    "add_total_seconds, add_day_of_the_week",
    list(product([True, False], [True, False])),
)
@pytest.mark.parametrize("resolution", TIME_LEVELS)
def test_fit(
    px,
    as_array,
    get_data_func,
    features,
    format,
    add_total_seconds,
    add_day_of_the_week,
    resolution,
):
    X = get_data_func(as_array=as_array)
    enc = DatetimeEncoder(
        add_day_of_the_week=add_day_of_the_week,
        add_total_seconds=add_total_seconds,
        resolution=resolution,
    )
    enc.fit(X)

    total_seconds = ["total_seconds"] if add_total_seconds else []
    day_of_week = ["day_of_week"] if add_day_of_the_week else []

    if resolution in features:
        features_ = features[: features.index(resolution) + 1]
    else:
        features_ = deepcopy(features)

    features_ += total_seconds + day_of_week
    columns = range(X.shape[1])

    expected_index_to_features = {col: features_ for col in columns}
    expected_index_to_format = {col: format for col in columns}
    expected_n_features_out = len(features_) * X.shape[1]
    expected_feature_names = [
        f"{col}_{feature}" for col in columns for feature in features_
    ]

    assert enc.index_to_features_ == expected_index_to_features
    assert enc.index_to_format_ == expected_index_to_format
    assert enc.n_features_out_ == expected_n_features_out
    assert enc.get_feature_names_out() == expected_feature_names


<<<<<<< HEAD
@pytest.mark.parametrize("px", MODULES)
def test_format_nan(px):
=======
@pytest.mark.parametrize(
    "get_data_func, expected_datetime_columns",
    [
        (get_date, [0, 1, 2]),
        (get_datetime, [0, 1, 2]),
        (get_tz_datetime, [0]),
        (get_mixed_type_dataframe, ["a", "e"]),
    ],
)
def test_to_datetime(get_data_func, expected_datetime_columns):
    X = get_data_func()
    X = to_datetime(X)
    X = pd.DataFrame(X)
    datetime_columns = [col for col in X.columns if is_datetime64_any_dtype(X[col])]
    assert_array_equal(datetime_columns, expected_datetime_columns)


def test_format_nan():
>>>>>>> 9eb21f85
    X = get_nan_datetime()
    X = px.DataFrame(X)
    enc = DatetimeEncoder().fit(X)
    expected_index_to_format = {
        0: "%Y-%m-%d %H:%M:%S",
        1: "%Y-%m-%d %H:%M:%S",
        2: "%Y-%m-%d %H:%M:%S",
    }
    assert enc.index_to_format_ == expected_index_to_format


@pytest.mark.parametrize("px", MODULES)
def test_format_nz(px):
    X = get_tz_datetime()
    X = px.DataFrame(X)
    enc = DatetimeEncoder().fit(X)
    assert enc.index_to_format_ == {0: "%Y-%m-%d %H:%M:%S%z"}


@pytest.mark.parametrize("px", MODULES)
def test_resolution_none(px):
    X = get_datetime()
    px.DataFrame(X)
    enc = DatetimeEncoder(
        resolution=None,
        add_total_seconds=False,
    )
    enc.fit(X)

    assert enc.index_to_features_ == {0: [], 1: [], 2: []}
    assert enc.n_features_out_ == 0
    assert enc.get_feature_names_out() == []


@pytest.mark.parametrize("px", MODULES)
def test_transform_date(px):
    X = get_date()
    X = px.DataFrame(X)
    enc = DatetimeEncoder(
        add_total_seconds=False,
    )
    X_trans = enc.fit_transform(X)

    expected_result = np.array(
        [
            [2020, 1, 1, 2020, 1, 2, 2020, 1, 3],
            [2021, 2, 3, 2020, 2, 4, 2021, 2, 5],
            [2022, 1, 1, 2020, 12, 25, 2022, 1, 3],
            [2023, 2, 3, 2020, 2, 4, 2023, 2, 5],
        ]
    )
    X_trans = enc.transform(X)
    assert_array_equal(X_trans, expected_result)


@pytest.mark.parametrize("px", MODULES)
def test_transform_datetime(px):
    X = get_datetime()
    X = px.DataFrame(X)
    enc = DatetimeEncoder(
        resolution="second",
        add_total_seconds=False,
    )
    X_trans = enc.fit_transform(X)
    expected_X_trans = np.array(
        [
            [2020, 1, 1, 10, 12, 1, 2020, 1, 2, 10, 23, 0, 2020, 1, 3, 10, 0, 0],
            [2021, 2, 3, 12, 45, 23, 2020, 2, 4, 22, 12, 0, 2021, 2, 5, 12, 0, 0],
            [2022, 1, 1, 23, 23, 43, 2020, 12, 25, 11, 12, 0, 2022, 1, 3, 11, 0, 0],
            [2023, 2, 3, 11, 12, 12, 2020, 2, 4, 8, 32, 0, 2023, 2, 5, 23, 0, 0],
        ]
    )
    assert_array_equal(X_trans, expected_X_trans)


@pytest.mark.parametrize("px", MODULES)
def test_transform_tz(px):
    X = get_tz_datetime()
    X = px.DataFrame(X)
    enc = DatetimeEncoder(
        add_total_seconds=True,
    )
    X_trans = enc.fit_transform(X)
    expected_X_trans = np.array(
        [
            [2020, 1, 1, 10, 1.57785372e09],
            [2021, 2, 3, 12, 1.61233652e09],
            [2022, 1, 1, 23, 1.64105962e09],
            [2023, 2, 3, 11, 1.67540293e09],
        ]
    )
    assert_allclose(X_trans, expected_X_trans)


@pytest.mark.parametrize("px", MODULES)
def test_transform_nan(px):
    X = get_nan_datetime()
    X = px.DataFrame(X)
    enc = DatetimeEncoder(
        add_total_seconds=True,
    )
    X_trans = enc.fit_transform(X)
    expected_X_trans = np.array(
        [
            [
                2020,
                1,
                1,
                10,
                1.57787352e09,
                np.nan,
                np.nan,
                np.nan,
                np.nan,
                np.nan,
                2020,
                1,
                3,
                10,
                1.57804560e09,
            ],
            [
                np.nan,
                np.nan,
                np.nan,
                np.nan,
                np.nan,
                2020,
                2,
                4,
                22,
                1.58085432e09,
                2021,
                2,
                5,
                12,
                1.61252640e09,
            ],
            [
                2022,
                1,
                1,
                23,
                1.64107942e09,
                2020,
                12,
                25,
                11,
                1.60889472e09,
                np.nan,
                np.nan,
                np.nan,
                np.nan,
                np.nan,
            ],
        ]
    )
    assert_allclose(X_trans, expected_X_trans)


@pytest.mark.parametrize("px", MODULES)
def test_mixed_type_dataframe(px):
    if is_module_polars(px):
        pytest.xfail(
            reason=(
                "to_datetime(X) raises polars.exceptions.ComputeError: cannot cast"
                " 'Object' type"
            )
        )
    X = get_mixed_type_dataframe()
    X = px.DataFrame(X)
    enc = DatetimeEncoder().fit(X)
    assert enc.index_to_format_ == {0: "%Y-%m-%d", 4: "%d/%m/%Y"}

    X_dt = to_datetime(X)
    expected_dtypes = [
        np.dtype("<M8[ns]"),
        np.dtype("object"),
        np.dtype("int64"),
        np.dtype("object"),
        np.dtype("<M8[ns]"),
        np.dtype("bool"),
    ]
    assert X_dt.dtypes.to_list() == expected_dtypes

    X_dt = to_datetime(X.to_numpy())
    assert X_dt.dtype == np.object_


@pytest.mark.parametrize("px, assert_frame_equal_", ASSERT_TUPLES)
def test_indempotency(px, assert_frame_equal_):
    df = get_mixed_datetime_format()
    df = px.DataFrame(df)
    df_dt = to_datetime(df)
    df_dt_2 = to_datetime(df_dt)
    assert_frame_equal_(df_dt, df_dt_2)

    X_trans = DatetimeEncoder().fit_transform(df)
    X_trans_2 = DatetimeEncoder().fit_transform(df_dt)
    assert_array_equal(X_trans, X_trans_2)


@pytest.mark.parametrize("px", MODULES)
def test_datetime_encoder_invalid_params(px):
    X = get_datetime()
    X = px.DataFrame(X)

    with pytest.raises(ValueError, match=r"(?=.*'resolution' options)"):
        DatetimeEncoder(resolution="hello").fit(X)

    DatetimeEncoder(resolution=None).fit(X)

    with pytest.raises(ValueError, match=r"(?=.*'errors' options)"):
        DatetimeEncoder(errors="ignore").fit(X)


@pytest.mark.parametrize(
    "X",
    [
        True,
        "a",
        ["a", "b"],
        ("a", "b"),
        1,
        [1, 2],
        np.array([1, 2]),
        pd.Timestamp(2020, 1, 1),
        np.array([pd.Timestamp(2020, 1, 1), "hello"]),
        np.array(["2020-01-01", {"hello"}]),
        np.array(["2020-01-01", "hello", "2020-01-02"]),
    ],
)
def test_to_datetime_incorrect_skip(X):
    assert_array_equal(to_datetime(X), X)


def test_to_datetime_type_error():
    # 3d tensor
    X = [[["2021-01-01"]]]
    with pytest.raises(TypeError):
        to_datetime(X)


def test_to_datetime_invalid_params():
    with pytest.raises(ValueError, match=r"(?=.*errors options)"):
        to_datetime(2020, errors="skip")

    with pytest.raises(ValueError, match=r"(?=.*not a parameter of skrub)"):
        to_datetime(2020, unit="second")


@pytest.mark.skipif(
    not _is_pandas_format_mixed_available(),
    reason=MSG_MIN_PANDAS_SKIP,
)
def test_to_datetime_format_param():
    X_col = ["2021-01-01", "2021/01/01"]

    # without format (default)
    out = to_datetime(X_col)
    expected_out = np.array(["2021-01-01", "NaT"], dtype="datetime64[ns]")
    assert_array_equal(out, expected_out)

    # with format
    out = to_datetime(X_col, format="%Y/%m/%d")
    expected_out = np.array(["NaT", "2021-01-01"], dtype="datetime64[ns]")
    assert_array_equal(out, expected_out)


@pytest.mark.parametrize("px, assert_frame_equal_", ASSERT_TUPLES)
def test_mixed_datetime_format(px, assert_frame_equal_):
    df = get_mixed_datetime_format()
    df = px.DataFrame(df)

    df_dt = to_datetime(df)
    expected_df_dt = pd.DataFrame(
        dict(
            a=[
                pd.Timestamp("2022-10-15"),
                pd.Timestamp("2021-12-25"),
                pd.Timestamp("2020-05-18"),
                pd.Timestamp("2019-10-15 12:00:00"),
            ]
        )
    )
    expected_df_dt = px.DataFrame(expected_df_dt)
    assert_frame_equal_(df_dt, expected_df_dt)

    series_dt = to_datetime(df["a"])
    expected_series_dt = expected_df_dt["a"]
    assert_array_equal(series_dt, expected_series_dt)


@pytest.mark.skipif(not _is_pandas_format_mixed_available(), reason=MSG_MIN_PANDAS_SKIP)
def test_mix_of_unambiguous():
    X_col = ["2021/10/15", "01/14/2021"]
    out = to_datetime(X_col)
    expected_out = np.array(
        [np.datetime64("2021-10-15"), np.datetime64("NaT")],
        dtype="datetime64[ns]",
    )
    assert_array_equal(out, expected_out)


def test_only_ambiguous():
    X_col = ["2021/10/10", "2020/01/02"]
    out = to_datetime(X_col)
    # monthfirst by default
    expected_out = np.array(["2021-10-10", "2020-01-02"], dtype="datetime64[ns]")
    assert_array_equal(out, expected_out)


def test_monthfirst_only():
    X_col = ["2021/02/02", "2021/01/15"]
    out = to_datetime(X_col)
    expected_out = np.array(["2021-02-02", "2021-01-15"], dtype="datetime64[ns]")
    assert_array_equal(out, expected_out)


def test_preserve_dtypes():
    X = get_mixed_type_dataframe()
    X["b"] = X["b"].astype("category")
    non_datetime_columns = ["b", "c", "f"]

    X_trans = to_datetime(X)
    assert_frame_equal(X_trans[non_datetime_columns], X[non_datetime_columns])<|MERGE_RESOLUTION|>--- conflicted
+++ resolved
@@ -190,10 +190,7 @@
     assert enc.get_feature_names_out() == expected_feature_names
 
 
-<<<<<<< HEAD
-@pytest.mark.parametrize("px", MODULES)
-def test_format_nan(px):
-=======
+@pytest.mark.parametrize("px", MODULES)
 @pytest.mark.parametrize(
     "get_data_func, expected_datetime_columns",
     [
@@ -203,16 +200,18 @@
         (get_mixed_type_dataframe, ["a", "e"]),
     ],
 )
-def test_to_datetime(get_data_func, expected_datetime_columns):
+def test_to_datetime(px, get_data_func, expected_datetime_columns):
+    if is_module_polars(px):
+        pytest.xfail(reason="AssertionError is raised when using Polars.")
     X = get_data_func()
     X = to_datetime(X)
-    X = pd.DataFrame(X)
+    X = px.DataFrame(X)
     datetime_columns = [col for col in X.columns if is_datetime64_any_dtype(X[col])]
     assert_array_equal(datetime_columns, expected_datetime_columns)
 
 
-def test_format_nan():
->>>>>>> 9eb21f85
+@pytest.mark.parametrize("px", MODULES)
+def test_format_nan(px):
     X = get_nan_datetime()
     X = px.DataFrame(X)
     enc = DatetimeEncoder().fit(X)
