import re

import numpy as np
import pandas as pd
import pytest
from numpy.testing import assert_array_equal
from sklearn.exceptions import NotFittedError
from sklearn.model_selection import train_test_split

from skrub import GapEncoder
from skrub import _dataframe as sbd
from skrub._on_each_column import RejectColumn
from skrub.datasets import fetch_midwest_survey
from skrub.tests.utils import generate_data as _gen_data


@pytest.fixture
def generate_data(df_module):
    def generate(*args, as_list=True, **kwargs):
        del as_list
        data = _gen_data(*args, as_list=True, **kwargs)
        return df_module.make_column("some col", data)

    return generate


@pytest.mark.parametrize(
    ["hashing", "init", "rescale_W", "rescale_rho", "add_words"],
    [
        (False, "k-means++", True, False, True),
        (True, "random", False, True, False),
        (True, "k-means", True, True, False),
    ],
)
def test_analyzer(
    hashing,
    init,
    rescale_W,
    add_words,
    rescale_rho,
    generate_data,
):
    """
    Test if the output is different when the analyzer is 'word' or 'char'.
    If it is, no error ir raised.
    """
    n_samples = 70
    X = generate_data(n_samples, random_state=0)
    n_components = 10
    # Test first analyzer output:
    encoder = GapEncoder(
        n_components=n_components,
        hashing=hashing,
        init=init,
        analyzer="char",
        add_words=add_words,
        random_state=42,
        rescale_W=rescale_W,
        rescale_rho=rescale_rho,
    )
    encoder.fit(X)
    y1 = encoder.transform(X)
    s1 = encoder.score(X)

    # Test the other analyzer output:
    encoder = GapEncoder(
        n_components=n_components,
        hashing=hashing,
        init=init,
        analyzer="word",
        add_words=add_words,
        random_state=42,
        rescale_W=rescale_W,
        rescale_rho=rescale_rho,
    )
    encoder.fit(X)
    y2 = encoder.transform(X)
    s2 = encoder.score(X)

    # Test inequality between the word and char analyzers output:
    np.testing.assert_raises(AssertionError, np.testing.assert_array_equal, y1, y2)
    np.testing.assert_raises(AssertionError, np.testing.assert_array_equal, s1, s2)


@pytest.mark.parametrize(
    ["hashing", "init", "analyzer", "add_words", "verbose"],
    [
        (False, "k-means++", "word", True, False),
        (True, "random", "char", False, False),
        (True, "k-means", "char_wb", True, True),
    ],
)
def test_gap_encoder(
    hashing,
    init,
    analyzer,
    add_words,
    verbose,
    generate_data,
):
    n_samples = 70
    X = generate_data(n_samples, random_state=0)
    n_components = 10
    # Test output shape
    encoder = GapEncoder(
        n_components=n_components,
        hashing=hashing,
        init=init,
        analyzer=analyzer,
        add_words=add_words,
        verbose=verbose,
        random_state=42,
        rescale_W=True,
    )
    encoder.fit(X)
    y = encoder.transform(X)
    assert y.shape == (n_samples, n_components), str(y.shape)

    # Test L1-norm of topics W.
    l1_norm_W = np.abs(encoder.W_).sum(axis=1)
    np.testing.assert_array_almost_equal(l1_norm_W, np.ones(n_components))

    # Test same seed return the same output
    encoder = GapEncoder(
        n_components=n_components,
        hashing=hashing,
        init=init,
        analyzer=analyzer,
        add_words=add_words,
        random_state=42,
    )
    encoder.fit(X)
    y2 = encoder.transform(X)
    np.testing.assert_array_equal(y, y2)


@pytest.mark.parametrize(
    "add_words",
    [True, False],
)
def test_partial_fit(df_module, add_words, generate_data):
    n_samples = 70
    X = generate_data(n_samples, random_state=0)
    X2 = generate_data(n_samples - 10, random_state=1)
    X3 = generate_data(n_samples - 10, random_state=2)
    # Gap encoder with fit on one batch
    enc = GapEncoder(
        random_state=42, batch_size=n_samples, max_iter=1, add_words=add_words
    )
    X_enc = enc.fit_transform(X)
    # Gap encoder with partial fit
    enc = GapEncoder(random_state=42, add_words=add_words)
    enc.partial_fit(X)
    X_enc_partial = enc.transform(X)
    # Check if the encoded vectors are the same
    df_module.assert_frame_equal(X_enc, X_enc_partial)
    enc.partial_fit(X2)
    X_enc_partial2 = enc.transform(X3)
    with pytest.raises(AssertionError):
        df_module.assert_frame_equal(X_enc, X_enc_partial2)


def test_get_feature_names_out(generate_data):
    n_samples = 70
    X = generate_data(n_samples, random_state=0)
    enc = GapEncoder(random_state=42, n_components=3)
    enc.fit(X)
    feature_names = enc.get_feature_names_out()
    assert len(feature_names) == 3
    assert feature_names[0].startswith("some col: ")


def test_get_feature_names_out_no_words(df_module):
    # Test the GapEncoder get_feature_names_out when there are no words
    enc = GapEncoder(random_state=42)
    # A dataframe with words too short
    col = df_module.make_column("", 20 * ["a b c d"])

    enc.fit(col)
    # The difficulty here is that, in this specific case short words
    # should not be filtered out
    enc.get_feature_names_out()
    return


def test_get_feature_names_out_redundent(df_module):
    col = df_module.make_column("", 40 * ["aaa bbb cccc ddd"])
    enc = GapEncoder().fit(col)
    feat = enc.get_feature_names_out()
    assert re.match(r".* \(\d\)", feat[-1]) is not None
    assert len(set(feat)) == len(feat)


def test_overflow_error(df_module):
    np.seterr(over="raise", divide="raise")
    r = np.random.RandomState(0)
    X = r.randint(1e5, 1e6, size=8000).astype(str)
    X = df_module.make_column("", X)
    enc = GapEncoder(n_components=2, batch_size=1, max_iter=1, random_state=0)
    enc.fit(X)


def test_score(generate_data):
    n_samples = 70
    X = generate_data(n_samples, random_state=0)
    enc = GapEncoder(random_state=42)
    enc.fit(X)
    score_1 = enc.score(X)

    enc = GapEncoder(random_state=42)
    enc.fit(X)
    score_2 = enc.score(X)

    assert score_1 == score_2


<<<<<<< HEAD
def test_missing_values(df_module):
=======
@pytest.mark.parametrize(
    "missing",
    ["zero_impute", "error", "aaa"],
)
def test_missing_values(df_module, missing):
>>>>>>> 71d41b92
    """Test what happens when missing values are in the data."""
    if df_module.name == "pandas":
        m1, m2 = pd.NA, np.nan
    else:
        m1, m2 = None, None
    observations = ["alice", "bob", None, "alice", m1, m2]
    observations = df_module.make_column("", observations)
    enc = GapEncoder(n_components=3)
    enc.fit_transform(observations)
    enc.partial_fit(observations)
    # non-regression for https://github.com/skrub-data/skrub/issues/921
    assert sbd.is_null(observations)[2]


def test_check_fitted_gap_encoder(df_module):
    """Test that calling transform before fit raises an error."""
    X = df_module.make_column("", ["alice", "bob"])
    enc = GapEncoder(n_components=2, random_state=42)
    with pytest.raises(NotFittedError):
        enc.transform(X)

    # Check that it works after fit
    enc.fit(X)
    enc.transform(X)


def test_small_sample(df_module):
    """Test that having n_samples < n_components raises an error."""
    X = df_module.make_column("", "alice bob".split())
    enc = GapEncoder(n_components=3, random_state=42)
    with pytest.raises(ValueError, match="should be >= n_components"):
        enc.fit_transform(X)


def test_transform_deterministic():
    """Non-regression test for #188."""
    dataset = fetch_midwest_survey()
    X_train, X_test = train_test_split(
        dataset.X["What_would_you_call_the_part_of_the_country_you_live_in_now"],
        random_state=0,
    )
    enc = GapEncoder(n_components=2, random_state=2)
    enc.fit_transform(X_train)
    topics1 = enc.get_feature_names_out()
    enc.transform(X_test)
    topics2 = enc.get_feature_names_out()
    assert_array_equal(topics1, topics2)


def test_max_no_improvements_none(generate_data):
    """Test that ``max_no_improvements=None`` works."""
    X = generate_data(300, random_state=0)
    enc_none = GapEncoder(n_components=2, max_no_improvement=None, random_state=42)
    enc_none.fit(X)


def test_bad_input_dtype(df_module):
    float_col = df_module.make_column("C", [2.2])
    with pytest.raises(RejectColumn, match="Column 'C' does not contain strings."):
        GapEncoder().fit(float_col)
    encoder = GapEncoder(n_components=2).fit(
        df_module.make_column("", "abc abc".split())
    )
    with pytest.raises(ValueError, match="Column 'C' does not contain strings.") as e:
        encoder.transform(float_col)
    assert e.type is ValueError


def test_output_pandas_index():
    s = pd.Series("one two two".split(), name="", index=[10, 20, 30])
    gap = GapEncoder(n_components=2).fit(s)
    s_test = pd.Series("one two two".split(), name="", index=[-11, 200, 32])
    out = gap.transform(s_test)
    assert out.index.tolist() == [-11, 200, 32]<|MERGE_RESOLUTION|>--- conflicted
+++ resolved
@@ -214,15 +214,7 @@
     assert score_1 == score_2
 
 
-<<<<<<< HEAD
 def test_missing_values(df_module):
-=======
-@pytest.mark.parametrize(
-    "missing",
-    ["zero_impute", "error", "aaa"],
-)
-def test_missing_values(df_module, missing):
->>>>>>> 71d41b92
     """Test what happens when missing values are in the data."""
     if df_module.name == "pandas":
         m1, m2 = pd.NA, np.nan
