--- conflicted
+++ resolved
@@ -498,33 +498,6 @@
             "cat2": pd.Series(["30K+", "20K+"], dtype="category"),
         }
     )
-<<<<<<< HEAD
-    if parse_version(sklearn.__version__) >= parse_version("1.0.0"):
-        # Default behavior is "handle_unknown='ignore'",
-        # so unknown categories are encoded as all zeros
-        x_trans_unknown = table_vec.transform(x_unknown)
-        x_trans_known = table_vec.transform(x_known)
-
-        assert x_trans_unknown.shape == x_trans_known.shape
-        n_zeroes = (
-            X["str2"].nunique() + X["cat2"].nunique() + 2
-        )  # 2 for binary columns which get one
-        # cateogry dropped
-        assert np.allclose(
-            x_trans_unknown[0, 2:n_zeroes],
-            np.zeros_like(x_trans_unknown[0, 2:n_zeroes]),
-        )
-        assert x_trans_unknown[0, 0] != 0
-        assert not np.allclose(
-            x_trans_known[0, :n_zeroes], np.zeros_like(x_trans_known[0, :n_zeroes])
-        )
-    else:
-        # Default behavior is "handle_unknown='error'",
-        # so unknown categories raise an error
-        with pytest.raises(ValueError, match="Found unknown categories"):
-            table_vec.transform(x_unknown)
-        table_vec.transform(x_known)
-=======
 
     # Default behavior is "handle_unknown='ignore'",
     # so unknown categories are encoded as all zeros
@@ -543,7 +516,6 @@
     assert not np.allclose(
         x_trans_known[0, :n_zeroes], np.zeros_like(x_trans_known[0, :n_zeroes])
     )
->>>>>>> 29f3e22d
 
 
 def test__infer_date_format() -> None:
