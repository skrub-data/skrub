--- conflicted
+++ resolved
@@ -9,17 +9,12 @@
 from skrub import ApplyToCols, RejectColumn
 from skrub import _dataframe as sbd
 from skrub._dispatch import dispatch
-<<<<<<< HEAD
-from skrub._to_datetime import ToDatetime, to_datetime
-=======
-from skrub._on_each_column import OnEachColumn, RejectColumn
 from skrub._to_datetime import (
     ToDatetime,
     _convert_time_zone,
     _get_time_zone,
     to_datetime,
 )
->>>>>>> d8ce4763
 
 ISO = "%Y-%m-%dT%H:%M:%S"
 
