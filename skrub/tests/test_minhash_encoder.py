import random
from string import ascii_lowercase

import joblib
import numpy as np
import pandas as pd
import pytest
from numpy.testing import assert_array_equal
from sklearn.exceptions import NotFittedError
from sklearn.utils._testing import skip_if_no_parallel

from skrub import MinHashEncoder
from skrub import _dataframe as sbd

from .utils import generate_data as _gen_data


@pytest.fixture
def generate_data(df_module):
    def generate(*args, as_list=True, **kwargs):
        del as_list
        data = _gen_data(*args, as_list=True, **kwargs)
        return df_module.make_column("some col", data)

    return generate


@pytest.mark.parametrize(
    ["hashing", "minmax_hash"],
    [
        ("fast", True),
        ("fast", False),
        ("murmur", False),
    ],
)
def test_minhash_encoder(df_module, hashing, minmax_hash):
    X = df_module.make_column("", ["al ice", "b ob", "bob and alice", "alice and bob"])
    # Test output shape
    encoder = MinHashEncoder(n_components=2, hashing=hashing)
    encoder.fit(X)
    y = encoder.transform(X)
    assert y.shape == (4, 2), str(y.shape)

    # Test that using the same seed returns the same output
    encoder2 = MinHashEncoder(n_components=2, hashing=hashing)
    encoder2.fit(X)
    y2 = encoder2.transform(X)
    assert_array_equal(y, y2)

    # Test min property
    if not minmax_hash:
        X_substring = [x[: x.find(" ")] for x in X]
        X_substring = df_module.make_column("", X_substring)
        encoder3 = MinHashEncoder(n_components=2, hashing=hashing)
        encoder3.fit(X_substring)
        y_substring = encoder3.transform(X_substring)
        np.testing.assert_array_less(y - y_substring, 0.001)


@pytest.mark.parametrize(
    ["hashing", "minmax_hash"],
    [
        ("fast", True),
        ("fast", False),
        ("murmur", False),
    ],
)
def test_encoder_params(generate_data, hashing, minmax_hash):
    X = generate_data(n_samples=20)
    enc = MinHashEncoder(
        n_components=50, hashing=hashing, minmax_hash=minmax_hash, ngram_range=(3, 3)
    )
    enc.fit(X)
    y = enc.transform(X)
    assert y.shape == (len(X), 50)


@pytest.mark.parametrize("hashing", ["fast", "murmur", "aaa"])
<<<<<<< HEAD
def test_missing_values(df_module, hashing: str):
=======
def test_missing_values(df_module, missing, hashing):
>>>>>>> 71d41b92
    X = df_module.make_column(
        "",
        [
            "Red",
            pd.NA if df_module.description == "pandas-nullable-dtypes" else np.nan,
            "green",
            "blue",
            "green",
            "green",
            "blue",
            None,
        ],
    )
    encoder = MinHashEncoder(n_components=3, hashing=hashing, minmax_hash=False)

    if hashing == "aaa":
        with pytest.raises(ValueError, match=r"Got hashing="):
            encoder.fit_transform(X)
    else:
        y = encoder.fit_transform(X)
        assert y["_0"][1] == 0.0
        # non-regression for https://github.com/skrub-data/skrub/issues/921
        assert sbd.is_null(X)[1]


def test_missing_values_none(df_module):
    # Test that "None" is also understood as a missing value
    a = df_module.make_column("", ["a", "b", None, ""])

    enc = MinHashEncoder()
    d = enc.fit_transform(a)
    assert_array_equal(d["_0"][2], 0.0)
    assert_array_equal(d["_0"][3], 0.0)


def test_cache_overflow(df_module):
    # Regression test for cache overflow resulting in -1s in encoding
    def get_random_string(length):
        letters = ascii_lowercase
        result_str = "".join(random.choice(letters) for _ in range(length))
        return result_str

    encoder = MinHashEncoder(n_components=3)
    capacity = encoder._capacity
    raw_data = [get_random_string(10) for _ in range(capacity + 1)]
    raw_data = df_module.make_column("", raw_data)
    y = encoder.fit_transform(raw_data)
    assert (sbd.to_numpy(y["_0"]) != -1.0).all()


@skip_if_no_parallel
def test_parallelism(df_module):
    # Test that parallelism works
    encoder = MinHashEncoder(n_components=3, n_jobs=1)
    X = df_module.make_column("", ["a", "b", "c", "d", "e", "f", "g", "h"])
    y = encoder.fit_transform(X)
    for n_jobs in [None, 2, -1]:
        encoder = MinHashEncoder(n_components=3, n_jobs=n_jobs)
        y_parallel = encoder.fit_transform(X)
        df_module.assert_frame_equal(y, y_parallel)

    # Test with threading backend
    encoder = MinHashEncoder(n_components=3, n_jobs=2)
    with joblib.parallel_backend("threading"):
        y_threading = encoder.fit_transform(X)
    df_module.assert_frame_equal(y, y_threading)
    assert encoder.n_jobs == 2


DEFAULT_JOBLIB_BACKEND = joblib.parallel.get_active_backend()[0].__class__


class DummyBackend(DEFAULT_JOBLIB_BACKEND):  # type: ignore
    """
    A dummy backend used to check that specifying a backend works
    in MinHashEncoder.
    The `count` attribute is used to check that the backend is used.
    Copied from sklearn/ensemble/tests/test_forest.py
    """

    def __init__(self, *args, **kwargs):
        self.count = 0
        super().__init__(*args, **kwargs)

    def start_call(self):
        self.count += 1
        return super().start_call()


joblib.register_parallel_backend("testing", DummyBackend)


@skip_if_no_parallel
def test_backend_respected():
    """
    Test that the joblib backend is used.
    Copied from sklearn/ensemble/tests/test_forest.py
    """
    # Test that parallelism works
    encoder = MinHashEncoder(n_components=3, n_jobs=2)
    # this is not related to the dataframe so doesn't need to be tested for all
    # backends
    X = pd.Series(["a", "b", "c", "d", "e", "f", "g", "h"])

    with joblib.parallel_backend("testing") as (ba, n_jobs):
        encoder.fit_transform(X)

    assert ba.count > 0


def test_correct_arguments():
    # Test that the correct arguments are passed to the hashing function

    # this is not related to the dataframe so doesn't need to be tested for all
    # backends
    X = pd.Series(["a", "b", "c", "d", "e", "f", "g", "h"])
    # Write an incorrect value for the `hashing` argument
    with pytest.raises(ValueError, match=r"expected any of"):
        encoder = MinHashEncoder(n_components=3, hashing="incorrect")
        encoder.fit_transform(X)

    # Use minmax_hash with murmur hashing
    with pytest.raises(ValueError, match=r"minmax_hash encoding is not supported"):
        encoder = MinHashEncoder(n_components=2, minmax_hash=True, hashing="murmur")
        encoder.fit_transform(X)

    # Use minmax_hash with an odd number of components
    with pytest.raises(ValueError, match=r"n_components should be even"):
        encoder = MinHashEncoder(n_components=3, minmax_hash=True)
        encoder.fit_transform(X)


def test_check_fitted_minhash_encoder(df_module):
    """Test that calling transform before fit raises an error"""
    encoder = MinHashEncoder(n_components=3)
    X = df_module.make_column("some col", ["a", "b", "c", "d", "e", "f", "g", "h"])
    with pytest.raises(NotFittedError):
        encoder.transform(X)

    # Check that it works after fitting
    encoder.fit(X)
    encoder.transform(X)


def test_deterministic(df_module):
    """Test that the encoder is deterministic."""
    # TODO: add random state to encoder
    encoder1 = MinHashEncoder(n_components=4)
    encoder2 = MinHashEncoder(n_components=4)
    X = df_module.make_column("", ["a", "b", "c", "d", "e", "f", "g", "h"])
    encoded1 = encoder1.fit_transform(X)
    encoded2 = encoder2.fit_transform(X)
    df_module.assert_frame_equal(encoded1, encoded2)


def test_get_feature_names_out(df_module):
    """Test that ``get_feature_names_out`` returns the correct feature names."""
    encoder = MinHashEncoder(n_components=4)
    X = df_module.make_column(
        "col1",
        ["a", "b", "c", "d", "e", "f", "g", "h"],
    )
    encoder.fit(X)
    expected_columns = ["col1_0", "col1_1", "col1_2", "col1_3"]
    assert encoder.get_feature_names_out() == expected_columns<|MERGE_RESOLUTION|>--- conflicted
+++ resolved
@@ -76,11 +76,7 @@
 
 
 @pytest.mark.parametrize("hashing", ["fast", "murmur", "aaa"])
-<<<<<<< HEAD
-def test_missing_values(df_module, hashing: str):
-=======
-def test_missing_values(df_module, missing, hashing):
->>>>>>> 71d41b92
+def test_missing_values(df_module, hashing):
     X = df_module.make_column(
         "",
         [
