"""
Implements the GapEncoder: a probabilistic encoder for categorical variables.
"""

<<<<<<< HEAD
import warnings
from collections.abc import Generator
=======
>>>>>>> 29f3e22d
from copy import deepcopy
from typing import Literal

import numpy as np
import pandas as pd
from joblib import Parallel, delayed
from numpy.random import RandomState
from scipy import sparse
from sklearn.base import BaseEstimator, TransformerMixin
from sklearn.cluster import KMeans, kmeans_plusplus
from sklearn.decomposition._nmf import _beta_divergence
from sklearn.feature_extraction.text import CountVectorizer, HashingVectorizer
from sklearn.neighbors import NearestNeighbors
from sklearn.utils import check_random_state, gen_batches
from sklearn.utils.extmath import row_norms, safe_sparse_dot
from sklearn.utils.fixes import _object_dtype_isnan
from sklearn.utils.validation import check_is_fitted

from ._utils import check_input


class GapEncoderColumn(BaseEstimator, TransformerMixin):

    """GapEncoder for encoding a single column.

    Do not use directly, this is an internal object.

    See Also
    --------
    :class:`~skrub.GapEncoder`
        For more information.
    """

    rho_: float
    H_dict_: dict[np.ndarray, np.ndarray]

    def __init__(
        self,
        n_components: int = 10,
        batch_size: int = 128,
        gamma_shape_prior: float = 1.1,
        gamma_scale_prior: float = 1.0,
        rho: float = 0.95,
        rescale_rho: bool = False,
        hashing: bool = False,
        hashing_n_features: int = 2**12,
        init: Literal["k-means++", "random", "k-means"] = "k-means++",
        tol: float = 1e-4,
        min_iter: int = 2,
        max_iter: int = 5,
        ngram_range: tuple[int, int] = (2, 4),
        analyzer: Literal["word", "char", "char_wb"] = "char",
        add_words: bool = False,
        random_state: int | RandomState | None = None,
        rescale_W: bool = True,
        max_iter_e_step: int = 20,
    ):
        self.ngram_range = ngram_range
        self.n_components = n_components
        self.gamma_shape_prior = gamma_shape_prior  # 'a' parameter
        self.gamma_scale_prior = gamma_scale_prior  # 'b' parameter
        self.rho = rho
        self.rescale_rho = rescale_rho
        self.batch_size = batch_size
        self.tol = tol
        self.hashing = hashing
        self.hashing_n_features = hashing_n_features
        self.max_iter = max_iter
        self.min_iter = min_iter
        self.init = init
        self.analyzer = analyzer
        self.add_words = add_words
        self.random_state = check_random_state(random_state)
        self.rescale_W = rescale_W
        self.max_iter_e_step = max_iter_e_step

    def _init_vars(self, X) -> tuple[np.ndarray, np.ndarray, np.ndarray]:
        """
        Build the bag-of-n-grams representation `V` of `X` and initialize
        the topics `W`.
        """
        # Init n-grams counts vectorizer
        if self.hashing:
            self.ngrams_count_ = HashingVectorizer(
                analyzer=self.analyzer,
                ngram_range=self.ngram_range,
                n_features=self.hashing_n_features,
                norm=None,
                alternate_sign=False,
            )
            if self.add_words:  # Init a word counts vectorizer if needed
                self.word_count_ = HashingVectorizer(
                    analyzer="word",
                    n_features=self.hashing_n_features,
                    norm=None,
                    alternate_sign=False,
                )
        else:
            self.ngrams_count_ = CountVectorizer(
                analyzer=self.analyzer, ngram_range=self.ngram_range, dtype=np.float64
            )
            if self.add_words:
                self.word_count_ = CountVectorizer(dtype=np.float64)

        # Init H_dict_ with empty dict to train from scratch
        self.H_dict_ = dict()
        # Build the n-grams counts matrix unq_V on unique elements of X
        unq_X, lookup = np.unique(X, return_inverse=True)
        unq_V = self.ngrams_count_.fit_transform(unq_X)
        if self.add_words:  # Add word counts to unq_V
            unq_V2 = self.word_count_.fit_transform(unq_X)
            unq_V = sparse.hstack((unq_V, unq_V2), format="csr")

        if not self.hashing:  # Build n-grams/word vocabulary
            self.vocabulary = self.ngrams_count_.get_feature_names_out()
            if self.add_words:
                self.vocabulary = np.concatenate(
                    (self.vocabulary, self.word_count_.get_feature_names_out())
                )
        _, self.n_vocab = unq_V.shape
        # Init the topics W given the n-grams counts V
        self.W_, self.A_, self.B_ = self._init_w(unq_V[lookup], X)
        # Init the activations unq_H of each unique input string
        unq_H = _rescale_h(unq_V, np.ones((len(unq_X), self.n_components)))
        # Update self.H_dict_ with unique input strings and their activations
        self.H_dict_.update(zip(unq_X, unq_H))
        if self.rescale_rho:
            # Make update rate per iteration independent of the batch_size
            self.rho_ = self.rho ** (self.batch_size / len(X))
        return unq_X, unq_V, lookup

    def _get_H(self, X: np.ndarray) -> np.ndarray:
        """
        Return the bag-of-n-grams representation of `X`.
        """
        H_out = np.empty((len(X), self.n_components))
        for x, h_out in zip(X, H_out):
            h_out[:] = self.H_dict_[x]
        return H_out

    def _init_w(self, V: np.ndarray, X) -> tuple[np.ndarray, np.ndarray, np.ndarray]:
        """
        Initialize the topics `W`.
        If `self.init='k-means++'`, we use the init method of
        sklearn.cluster.KMeans.
        If `self.init='random'`, topics are initialized with a Gamma
        distribution.
        If `self.init='k-means'`, topics are initialized with a KMeans on the
        n-grams counts.
        """
        if self.init == "k-means++":
            W, _ = kmeans_plusplus(
                V,
                self.n_components,
                x_squared_norms=row_norms(V, squared=True),
                random_state=self.random_state,
                n_local_trials=None,
            )
            W = W + 0.1  # To avoid restricting topics to a few n-grams only
        elif self.init == "random":
            W = self.random_state.gamma(
                shape=self.gamma_shape_prior,
                scale=self.gamma_scale_prior,
                size=(self.n_components, self.n_vocab),
            )
        elif self.init == "k-means":
            prototypes = get_kmeans_prototypes(
                X,
                self.n_components,
                analyzer=self.analyzer,
                random_state=self.random_state,
            )
            W = self.ngrams_count_.transform(prototypes).A + 0.1
            if self.add_words:
                W2 = self.word_count_.transform(prototypes).A + 0.1
                W = np.hstack((W, W2))
            # if k-means doesn't find the exact number of prototypes
            if W.shape[0] < self.n_components:
                W2, _ = kmeans_plusplus(
                    V,
                    self.n_components - W.shape[0],
                    x_squared_norms=row_norms(V, squared=True),
                    random_state=self.random_state,
                    n_local_trials=None,
                )
                W2 = W2 + 0.1
                W = np.concatenate((W, W2), axis=0)
        else:
            raise ValueError(f"Initialization method {self.init!r} does not exist. ")
        W /= W.sum(axis=1, keepdims=True)
        A = np.ones((self.n_components, self.n_vocab)) * 1e-10
        B = A.copy()
        return W, A, B

    def fit(self, X, y=None) -> "GapEncoderColumn":
        """
        Fit the GapEncoder on `X`.

        Parameters
        ----------
        X : array-like, shape (n_samples, )
            The string data to fit the model on.
        y : None
            Unused, only here for compatibility.

        Returns
        -------
        :obj:`GapEncoderColumn`
            The fitted :class:`GapEncoderColumn` instance (self).
        """
        # Copy parameter rho
        self.rho_ = self.rho
        # Check if first item has str or np.str_ type
        assert isinstance(X[0], str), "Input data is not string. "
        # Make n-grams counts matrix unq_V
        unq_X, unq_V, lookup = self._init_vars(X)
        n_batch = (len(X) - 1) // self.batch_size + 1
        del X
        # Get activations unq_H
        unq_H = self._get_H(unq_X)

        for n_iter_ in range(self.max_iter):
            # Loop over batches
            for i, (unq_idx, idx) in enumerate(batch_lookup(lookup, n=self.batch_size)):
                if i == n_batch - 1:
                    W_last = self.W_.copy()
                # Update activations unq_H
                unq_H[unq_idx] = _multiplicative_update_h(
                    unq_V[unq_idx],
                    self.W_,
                    unq_H[unq_idx],
                    epsilon=1e-3,
                    max_iter=self.max_iter_e_step,
                    rescale_W=self.rescale_W,
                    gamma_shape_prior=self.gamma_shape_prior,
                    gamma_scale_prior=self.gamma_scale_prior,
                )
                # Update the topics self.W_
                _multiplicative_update_w(
                    unq_V[idx],
                    self.W_,
                    self.A_,
                    self.B_,
                    unq_H[idx],
                    self.rescale_W,
                    self.rho_,
                )

                if i == n_batch - 1:
                    # Compute the norm of the update of W in the last batch
                    W_change = np.linalg.norm(self.W_ - W_last) / np.linalg.norm(W_last)

            if (W_change < self.tol) and (n_iter_ >= self.min_iter - 1):
                break  # Stop if the change in W is smaller than the tolerance

        # Update self.H_dict_ with the learned encoded vectors (activations)
        self.H_dict_.update(zip(unq_X, unq_H))
        return self

    def get_feature_names_out(
        self,
        n_labels: int = 3,
        prefix: str = "",
    ) -> list[str]:
        """
        Returns the labels that best summarize the learned components/topics.
        For each topic, labels with the highest activations are selected.

        Parameters
        ----------
        n_labels : int, default=3
            The number of labels used to describe each topic.
        prefix : str, default=''
            Used as a prefix for the categories.

        Returns
        -------
        list of str
            The labels that best describe each topic.
        """

        vectorizer = CountVectorizer()
        vectorizer.fit(list(self.H_dict_.keys()))
        vocabulary = np.array(vectorizer.get_feature_names_out())
        encoding = self.transform(np.array(vocabulary).reshape(-1))
        encoding = abs(encoding)
        encoding = encoding / np.sum(encoding, axis=1, keepdims=True)
        n_components = encoding.shape[1]
        topic_labels = []
        for i in range(n_components):
            x = encoding[:, i]
            labels = vocabulary[np.argsort(-x)[:n_labels]]
            topic_labels.append(labels)
        topic_labels = [prefix + ", ".join(label) for label in topic_labels]
        return topic_labels

    def score(self, X) -> float:
        """Score this instance of `X`.

        Returns the Kullback-Leibler divergence between the n-grams counts
        matrix `V` of `X`, and its non-negative factorization `HW`.

        Parameters
        ----------
        X : array-like, shape (n_samples, )
            The data to encode.

        Returns
        -------
        float
            The Kullback-Leibler divergence.
        """

        # Build n-grams/word counts matrix
        unq_X, lookup = np.unique(X, return_inverse=True)
        unq_V = self.ngrams_count_.transform(unq_X)
        if self.add_words:
            unq_V2 = self.word_count_.transform(unq_X)
            unq_V = sparse.hstack((unq_V, unq_V2), format="csr")

        self._add_unseen_keys_to_H_dict(unq_X)
        unq_H = self._get_H(unq_X)
        # Given the learnt topics W, optimize the activations H to fit V = HW
        for slice in gen_batches(n=unq_H.shape[0], batch_size=self.batch_size):
            unq_H[slice] = _multiplicative_update_h(
                unq_V[slice],
                self.W_,
                unq_H[slice],
                epsilon=1e-3,
                max_iter=self.max_iter_e_step,
                rescale_W=self.rescale_W,
                gamma_shape_prior=self.gamma_shape_prior,
                gamma_scale_prior=self.gamma_scale_prior,
            )
        # Compute the KL divergence between V and HW
        kl_divergence = _beta_divergence(
            unq_V[lookup], unq_H[lookup], self.W_, "kullback-leibler", square_root=False
        )
        return kl_divergence

    def partial_fit(self, X, y=None) -> "GapEncoderColumn":
        """Partial fit this instance on `X`.

        To be used in an online learning procedure where batches of data are
        coming one by one.

        Parameters
        ----------
        X : array-like, shape (n_samples, )
            The string data to fit the model on.
        y : None
            Unused, only here for compatibility.

        Returns
        -------
        GapEncoderColumn
            The fitted GapEncoderColumn instance (self).
        """

        # Init H_dict_ with empty dict if it's the first call of partial_fit
        if not hasattr(self, "H_dict_"):
            self.H_dict_ = dict()
        # Same thing for the rho_ parameter
        if not hasattr(self, "rho_"):
            self.rho_ = self.rho
        # Check if first item has str or np.str_ type
        assert isinstance(X[0], str), "Input data is not string. "
        # Check if it is not the first batch
        if hasattr(self, "vocabulary"):  # Update unq_X, unq_V with new batch
            unq_X, lookup = np.unique(X, return_inverse=True)
            unq_V = self.ngrams_count_.transform(unq_X)
            if self.add_words:
                unq_V2 = self.word_count_.transform(unq_X)
                unq_V = sparse.hstack((unq_V, unq_V2), format="csr")

            unseen_X = np.setdiff1d(unq_X, np.array([*self.H_dict_]))
            unseen_V = self.ngrams_count_.transform(unseen_X)
            if self.add_words:
                unseen_V2 = self.word_count_.transform(unseen_X)
                unseen_V = sparse.hstack((unseen_V, unseen_V2), format="csr")

            if unseen_V.shape[0] != 0:
                unseen_H = _rescale_h(
                    unseen_V, np.ones((len(unseen_X), self.n_components))
                )
                for x, h in zip(unseen_X, unseen_H):
                    self.H_dict_[x] = h
                del unseen_H
            del unseen_X, unseen_V
        else:  # If it is the first batch, call _init_vars to init unq_X, unq_V
            unq_X, unq_V, lookup = self._init_vars(X)

        unq_H = self._get_H(unq_X)
        # Update unq_H, the activations
        unq_H = _multiplicative_update_h(
            unq_V,
            self.W_,
            unq_H,
            epsilon=1e-3,
            max_iter=self.max_iter_e_step,
            rescale_W=self.rescale_W,
            gamma_shape_prior=self.gamma_shape_prior,
            gamma_scale_prior=self.gamma_scale_prior,
        )
        # Update the topics self.W_
        _multiplicative_update_w(
            unq_V[lookup],
            self.W_,
            self.A_,
            self.B_,
            unq_H[lookup],
            self.rescale_W,
            self.rho_,
        )
        # Update self.H_dict_ with the learned encoded vectors (activations)
        self.H_dict_.update(zip(unq_X, unq_H))
        return self

    def _add_unseen_keys_to_H_dict(self, X) -> None:
        """
        Add activations of unseen string categories from `X` to `H_dict`.
        """
        unseen_X = np.setdiff1d(X, np.array([*self.H_dict_]))
        if unseen_X.size > 0:
            unseen_V = self.ngrams_count_.transform(unseen_X)
            if self.add_words:
                unseen_V2 = self.word_count_.transform(unseen_X)
                unseen_V = sparse.hstack((unseen_V, unseen_V2), format="csr")

            unseen_H = _rescale_h(
                unseen_V, np.ones((unseen_V.shape[0], self.n_components))
            )
            self.H_dict_.update(zip(unseen_X, unseen_H))

    def transform(self, X) -> np.ndarray:
        """Return the encoded vectors (activations) `H` of input strings in `X`.

        Parameters
        ----------
        X : array-like, shape (n_samples)
            The string data to encode.

        Returns
        -------
        :obj:`~numpy.ndarray`, shape (n_samples, n_topics)
            Transformed input.
        """
        check_is_fitted(self, "H_dict_")
        # Copy the state of H before continuing fitting it
        pre_trans_H_dict_ = deepcopy(self.H_dict_)
        # Check if the first item has str or np.str_ type
        assert isinstance(X[0], str), "Input data is not string. "
        unq_X = np.unique(X)
        # Build the n-grams counts matrix V for the string data to encode
        unq_V = self.ngrams_count_.transform(unq_X)
        if self.add_words:  # Add words counts
            unq_V2 = self.word_count_.transform(unq_X)
            unq_V = sparse.hstack((unq_V, unq_V2), format="csr")
        # Add unseen strings in X to H_dict
        self._add_unseen_keys_to_H_dict(unq_X)
        unq_H = self._get_H(unq_X)
        # Loop over batches
        for slc in gen_batches(n=unq_H.shape[0], batch_size=self.batch_size):
            # Given the learnt topics W, optimize H to fit V = HW
            unq_H[slc] = _multiplicative_update_h(
                unq_V[slc],
                self.W_,
                unq_H[slc],
                epsilon=1e-3,
                max_iter=100,
                rescale_W=self.rescale_W,
                gamma_shape_prior=self.gamma_shape_prior,
                gamma_scale_prior=self.gamma_scale_prior,
            )
        # Store and return the encoded vectors of X
        self.H_dict_.update(zip(unq_X, unq_H))
        feature_names_out = self._get_H(X)
        # Restore H
        self.H_dict_ = pre_trans_H_dict_
        return feature_names_out


class GapEncoder(BaseEstimator, TransformerMixin):
    """Constructs latent topics with continuous encoding.

    This encoder can be understood as a continuous encoding on a set of latent
    categories estimated from the data. The latent categories are built by
    capturing combinations of substrings that frequently co-occur.

    The :class:`~skrub.GapEncoder` supports online learning on batches of
    data for scalability through the :func:`~skrub.GapEncoder.partial_fit`
    method.

    The principle is as follows:

    1. Given an input string array `X`, we build its bag-of-n-grams
       representation `V` (`n_samples`, `vocab_size`).
    2. Instead of using the n-grams counts as encodings, we look for low-
       dimensional representations by modeling n-grams counts as linear
       combinations of topics ``V = HW``, with `W` (`n_topics`, `vocab_size`)
       the topics and `H` (`n_samples`, `n_topics`) the associated activations.
    3. Assuming that n-grams counts follow a Poisson law, we fit `H` and `W` to
       maximize the likelihood of the data, with a Gamma prior for the
       activations `H` to induce sparsity.
    4. In practice, this is equivalent to a non-negative matrix factorization
       with the Kullback-Leibler divergence as loss, and a Gamma prior on `H`.
       We thus optimize `H` and `W` with the multiplicative update method.

    Parameters
    ----------
    n_components : int, optional, default=10
        Number of latent categories used to model string data.
    batch_size : int, optional, default=128
        Number of samples per batch.
    gamma_shape_prior : float, optional, default=1.1
        Shape parameter for the Gamma prior distribution.
    gamma_scale_prior : float, optional, default=1.0
        Scale parameter for the Gamma prior distribution.
    rho : float, optional, default=0.95
        Weight parameter for the update of the `W` matrix.
    rescale_rho : bool, optional, default=False
        If `True`, use ``rho ** (batch_size / len(X))`` instead of rho to obtain
        an update rate per iteration that is independent of the batch size.
    hashing : bool, optional, default=False
        If `True`, :class:`~sklearn.feature_extraction.text.HashingVectorizer`
        is used instead of :class:`~sklearn.feature_extraction.text.CountVectorizer`.
        It has the advantage of being very low memory, scalable to large
        datasets as there is no need to store a vocabulary dictionary in
        memory.
    hashing_n_features : int, default=2**12
        Number of features for the
        :class:`~sklearn.feature_extraction.text.HashingVectorizer`.
        Only relevant if `hashing=True`.
    init : {'k-means++', 'random', 'k-means'}, default='k-means++'
        Initialization method of the `W` matrix.
        If `init='k-means++'`, we use the init method of
        :class:`~sklearn.cluster.KMeans`.
        If `init='random'`, topics are initialized with a Gamma distribution.
        If `init='k-means'`, topics are initialized with a
        :class:`~sklearn.cluster.KMeans` on the n-grams counts.
    tol : float, default=1e-4
        Tolerance for the convergence of the matrix `W`.
    min_iter : int, default=2
        Minimum number of iterations on the input data.
    max_iter : int, default=5
        Maximum number of iterations on the input data.
    ngram_range : int 2-tuple, default=(2, 4)
       The lower and upper boundaries of the range of n-values for different
        n-grams used in the string similarity. All values of `n` such
        that ``min_n <= n <= max_n`` will be used.
    analyzer : {'word', 'char', 'char_wb'}, default='char'
        Analyzer parameter for the
        :obj:`~sklearn.feature_extraction.text.HashingVectorizer`
        / :obj:`~sklearn.feature_extraction.text.CountVectorizer`.
        Describes whether the matrix `V` to factorize should be made of
        word counts or character-level n-gram counts.
        Option ‘char_wb’ creates character n-grams only from text inside word
        boundaries; n-grams at the edges of words are padded with space.
    add_words : bool, default=False
        If `True`, add the words counts to the bag-of-n-grams representation
        of the input data.
    random_state : int or :obj:`~numpy.random.RandomState`, optional
        Random number generator seed for reproducible output across multiple
        function calls.
    rescale_W : bool, default=True
        If `True`, the weight matrix `W` is rescaled at each iteration
        to have a l1 norm equal to 1 for each row.
    max_iter_e_step : int, default=20
        Maximum number of iterations to adjust the activations h at each step.
    handle_missing : {'error', 'empty_impute'}, default='empty_impute'
        Whether to raise an error or impute with empty string ('') if missing
        values (NaN) are present during :func:`~GapEncoder.fit`
        (default is to impute).
        In :func:`~GapEncoder.inverse_transform`, the missing categories will
        be denoted as `None`.
    n_jobs : int, optional
        The number of jobs to run in parallel.
        The process is parallelized column-wise,
        meaning each column is fitted in parallel. Thus, having
        `n_jobs` > X.shape[1] will not speed up the computation.
    verbose : int, default=0
        Verbosity level. The higher, the more granular the logging.

    Attributes
    ----------
    rho_ : float
        Effective update rate for the `W` matrix.
    fitted_models_ : list of :obj:`GapEncoderColumn`
        Column-wise fitted GapEncoders.
    column_names_ : list of str
        Column names of the data the Gap was fitted on.

    See Also
    --------
    :class:`skrub.MinHashEncoder`
        Encode string columns as a numeric array with the minhash method.
    :class:`skrub.SimilarityEncoder`
        Encode string columns as a numeric array with n-gram string similarity.
    :class:`skrub.deduplicate`
        Deduplicate data by hierarchically clustering similar strings.

    References
    ----------
    For a detailed description of the method, see
    `Encoding high-cardinality string categorical variables
    <https://hal.inria.fr/hal-02171256v4>`_ by Cerda, Varoquaux (2019).

    Examples
    --------
    >>> enc = GapEncoder(n_components=2)

    Let's encode the following non-normalized data:

    >>> X = [['paris, FR'], ['Paris'], ['London, UK'], ['Paris, France'],
             ['london'], ['London, England'], ['London'], ['Pqris']]

    >>> enc.fit(X)
    GapEncoder(n_components=2)

    The :class:`~skrub.GapEncoder` has found the following two topics:

    >>> enc.get_feature_names_out()
    ['england, london, uk', 'france, paris, pqris']

    It got it right, reccuring topics are "London" and "England" on the
    one side and "Paris" and "France" on the other.

    As this is a continuous encoding, we can look at the level of
    activation of each topic for each category:

    >>> enc.transform(X)
    array([[ 0.05202843, 10.54797156],
          [ 0.05000118,  4.54999882],
          [12.04734788,  0.05265212],
          [ 0.05263068, 16.54736932],
          [ 6.04999624,  0.05000376],
          [19.546716  ,  0.053284  ],
          [ 6.04999623,  0.05000376],
          [ 0.05002016,  4.54997983]])

    The higher the value, the bigger the correspondance with the topic.
    """

    rho_: float
    fitted_models_: list[GapEncoderColumn]
    column_names_: list[str]

    def __init__(
        self,
        *,
        n_components: int = 10,
        batch_size: int = 128,
        gamma_shape_prior: float = 1.1,
        gamma_scale_prior: float = 1.0,
        rho: float = 0.95,
        rescale_rho: bool = False,
        hashing: bool = False,
        hashing_n_features: int = 2**12,
        init: Literal["k-means++", "random", "k-means"] = "k-means++",
        tol: float = 1e-4,
        min_iter: int = 2,
        max_iter: int = 5,
        ngram_range: tuple[int, int] = (2, 4),
        analyzer: Literal["word", "char", "char_wb"] = "char",
        add_words: bool = False,
        random_state: int | RandomState | None = None,
        rescale_W: bool = True,
        max_iter_e_step: int = 20,
        handle_missing: Literal["error", "empty_impute"] = "zero_impute",
        n_jobs: int | None = None,
        verbose: int = 0,
    ):
        self.ngram_range = ngram_range
        self.n_components = n_components
        self.gamma_shape_prior = gamma_shape_prior  # 'a' parameter
        self.gamma_scale_prior = gamma_scale_prior  # 'b' parameter
        self.rho = rho
        self.rescale_rho = rescale_rho
        self.batch_size = batch_size
        self.tol = tol
        self.hashing = hashing
        self.hashing_n_features = hashing_n_features
        self.max_iter = max_iter
        self.min_iter = min_iter
        self.init = init
        self.analyzer = analyzer
        self.add_words = add_words
        self.random_state = random_state
        self.rescale_W = rescale_W
        self.max_iter_e_step = max_iter_e_step
        self.handle_missing = handle_missing
        self.n_jobs = n_jobs
        self.verbose = verbose

    def _more_tags(self) -> dict[str, list[str]]:
        """
        Used internally by sklearn to ease the estimator checks.
        """
        return {"X_types": ["categorical"]}

    def _create_column_gap_encoder(self) -> GapEncoderColumn:
        """Helper method for creating a GapEncoderColumn from
        the parameters of this instance."""
        return GapEncoderColumn(
            ngram_range=self.ngram_range,
            n_components=self.n_components,
            analyzer=self.analyzer,
            gamma_shape_prior=self.gamma_shape_prior,
            gamma_scale_prior=self.gamma_scale_prior,
            rho=self.rho,
            rescale_rho=self.rescale_rho,
            batch_size=self.batch_size,
            tol=self.tol,
            hashing=self.hashing,
            hashing_n_features=self.hashing_n_features,
            max_iter=self.max_iter,
            init=self.init,
            add_words=self.add_words,
            random_state=self.random_state,
            rescale_W=self.rescale_W,
            max_iter_e_step=self.max_iter_e_step,
        )

    def _handle_missing(self, X):
        """
        Imputes missing values with `` or raises an error
        Note: modifies the array in-place.
        """
        if self.handle_missing not in ["error", "zero_impute"]:
            raise ValueError(
                "handle_missing should be either 'error' or "
                f"'zero_impute', got {self.handle_missing!r}. "
            )

        missing_mask = _object_dtype_isnan(X)

        if missing_mask.any():
            if self.handle_missing == "error":
                raise ValueError("Input data contains missing values. ")
            elif self.handle_missing == "zero_impute":
                X[missing_mask] = ""

        return X

    def fit(self, X, y=None) -> "GapEncoder":
        """Fit the instance on X.

        Parameters
        ----------
        X : array-like, shape (n_samples, n_features)
            The string data to fit the model on.
        y : None
            Unused, only here for compatibility.

        Returns
        -------
        :obj:`~skrub.GapEncoder`
            The fitted :class:`~skrub.GapEncoder` instance (self).
        """

        # Check that n_samples >= n_components
        if len(X) < self.n_components:
            raise ValueError(
                f"n_samples={len(X)} should be >= n_components={self.n_components}. "
            )
        # Copy parameter rho
        self.rho_ = self.rho
        # If X is a dataframe, store its column names
        if isinstance(X, pd.DataFrame):
            self.column_names_ = list(X.columns)
        # Check input data shape
        X = check_input(X)
        X = self._handle_missing(X)
        self.fitted_models_ = Parallel(n_jobs=self.n_jobs, verbose=self.verbose)(
            delayed(self._create_column_gap_encoder().fit)(X[:, k])
            for k in range(X.shape[1])
        )
        return self

    def transform(self, X) -> np.ndarray:
        """Return the encoded vectors (activations) `H` of input strings in `X`.

        Given the learnt topics `W`, the activations `H` are tuned to fit
        ``V = HW``. When `X` has several columns, they are encoded separately
        and then concatenated.

        Remark: calling transform multiple times in a row on the same
        input `X` can give slightly different encodings. This is expected
        due to a caching mechanism to speed things up.

        Parameters
        ----------
        X : array-like, shape (n_samples, n_features)
            The string data to encode.

        Returns
        -------
        :obj:`~numpy.ndarray`, shape (n_samples, n_topics * n_features)
            Transformed input.
        """
        check_is_fitted(self, "fitted_models_")
        # Check input data shape
        X = check_input(X)
        X = self._handle_missing(X)
        X_enc = []
        for k in range(X.shape[1]):
            X_enc.append(self.fitted_models_[k].transform(X[:, k]))
        X_enc = np.hstack(X_enc)
        return X_enc

    def partial_fit(self, X, y=None) -> "GapEncoder":
        """Partial fit this instance on X.

        To be used in an online learning procedure where batches of data are
        coming one by one.

        Parameters
        ----------
        X : array-like, shape (n_samples, n_features)
            The string data to fit the model on.
        y : None
            Unused, only here for compatibility.

        Returns
        -------
        :obj:`~skrub.GapEncoder`
            The fitted :class:`~skrub.GapEncoder` instance (self).
        """

        # If X is a dataframe, store its column names
        if isinstance(X, pd.DataFrame):
            self.column_names_ = list(X.columns)
        # Check input data shape
        X = check_input(X)
        X = self._handle_missing(X)
        # Init the `GapEncoderColumn` instances if the model was
        # not fitted already.
        if not hasattr(self, "fitted_models_"):
            self.fitted_models_ = [
                self._create_column_gap_encoder() for _ in range(X.shape[1])
            ]
        for k in range(X.shape[1]):
            self.fitted_models_[k].partial_fit(X[:, k])
        return self

    def get_feature_names_out(
        self,
        col_names: Literal["auto"] | list[str] | None = None,
        n_labels: int = 3,
        input_features=None,
    ):
        """Return the labels that best summarize the learned components/topics.

        For each topic, labels with the highest activations are selected.

        Parameters
        ----------
        col_names : 'auto' or list of str, optional
            The column names to be added as prefixes before the labels.
            If `col_names=None`, no prefixes are used.
            If `col_names='auto'`, column names are automatically defined:

                - if the input data was a :obj:`~pandas.DataFrame`,
                  its column names are used,
                - otherwise, 'col1', ..., 'colN' are used as prefixes.

            Prefixes can be manually set by passing a list for `col_names`.

        n_labels : int, default=3
            The number of labels used to describe each topic.

        input_features : None
            Unused, only here for compatibility.

        Returns
        -------
        list of str
            The labels that best describe each topic.
            Each element contains the labels joined by a comma.
        """
        check_is_fitted(self, "fitted_models_")
        # Generate prefixes
        if isinstance(col_names, str) and col_names == "auto":
            if hasattr(self, "column_names_"):  # Use column names
                prefixes = ["%s: " % col for col in self.column_names_]
            else:  # Use 'col1: ', ... 'colN: ' as prefixes
                prefixes = ["col%d: " % i for i in range(len(self.fitted_models_))]
        elif col_names is None:  # Empty prefixes
            prefixes = [""] * len(self.fitted_models_)
        else:
            prefixes = ["%s: " % col for col in col_names]
        labels = list()
        for k, enc in enumerate(self.fitted_models_):
            col_labels = enc.get_feature_names_out(n_labels, prefixes[k])
            labels.extend(col_labels)
        return labels

<<<<<<< HEAD
    def get_feature_names(
        self,
        col_names: list[str] = None,
        n_labels: int = 3,
        input_features=None,
    ) -> list[str]:
        """Return clean feature names. Compatibility method for sklearn < 1.0.

        Use :func:`~GapEncoder.get_feature_names_out` instead.

        For each topic, labels with the highest activations are selected.

        Parameters
        ----------
        col_names : 'auto' or list of str, optional
            The column names to be added as prefixes before the labels.
            If `col_names=None`, no prefixes are used.
            If `col_names='auto'`, column names are automatically defined:

                - if the input data was a :obj:`~pandas.DataFrame`,
                  its column names are used,
                - otherwise, 'col1', ..., 'colN' are used as prefixes.

            Prefixes can be manually set by passing a list for `col_names`.

        n_labels : int, default=3
            The number of labels used to describe each topic.

        input_features : None
            Unused, only here for compatibility.

        Returns
        -------
        list of str
            The labels that best describe each topic.
            Each element contains the labels joined by a comma.
        """
        if parse_version(sklearn_version) >= parse_version("1.0"):
            warnings.warn(
                "Following the changes in scikit-learn 1.0, "
                "get_feature_names is deprecated. "
                "Use get_feature_names_out instead. ",
                DeprecationWarning,
                stacklevel=2,
            )
        return self.get_feature_names_out(col_names, n_labels)

=======
>>>>>>> 29f3e22d
    def score(self, X) -> float:
        """Score this instance on `X`.

        Returns the sum over the columns of `X` of the Kullback-Leibler
        divergence between the n-grams counts matrix `V` of `X`, and its
        non-negative factorization `HW`.

        Parameters
        ----------
        X : array-like, shape (n_samples, n_features)
            The data to encode.

        Returns
        -------
        float
            The Kullback-Leibler divergence.
        """
        X = check_input(X)
        kl_divergence = 0
        for k in range(X.shape[1]):
            kl_divergence += self.fitted_models_[k].score(X[:, k])
        return kl_divergence


def _rescale_W(W: np.ndarray, A: np.ndarray) -> None:
    """
    Rescale the topics `W` to have a L1-norm equal to 1.
    Note that they are modified in-place.
    """
    s = W.sum(axis=1, keepdims=True)
    W /= s
    A /= s


def _multiplicative_update_w(
    Vt: np.ndarray,
    W: np.ndarray,
    A: np.ndarray,
    B: np.ndarray,
    Ht: np.ndarray,
    rescale_W: bool,
    rho: float,
) -> tuple[np.ndarray, np.ndarray, np.ndarray]:
    """
    Multiplicative update step for the topics `W`.
    """
    A *= rho
    A += W * safe_sparse_dot(Ht.T, Vt.multiply(1 / (np.dot(Ht, W) + 1e-10)))
    B *= rho
    B += Ht.sum(axis=0).reshape(-1, 1)
    np.divide(A, B, out=W)
    if rescale_W:
        _rescale_W(W, A)
    return W, A, B


def _rescale_h(V: np.ndarray, H: np.ndarray) -> np.ndarray:
    """
    Rescale the activations `H`.
    """
    epsilon = 1e-10  # in case of a document having length=0
    H *= np.maximum(epsilon, V.sum(axis=1).A)
    H /= H.sum(axis=1, keepdims=True)
    return H


def _multiplicative_update_h(
    Vt: np.ndarray,
    W: np.ndarray,
    Ht: np.ndarray,
    epsilon: float = 1e-3,
    max_iter: int = 10,
    rescale_W: bool = False,
    gamma_shape_prior: float = 1.1,
    gamma_scale_prior: float = 1.0,
):
    """
    Multiplicative update step for the activations `H`.
    """
    if rescale_W:
        WT1 = 1 + 1 / gamma_scale_prior
        W_WT1 = W / WT1
    else:
        WT1 = np.sum(W, axis=1) + 1 / gamma_scale_prior
        W_WT1 = W / WT1.reshape(-1, 1)
    const = (gamma_shape_prior - 1) / WT1
    squared_epsilon = epsilon**2
    for vt, ht in zip(Vt, Ht):
        vt_ = vt.data
        idx = vt.indices
        W_WT1_ = W_WT1[:, idx]
        W_ = W[:, idx]
        squared_norm = 1
        for n_iter_ in range(max_iter):
            if squared_norm <= squared_epsilon:
                break
            aux = np.dot(W_WT1_, vt_ / (np.dot(ht, W_) + 1e-10))
            ht_out = ht * aux + const
            squared_norm = np.dot(ht_out - ht, ht_out - ht) / np.dot(ht, ht)
            ht[:] = ht_out
    return Ht


def batch_lookup(
    lookup: np.ndarray,
    n: int = 1,
) -> Generator[tuple[np.ndarray, np.ndarray], None, None]:
    """
    Make batches of the lookup array.
    """
    len_iter = len(lookup)
    for idx in range(0, len_iter, n):
        indices = lookup[slice(idx, min(idx + n, len_iter))]
        unq_indices = np.unique(indices)
        yield unq_indices, indices


def get_kmeans_prototypes(
    X,
    n_prototypes: int,
    analyzer: Literal["word", "char", "char_wb"] = "char",
    hashing_dim: int = 128,
    ngram_range: tuple[int, int] = (2, 4),
    sparse: bool = False,
    sample_weight=None,
    random_state: int | RandomState | None = None,
):
    """
    Computes prototypes based on:
      - dimensionality reduction (via hashing n-grams)
      - k-means clustering
      - nearest neighbor
    """
    vectorizer = HashingVectorizer(
        analyzer=analyzer,
        norm=None,
        alternate_sign=False,
        ngram_range=ngram_range,
        n_features=hashing_dim,
    )
    projected = vectorizer.transform(X)
    if not sparse:
        projected = projected.toarray()
    kmeans = KMeans(n_clusters=n_prototypes, random_state=random_state)
    kmeans.fit(projected, sample_weight=sample_weight)
    centers = kmeans.cluster_centers_
    neighbors = NearestNeighbors()
    neighbors.fit(projected)
    indexes_prototypes = np.unique(neighbors.kneighbors(centers, 1)[-1])
    return np.sort(X[indexes_prototypes])<|MERGE_RESOLUTION|>--- conflicted
+++ resolved
@@ -2,11 +2,7 @@
 Implements the GapEncoder: a probabilistic encoder for categorical variables.
 """
 
-<<<<<<< HEAD
-import warnings
 from collections.abc import Generator
-=======
->>>>>>> 29f3e22d
 from copy import deepcopy
 from typing import Literal
 
@@ -904,56 +900,6 @@
             labels.extend(col_labels)
         return labels
 
-<<<<<<< HEAD
-    def get_feature_names(
-        self,
-        col_names: list[str] = None,
-        n_labels: int = 3,
-        input_features=None,
-    ) -> list[str]:
-        """Return clean feature names. Compatibility method for sklearn < 1.0.
-
-        Use :func:`~GapEncoder.get_feature_names_out` instead.
-
-        For each topic, labels with the highest activations are selected.
-
-        Parameters
-        ----------
-        col_names : 'auto' or list of str, optional
-            The column names to be added as prefixes before the labels.
-            If `col_names=None`, no prefixes are used.
-            If `col_names='auto'`, column names are automatically defined:
-
-                - if the input data was a :obj:`~pandas.DataFrame`,
-                  its column names are used,
-                - otherwise, 'col1', ..., 'colN' are used as prefixes.
-
-            Prefixes can be manually set by passing a list for `col_names`.
-
-        n_labels : int, default=3
-            The number of labels used to describe each topic.
-
-        input_features : None
-            Unused, only here for compatibility.
-
-        Returns
-        -------
-        list of str
-            The labels that best describe each topic.
-            Each element contains the labels joined by a comma.
-        """
-        if parse_version(sklearn_version) >= parse_version("1.0"):
-            warnings.warn(
-                "Following the changes in scikit-learn 1.0, "
-                "get_feature_names is deprecated. "
-                "Use get_feature_names_out instead. ",
-                DeprecationWarning,
-                stacklevel=2,
-            )
-        return self.get_feature_names_out(col_names, n_labels)
-
-=======
->>>>>>> 29f3e22d
     def score(self, X) -> float:
         """Score this instance on `X`.
 
