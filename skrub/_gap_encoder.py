"""
Implements the GapEncoder: a probabilistic encoder for categorical variables.
"""
from __future__ import annotations

from copy import deepcopy

import numpy as np
import scipy.sparse as sp
from scipy import sparse
from sklearn.base import TransformerMixin
from sklearn.cluster import KMeans, kmeans_plusplus
from sklearn.decomposition._nmf import _beta_divergence
from sklearn.feature_extraction.text import CountVectorizer, HashingVectorizer
from sklearn.neighbors import NearestNeighbors
from sklearn.utils import check_random_state, gen_batches
from sklearn.utils.extmath import row_norms, safe_sparse_dot
from sklearn.utils.validation import _num_samples, check_is_fitted

from . import _dataframe as sbd
from ._on_each_column import RejectColumn, SingleColumnTransformer
from ._repr import _SkrubHTMLDocumentationLinkMixin
from ._utils import unique_strings


<<<<<<< HEAD
class GapEncoder(
    _SkrubHTMLDocumentationLinkMixin, TransformerMixin, SingleColumnTransformer
):
    """Constructs latent topics with continuous encoding.
=======
class GapEncoder(TransformerMixin, SingleColumnTransformer):
    """Encode string columns by constructing latent topics.
>>>>>>> af6105d5

    This encoder can be understood as a continuous encoding on a set of latent
    categories estimated from the data. The latent categories are built by
    capturing combinations of substrings that frequently co-occur.

    The GapEncoder supports online learning on batches of
    data for scalability through the GapEncoder.partial_fit
    method.

    The principle is as follows:

    1. Given an input string array `X`, we build its bag-of-n-grams
       representation `V` (`n_samples`, `vocab_size`).
    2. Instead of using the n-grams counts as encodings, we look for low-
       dimensional representations by modeling n-grams counts as linear
       combinations of topics ``V = HW``, with `W` (`n_topics`, `vocab_size`)
       the topics and `H` (`n_samples`, `n_topics`) the associated activations.
    3. Assuming that n-grams counts follow a Poisson law, we fit `H` and `W` to
       maximize the likelihood of the data, with a Gamma prior for the
       activations `H` to induce sparsity.
    4. In practice, this is equivalent to a non-negative matrix factorization
       with the Kullback-Leibler divergence as loss, and a Gamma prior on `H`.
       We thus optimize `H` and `W` with the multiplicative update method.

    "Gap" stands for "Gamma-Poisson", the families of distributions that are
    used to model the importance of topics in a document (Gamma), and the term
    frequencies in a document (Poisson).

    Input columns that do not have a string or Categorical dtype are rejected
    by raising a ``RejectColumn`` exception.

    Parameters
    ----------
    n_components : int, optional, default=10
        Number of latent categories used to model string data.
    batch_size : int, optional, default=1024
        Number of samples per batch.
    gamma_shape_prior : float, optional, default=1.1
        Shape parameter for the Gamma prior distribution.
    gamma_scale_prior : float, optional, default=1.0
        Scale parameter for the Gamma prior distribution.
    rho : float, optional, default=0.95
        Weight parameter for the update of the `W` matrix.
    rescale_rho : bool, optional, default=False
        If `True`, use ``rho ** (batch_size / len(X))`` instead of rho to obtain
        an update rate per iteration that is independent of the batch size.
    hashing : bool, optional, default=False
        If `True`, HashingVectorizer is used instead of CountVectorizer.
        It has the advantage of being very low memory, scalable to large
        datasets as there is no need to store a vocabulary dictionary in
        memory.
    hashing_n_features : int, default=2**12
        Number of features for the HashingVectorizer.
        Only relevant if `hashing=True`.
    init : {'k-means++', 'random', 'k-means'}, default='k-means++'
        Initialization method of the `W` matrix.
        If `init='k-means++'`, we use the init method of KMeans.
        If `init='random'`, topics are initialized with a Gamma distribution.
        If `init='k-means'`, topics are initialized with a KMeans on the
        n-grams counts.
    max_iter : int, default=5
        Maximum number of iterations on the input data.
    ngram_range : int 2-tuple, default=(2, 4)
       The lower and upper boundaries of the range of n-values for different
        n-grams used in the string similarity. All values of `n` such
        that ``min_n <= n <= max_n`` will be used.
    analyzer : {'word', 'char', 'char_wb'}, default='char'
        Analyzer parameter for the HashingVectorizer / CountVectorizer.
        Describes whether the matrix `V` to factorize should be made of
        word counts or character-level n-gram counts.
        Option ‘char_wb’ creates character n-grams only from text inside word
        boundaries; n-grams at the edges of words are padded with space.
    add_words : bool, default=False
        If `True`, add the words counts to the bag-of-n-grams representation
        of the input data.
    random_state : int or RandomState, optional
        Random number generator seed for reproducible output across multiple
        function calls.
    rescale_W : bool, default=True
        If `True`, the weight matrix `W` is rescaled at each iteration
        to have a l1 norm equal to 1 for each row.
    max_iter_e_step : int, default=1
        Maximum number of iterations to adjust the activations h at each step.
    max_no_improvement : int, default=5
        Control early stopping based on the consecutive number of mini batches
        that do not yield an improvement on the smoothed cost function.
        To disable early stopping and run the process fully,
        set ``max_no_improvement=None``.
    verbose : int, default=0
        Verbosity level. The higher, the more granular the logging.

    Attributes
    ----------
    rho_ : float
        Effective update rate for the `W` matrix.
    fitted_models_ : list of GapEncoderColumn
        Column-wise fitted GapEncoders.
    column_names_ : list of str
        Column names of the data the Gap was fitted on.

    See Also
    --------
    MinHashEncoder :
        Encode string columns as a numeric array with the minhash method.
    SimilarityEncoder :
        Encode string columns as a numeric array with n-gram string similarity.
    TextEncoder :
        Encode string columns with a pretrained language model.
    StringEncoder
        Fast n-gram encoding of string columns.
    deduplicate :
        Deduplicate data by hierarchically clustering similar strings.

    References
    ----------
    For a detailed description of the method, see
    `Encoding high-cardinality string categorical variables
    <https://hal.inria.fr/hal-02171256v4>`_ by Cerda, Varoquaux (2019).

    Examples
    --------
    >>> import pandas as pd
    >>> from skrub import GapEncoder
    >>> enc = GapEncoder(n_components=2, random_state=0)

    Let's encode the following non-normalized data:

    >>> X = pd.Series(['Paris, FR', 'Paris', 'London, UK', 'Paris, France',
    ...                'london', 'London, England', 'London', 'Pqris'], name='city')
    >>> enc.fit(X)
    GapEncoder(n_components=2, random_state=0)

    The GapEncoder has found the following two topics:

    >>> enc.get_feature_names_out()
    ['city: england, london, uk', 'city: france, paris, pqris']

    It got it right, reoccurring topics are "London" and "England" on the
    one side and "Paris" and "France" on the other.

    As this is a continuous encoding, we can look at the level of
    activation of each topic for each category:

    >>> enc.transform(X)
       city: england, london, uk  city: france, paris, pqris
    0                   0.051816                   10.548184
    1                   0.050134                    4.549866
    2                  12.046517                    0.053483
    3                   0.052270                   16.547730
    4                   6.049970                    0.050030
    5                  19.545227                    0.054773
    6                   6.049970                    0.050030
    7                   0.060120                    4.539880

    The higher the value, the bigger the correspondence with the topic.
    """

    def __init__(
        self,
        n_components=10,
        batch_size=1024,
        gamma_shape_prior=1.1,
        gamma_scale_prior=1.0,
        rho=0.95,
        rescale_rho=False,
        hashing=False,
        hashing_n_features=2**12,
        init="k-means++",
        max_iter=5,
        ngram_range=(2, 4),
        analyzer="char",
        add_words=False,
        random_state=None,
        rescale_W=True,
        max_iter_e_step=1,
        max_no_improvement=5,
        verbose=0,
    ):
        self.ngram_range = ngram_range
        self.n_components = n_components
        self.gamma_shape_prior = gamma_shape_prior  # 'a' parameter
        self.gamma_scale_prior = gamma_scale_prior  # 'b' parameter
        self.rho = rho
        self.rescale_rho = rescale_rho
        self.batch_size = batch_size
        self.hashing = hashing
        self.hashing_n_features = hashing_n_features
        self.max_iter = max_iter
        self.init = init
        self.analyzer = analyzer
        self.add_words = add_words
        self.random_state = random_state
        self.rescale_W = rescale_W
        self.max_iter_e_step = max_iter_e_step
        self.max_no_improvement = max_no_improvement
        self.verbose = verbose

    def _init_vars(self, X, is_null):
        """
        Build the bag-of-n-grams representation `V` of `X` and initialize
        the topics `W`.
        """
        # Init n-grams counts vectorizer
        if self.hashing:
            self.ngrams_count_ = HashingVectorizer(
                analyzer=self.analyzer,
                ngram_range=self.ngram_range,
                n_features=self.hashing_n_features,
                norm=None,
                alternate_sign=False,
            )
            if self.add_words:  # Init a word counts vectorizer if needed
                self.word_count_ = HashingVectorizer(
                    analyzer="word",
                    n_features=self.hashing_n_features,
                    norm=None,
                    alternate_sign=False,
                )
        else:
            self.ngrams_count_ = CountVectorizer(
                analyzer=self.analyzer,
                ngram_range=self.ngram_range,
                dtype=np.float64,
            )
            if self.add_words:
                self.word_count_ = CountVectorizer(dtype=np.float64)

        # Init H_dict_ with empty dict to train from scratch
        self.H_dict_ = dict()
        # Build the n-grams counts matrix unq_V on unique elements of X
        unq_X, lookup = unique_strings(X, is_null)
        unq_V = self.ngrams_count_.fit_transform(unq_X)
        if self.add_words:  # Add word counts to unq_V
            unq_V2 = self.word_count_.fit_transform(unq_X)
            unq_V = sparse.hstack((unq_V, unq_V2), format="csr")

        if not self.hashing:  # Build n-grams/word vocabulary
            self.vocabulary = self.ngrams_count_.get_feature_names_out()
            if self.add_words:
                self.vocabulary = np.concatenate(
                    (self.vocabulary, self.word_count_.get_feature_names_out())
                )
        _, self.n_vocab = unq_V.shape
        # Init the topics W given the n-grams counts V
        self.W_, self.A_, self.B_ = self._init_w(unq_V[lookup], X)
        # Init the activations unq_H of each unique input string
        unq_H = _rescale_h(unq_V, np.ones((len(unq_X), self.n_components)))
        # Update self.H_dict_ with unique input strings and their activations
        self.H_dict_.update(zip(unq_X, unq_H))
        if self.rescale_rho:
            # Make update rate per iteration independent of the batch_size
            self.rho_ = self.rho ** (self.batch_size / len(X))
        return unq_X, unq_V, lookup

    def _get_H(self, X):
        """
        Return the bag-of-n-grams representation of `X`.
        """
        H_out = np.empty((len(X), self.n_components))
        for x, h_out in zip(X, H_out):
            if not isinstance(x, str):
                x = ""
            h_out[:] = self.H_dict_[x]
        return H_out

    def _init_w(self, V, X):
        """
        Initialize the topics `W`.
        If `self.init='k-means++'`, we use the init method of
        sklearn.cluster.KMeans.
        If `self.init='random'`, topics are initialized with a Gamma
        distribution.
        If `self.init='k-means'`, topics are initialized with a KMeans on the
        n-grams counts.
        """
        if self.init == "k-means++":
            W, _ = kmeans_plusplus(
                V,
                self.n_components,
                x_squared_norms=row_norms(V, squared=True),
                random_state=self._random_state,
                n_local_trials=None,
            )
            W = W + 0.1  # To avoid restricting topics to a few n-grams only
        elif self.init == "random":
            W = self._random_state.gamma(
                shape=self.gamma_shape_prior,
                scale=self.gamma_scale_prior,
                size=(self.n_components, self.n_vocab),
            )
        elif self.init == "k-means":
            prototypes = get_kmeans_prototypes(
                X,
                self.n_components,
                analyzer=self.analyzer,
                random_state=self._random_state,
            )
            W = self.ngrams_count_.transform(prototypes).toarray() + 0.1
            if self.add_words:
                W2 = self.word_count_.transform(prototypes).toarray() + 0.1
                W = np.hstack((W, W2))
            # if k-means doesn't find the exact number of prototypes
            if W.shape[0] < self.n_components:
                W2, _ = kmeans_plusplus(
                    V,
                    self.n_components - W.shape[0],
                    x_squared_norms=row_norms(V, squared=True),
                    random_state=self._random_state,
                    n_local_trials=None,
                )
                W2 = W2 + 0.1
                W = np.concatenate((W, W2), axis=0)
        else:
            raise ValueError(f"Initialization method {self.init!r} does not exist. ")
        W /= W.sum(axis=1, keepdims=True)
        A = np.ones((self.n_components, self.n_vocab)) * 1e-10
        B = A.copy()
        return W, A, B

    def _minibatch_convergence(
        self,
        batch_size,
        batch_cost,
        n_samples,
        step,
        n_steps,
    ):
        """
        Helper function to encapsulate the early stopping logic.

        Parameters
        ----------
        batch_size : int
            The size of the current batch.
        batch_cost : float
            The cost (KL score) of the current batch.
        n_samples : int
            The total number of samples in X.
        step : int
            The current step (for verbose mode).
        n_steps : int
            The total number of steps (for verbose mode).

        Returns
        -------
        bool
            Whether the algorithm should stop or not.
        """
        # adapted from sklearn.decomposition.MiniBatchNMF

        # counts steps starting from 1 for user friendly verbose mode.
        step = step + 1

        # Ignore first iteration because H is not updated yet.
        if step == 1:
            if self.verbose:
                print(f"Minibatch step {step}/{n_steps}: mean batch cost: {batch_cost}")
            return False

        # Compute an Exponentially Weighted Average of the cost function to
        # monitor the convergence while discarding minibatch-local stochastic
        # variability: https://en.wikipedia.org/wiki/Moving_average
        if self._ewa_cost is None:
            self._ewa_cost = batch_cost
        else:
            alpha = batch_size / (n_samples + 1)
            alpha = min(alpha, 1)
            self._ewa_cost = self._ewa_cost * (1 - alpha) + batch_cost * alpha

        # Log progress to be able to monitor convergence
        if self.verbose:
            print(
                f"Minibatch step {step}/{n_steps}: mean batch cost: "
                f"{batch_cost}, ewa cost: {self._ewa_cost}"
            )

        # Early stopping heuristic due to lack of improvement on smoothed
        # cost function
        if self._ewa_cost_min is None or self._ewa_cost < self._ewa_cost_min:
            self._no_improvement = 0
            self._ewa_cost_min = self._ewa_cost
        else:
            self._no_improvement += 1

        if (
            self.max_no_improvement is not None
            and self._no_improvement >= self.max_no_improvement
        ):
            if self.verbose:
                print(
                    "Converged (lack of improvement in objective function) "
                    f"at step {step}/{n_steps}"
                )
            return True

        return False

    def _check_analyzer(self):
        if not isinstance(self.analyzer, str) or self.analyzer not in (
            "word",
            "char",
            "char_wb",
        ):
            raise ValueError("analyzer should be one of ['word', 'char', 'char_wb'].")

    def fit(self, X, y=None):
        """
        Fit the GapEncoder on `X`.

        Parameters
        ----------
        X : Column, shape (n_samples, )
            The string data to fit the model on.
        y : None
            Unused, only here for compatibility.

        Returns
        -------
        GapEncoderColumn
            The fitted GapEncoderColumn instance (self).
        """
        self._check_analyzer()
        self._check_input_type(X)
        # Check that n_samples >= n_components
        n_samples = _num_samples(X)
        if n_samples < self.n_components:
            raise ValueError(
                f"n_samples={n_samples} should be >= n_components={self.n_components}. "
            )
        self._input_name = sbd.name(X)
        self._random_state = check_random_state(self.random_state)
        is_null = sbd.to_numpy(sbd.is_null(X))
        X = sbd.to_numpy(X)
        # Copy parameter rho
        self.rho_ = self.rho
        # Attributes to monitor the convergence
        self._ewa_cost = None
        self._ewa_cost_min = None
        self._no_improvement = 0
        # Make n-grams counts matrix unq_V
        unq_X, unq_V, lookup = self._init_vars(X, is_null)
        n_batch = (len(X) - 1) // self.batch_size + 1
        n_samples = len(X)
        del X
        # Get activations unq_H
        unq_H = self._get_H(unq_X)
        converged = False
        for n_iter_ in range(self.max_iter):
            # Loop over batches
            for i, (unq_idx, idx) in enumerate(batch_lookup(lookup, n=self.batch_size)):
                # Update activations unq_H
                unq_H[unq_idx] = _multiplicative_update_h(
                    unq_V[unq_idx],
                    self.W_,
                    unq_H[unq_idx],
                    epsilon=1e-3,
                    max_iter=self.max_iter_e_step,
                    rescale_W=self.rescale_W,
                    gamma_shape_prior=self.gamma_shape_prior,
                    gamma_scale_prior=self.gamma_scale_prior,
                )
                # Update the topics self.W_
                _multiplicative_update_w(
                    unq_V[idx],
                    self.W_,
                    self.A_,
                    self.B_,
                    unq_H[idx],
                    self.rescale_W,
                    self.rho_,
                )
                batch_cost = _beta_divergence(
                    unq_V[idx],
                    unq_H[idx],
                    self.W_,
                    "kullback-leibler",
                    square_root=False,
                ) / len(idx)
                if self._minibatch_convergence(
                    batch_size=len(idx),
                    batch_cost=batch_cost,
                    n_samples=n_samples,
                    step=n_iter_ * n_batch + i,
                    n_steps=self.max_iter * n_batch,
                ):
                    converged = True
                    break
            if converged:
                break

        # Update self.H_dict_ with the learned encoded vectors (activations)
        self.H_dict_.update(zip(unq_X, unq_H))
        return self

    def get_feature_names_out(self, n_labels=3):
        """
        Return the labels that best summarize the learned components/topics.

        For each topic, labels with the highest activations are selected.

        Parameters
        ----------
        n_labels : int, default=3
            The number of labels used to describe each topic.

        Returns
        -------
        list of str
            The labels that best describe each topic.
        """
        check_is_fitted(self, "H_dict_")
        vectorizer = CountVectorizer()
        try:
            vectorizer.fit(list(self.H_dict_.keys()))
        except ValueError:
            # The vectorizer failed to find words, we need to switch to
            # char-level representation
            vectorizer = CountVectorizer(analyzer="char_wb")
            vectorizer.fit(list(self.H_dict_.keys()))
        vocabulary = np.array(vectorizer.get_feature_names_out())
        encoding = self._transform(vocabulary, np.zeros(len(vocabulary), dtype="bool"))
        encoding = abs(encoding)
        encoding = encoding / np.sum(encoding, axis=1, keepdims=True)
        n_components = encoding.shape[1]
        topic_labels = []
        for i in range(n_components):
            x = encoding[:, i]
            labels = vocabulary[np.argsort(-x)[:n_labels]]
            label = ", ".join(labels)
            if self._input_name:
                label = f"{self._input_name}: {label}"
            # Avoid having the same name twice for the different features
            if label in topic_labels:
                label = f"{label} ({i})"
            topic_labels.append(label)
        return topic_labels

    def score(self, X):
        """Score this instance of `X`.

        Returns the Kullback-Leibler divergence between the n-grams counts
        matrix `V` of `X`, and its non-negative factorization `HW`.

        Parameters
        ----------
        X : Column, shape (n_samples, )
            The data to encode.

        Returns
        -------
        float
            The Kullback-Leibler divergence.
        """
        is_null = sbd.to_numpy(sbd.is_null(X))
        X = sbd.to_numpy(X)
        # Build n-grams/word counts matrix
        unq_X, lookup = unique_strings(X, is_null)
        unq_V = self.ngrams_count_.transform(unq_X)
        if self.add_words:
            unq_V2 = self.word_count_.transform(unq_X)
            unq_V = sparse.hstack((unq_V, unq_V2), format="csr")

        self._add_unseen_keys_to_H_dict(unq_X)
        unq_H = self._get_H(unq_X)
        # Given the learnt topics W, optimize the activations H to fit V = HW
        for slice in gen_batches(n=unq_H.shape[0], batch_size=self.batch_size):
            unq_H[slice] = _multiplicative_update_h(
                unq_V[slice],
                self.W_,
                unq_H[slice],
                epsilon=1e-3,
                max_iter=self.max_iter_e_step,
                rescale_W=self.rescale_W,
                gamma_shape_prior=self.gamma_shape_prior,
                gamma_scale_prior=self.gamma_scale_prior,
            )
        # Compute the KL divergence between V and HW
        kl_divergence = _beta_divergence(
            unq_V[lookup], unq_H[lookup], self.W_, "kullback-leibler", square_root=False
        )
        return kl_divergence

    def partial_fit(self, X, y=None):
        """Partial fit this instance on `X`.

        To be used in an online learning procedure where batches of data are
        coming one by one.

        Parameters
        ----------
        X : Column, shape (n_samples, )
            The string data to fit the model on.
        y : None
            Unused, only here for compatibility.

        Returns
        -------
        GapEncoderColumn
            The fitted GapEncoderColumn instance (self).
        """
        self._check_analyzer()
        self._check_input_type(X)
        if not hasattr(self, "_input_name"):
            self._input_name = sbd.name(X)
        if not hasattr(self, "_random_state"):
            self._random_state = check_random_state(self.random_state)
        is_null = sbd.to_numpy(sbd.is_null(X))
        X = sbd.to_numpy(X)
        # Init H_dict_ with empty dict if it's the first call of partial_fit
        if not hasattr(self, "H_dict_"):
            self.H_dict_ = dict()
        # Same thing for the rho_ parameter
        if not hasattr(self, "rho_"):
            self.rho_ = self.rho
        # Check if it is not the first batch
        if hasattr(self, "vocabulary"):  # Update unq_X, unq_V with new batch
            unq_X, lookup = unique_strings(X, is_null)
            unq_V = self.ngrams_count_.transform(unq_X)
            if self.add_words:
                unq_V2 = self.word_count_.transform(unq_X)
                unq_V = sparse.hstack((unq_V, unq_V2), format="csr")

            unseen_X = np.setdiff1d(unq_X, np.array([*self.H_dict_]))
            unseen_V = self.ngrams_count_.transform(unseen_X)
            if self.add_words:
                unseen_V2 = self.word_count_.transform(unseen_X)
                unseen_V = sparse.hstack((unseen_V, unseen_V2), format="csr")

            if unseen_V.shape[0] != 0:
                unseen_H = _rescale_h(
                    unseen_V, np.ones((len(unseen_X), self.n_components))
                )
                for x, h in zip(unseen_X, unseen_H):
                    self.H_dict_[x] = h
                del unseen_H
            del unseen_X, unseen_V
        else:  # If it is the first batch, call _init_vars to init unq_X, unq_V
            unq_X, unq_V, lookup = self._init_vars(X, is_null)

        unq_H = self._get_H(unq_X)
        # Update unq_H, the activations
        unq_H = _multiplicative_update_h(
            unq_V,
            self.W_,
            unq_H,
            epsilon=1e-3,
            max_iter=self.max_iter_e_step,
            rescale_W=self.rescale_W,
            gamma_shape_prior=self.gamma_shape_prior,
            gamma_scale_prior=self.gamma_scale_prior,
        )
        # Update the topics self.W_
        _multiplicative_update_w(
            unq_V[lookup],
            self.W_,
            self.A_,
            self.B_,
            unq_H[lookup],
            self.rescale_W,
            self.rho_,
        )
        # Update self.H_dict_ with the learned encoded vectors (activations)
        self.H_dict_.update(zip(unq_X, unq_H))
        return self

    def _add_unseen_keys_to_H_dict(self, X):
        """
        Add activations of unseen string categories from `X` to `H_dict`.
        """
        unseen_X = np.setdiff1d(X, np.array([*self.H_dict_]))
        if unseen_X.size > 0:
            unseen_V = self.ngrams_count_.transform(unseen_X)
            if self.add_words:
                unseen_V2 = self.word_count_.transform(unseen_X)
                unseen_V = sparse.hstack((unseen_V, unseen_V2), format="csr")

            unseen_H = _rescale_h(
                unseen_V, np.ones((unseen_V.shape[0], self.n_components))
            )
            self.H_dict_.update(zip(unseen_X, unseen_H))

    def transform(self, X):
        """Return the encoded vectors (activations) `H` of input strings in `X`.

        Parameters
        ----------
        X : Column, shape (n_samples)
            The string data to encode.

        Returns
        -------
        DataFrame, shape (n_samples, n_topics)
            Transformed input.
        """
        check_is_fitted(self, "H_dict_")
        # rejecting columns is only for fit, so we raise a plain ValueError here
        self._check_input_type(X, err_type=ValueError)
        is_null = sbd.to_numpy(sbd.is_null(X))
        result = self._transform(sbd.to_numpy(X), is_null)
        names = self.get_feature_names_out()
        result = sbd.make_dataframe_like(X, dict(zip(names, result.T)))
        result = sbd.copy_index(X, result)
        return result

    def _check_input_type(self, X, err_type=RejectColumn):
        if sbd.is_categorical(X) or sbd.is_string(X):
            return
        raise err_type(f"Column {sbd.name(X)!r} does not contain strings.")

    def _transform(self, X, is_null):
        # Copy the state of H before continuing fitting it
        pre_trans_H_dict_ = deepcopy(self.H_dict_)
        unq_X, _ = unique_strings(X, is_null)
        # Build the n-grams counts matrix V for the string data to encode
        unq_V = self.ngrams_count_.transform(unq_X)
        if self.add_words:  # Add words counts
            unq_V2 = self.word_count_.transform(unq_X)
            unq_V = sparse.hstack((unq_V, unq_V2), format="csr")
        # Add unseen strings in X to H_dict
        self._add_unseen_keys_to_H_dict(unq_X)
        unq_H = self._get_H(unq_X)
        # Loop over batches
        for slc in gen_batches(n=unq_H.shape[0], batch_size=self.batch_size):
            # Given the learnt topics W, optimize H to fit V = HW
            unq_H[slc] = _multiplicative_update_h(
                unq_V[slc],
                self.W_,
                unq_H[slc],
                epsilon=1e-3,
                max_iter=100,
                rescale_W=self.rescale_W,
                gamma_shape_prior=self.gamma_shape_prior,
                gamma_scale_prior=self.gamma_scale_prior,
            )
        # Store and return the encoded vectors of X
        self.H_dict_.update(zip(unq_X, unq_H))
        result = self._get_H(X)
        # Restore H
        self.H_dict_ = pre_trans_H_dict_
        return result


def _rescale_W(W, A):
    """
    Rescale the topics `W` to have a L1-norm equal to 1.
    Note that they are modified in-place.
    """
    s = W.sum(axis=1, keepdims=True)
    W /= s
    A /= s


def _special_sparse_dot(H, W, X):
    """Computes np.dot(H, W), only where X is non zero."""
    # adapted from sklearn.decomposition.MiniBatchNMF
    if sp.issparse(X):
        ii, jj = X.nonzero()
        n_vals = ii.shape[0]
        dot_vals = np.empty(n_vals)
        n_components = H.shape[1]
        batch_size = max(n_components, n_vals // n_components)
        for start in range(0, n_vals, batch_size):
            batch = slice(start, start + batch_size)
            dot_vals[batch] = np.multiply(H[ii[batch], :], W.T[jj[batch], :]).sum(
                axis=1
            )

        HW = sp.coo_matrix((dot_vals, (ii, jj)), shape=X.shape)
        # in sklearn, it was return WH.tocsr(), but it breaks the code in our case
        # I'm not sure why
        return HW
    else:
        return np.dot(H, W)


def _multiplicative_update_w(
    Vt,
    W,
    A,
    B,
    Ht,
    rescale_W,
    rho,
):
    """
    Multiplicative update step for the topics `W`.
    """
    A *= rho
    HtW = _special_sparse_dot(Ht, W, Vt)
    Vt_data = Vt.data
    HtW_data = HtW.data
    np.divide(Vt_data, HtW_data + 1e-10, out=Vt_data)
    HtVt = safe_sparse_dot(Ht.T, Vt)
    A += W * HtVt
    B *= rho
    B += Ht.sum(axis=0).reshape(-1, 1)
    np.divide(A, B, out=W)
    if rescale_W:
        _rescale_W(W, A)
    return W, A, B


def _rescale_h(V, H):
    """
    Rescale the activations `H`.
    """
    epsilon = 1e-10  # in case of a document having length=0
    H *= np.maximum(epsilon, V.sum(axis=1).A)
    H /= H.sum(axis=1, keepdims=True)
    return H


def _multiplicative_update_h(
    Vt,
    W,
    Ht,
    epsilon=1e-3,
    max_iter=10,
    rescale_W=False,
    gamma_shape_prior=1.1,
    gamma_scale_prior=1.0,
):
    """
    Multiplicative update step for the activations `H`.
    """
    if rescale_W:
        WT1 = 1 + 1 / gamma_scale_prior
        W_WT1 = W / WT1
    else:
        WT1 = np.sum(W, axis=1) + 1 / gamma_scale_prior
        W_WT1 = W / WT1.reshape(-1, 1)
    const = (gamma_shape_prior - 1) / WT1
    squared_epsilon = epsilon**2
    for vt, ht in zip(Vt, Ht):
        vt_ = vt.data
        idx = vt.indices
        W_WT1_ = W_WT1[:, idx]
        W_ = W[:, idx]
        squared_norm = 1
        for _ in range(max_iter):
            if squared_norm <= squared_epsilon:
                break
            aux = np.dot(W_WT1_, vt_ / (np.dot(ht, W_) + 1e-10))
            ht_out = ht * aux + const
            squared_norm = np.dot(ht_out - ht, ht_out - ht) / np.dot(ht, ht)
            ht[:] = ht_out
    return Ht


def batch_lookup(
    lookup,
    n=1,
):
    """
    Make batches of the lookup array.
    """
    len_iter = len(lookup)
    for idx in range(0, len_iter, n):
        indices = lookup[slice(idx, min(idx + n, len_iter))]
        unq_indices = np.unique(indices)
        yield unq_indices, indices


def get_kmeans_prototypes(
    X,
    n_prototypes,
    analyzer="char",
    hashing_dim=128,
    ngram_range=(2, 4),
    sparse=False,
    sample_weight=None,
    random_state=None,
):
    """
    Computes prototypes based on:
      - dimensionality reduction (via hashing n-grams)
      - k-means clustering
      - nearest neighbor
    """
    vectorizer = HashingVectorizer(
        analyzer=analyzer,
        norm=None,
        alternate_sign=False,
        ngram_range=ngram_range,
        n_features=hashing_dim,
    )
    projected = vectorizer.transform(X)
    if not sparse:
        projected = projected.toarray()
    kmeans = KMeans(n_clusters=n_prototypes, n_init=10, random_state=random_state)
    kmeans.fit(projected, sample_weight=sample_weight)
    centers = kmeans.cluster_centers_
    neighbors = NearestNeighbors()
    neighbors.fit(projected)
    indexes_prototypes = np.unique(neighbors.kneighbors(centers, 1)[-1])
    return np.sort(X[indexes_prototypes])<|MERGE_RESOLUTION|>--- conflicted
+++ resolved
@@ -1,6 +1,7 @@
 """
 Implements the GapEncoder: a probabilistic encoder for categorical variables.
 """
+
 from __future__ import annotations
 
 from copy import deepcopy
@@ -23,15 +24,10 @@
 from ._utils import unique_strings
 
 
-<<<<<<< HEAD
 class GapEncoder(
     _SkrubHTMLDocumentationLinkMixin, TransformerMixin, SingleColumnTransformer
 ):
-    """Constructs latent topics with continuous encoding.
-=======
-class GapEncoder(TransformerMixin, SingleColumnTransformer):
     """Encode string columns by constructing latent topics.
->>>>>>> af6105d5
 
     This encoder can be understood as a continuous encoding on a set of latent
     categories estimated from the data. The latent categories are built by
