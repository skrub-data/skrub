--- conflicted
+++ resolved
@@ -71,149 +71,149 @@
 class Joiner(TransformerMixin, BaseEstimator):
     """Augment features in a main table by fuzzy-joining an auxiliary table to it.
 
-    This transformer is initialized with an auxiliary table ``aux_table``. It
-    transforms a main table by joining it, with approximate ("fuzzy") matching,
-    to the auxiliary table. The output of ``transform`` has the same rows as
-    the main table (ie as the argument passed to ``transform``), but each row
-    is augmented with values from the best match in the auxiliary table.
-
-    To identify the best match for each row, values from the matching columns
-    (``main_key`` and ``aux_key``) are vectorized, ie represented by vectors of
-    continuous values. Then, the Euclidean distances between these vectors are
-    computed to find, for each main table row, its nearest neighbor within the
-    auxiliary table.
-
-    Optionally, a maximum distance threshold, ``max_dist``, can be set. Matches
-    between vectors that are separated by a distance (strictly) greater than
-    ``max_dist`` will be rejected. We will consider that main table rows that
-    are farther than ``max_dist`` from their nearest neighbor do not have a
-    matching row in the auxiliary table, and the output will contain nulls for
-    the entries that would normally have come from the auxiliary table (as in a
-    traditional left join).
-
-    To make it easier to set a ``max_dist`` threshold, the distances are
-    rescaled by dividing them by a reference distance, which can be chosen with
-    ``ref_dist``. The default is ``'random_pairs'``. The possible choices are:
-
-    'random_pairs'
-        Pairs of rows are sampled randomly from the auxiliary table and their
-        distance is computed. The reference distance is the first quartile of
-        those distances.
-
-    'second_neighbor'
-        The reference distance is the distance to the *second* nearest neighbor
-        in the auxiliary table.
-
-    'self_join_neighbor'
-        Once the match candidate (ie the nearest neigbor from the auxiliary
-        table) has been found, we find its nearest neighbor in the auxiliary
-        table (excluding itself). The reference distance is the distance that
-        separates those 2 auxiliary rows.
-
-    'no_rescaling'
-        The reference distance is 1.0, ie no rescaling of the distances is
-        applied.
-
-    Parameters
-    ----------
-    aux_table : :obj:`~pandas.DataFrame`
-        The auxiliary table, which will be fuzzy-joined to the main table when
-        calling ``transform``.
-    main_key : str or list of str, default=None
-        The column names in the main table on which the join will be performed.
-        Can be a string if joining on a single column.
-        If ``None``, `aux_key` must also be ``None`` and `key` must be provided.
-    aux_key : str or list of str, default=None
-        The column names in the auxiliary table on which the join will
-        be performed. Can be a string if joining on a single column.
-        If ``None``, `main_key` must also be ``None`` and `key` must be provided.
-    key : str or list of str, default=None
-        The column names to use for both ``main_key`` and ``aux_key`` when they
-        are the same. Provide either ``key`` or both ``main_key`` and ``aux_key``.
-    suffix : str, default=""
-        Suffix to append to the ``aux_table``'s column names. You can use it
-        to avoid duplicate column names in the join.
-    max_dist : float, default=np.inf
-        Maximum acceptable (rescaled) distance between a row in the
-        ``main_table`` and its nearest neighbor in the ``aux_table``. Rows that
-        are farther apart are not considered to match. By default, the distance
-        is rescaled so that a value between 0 and 1 is typically a good choice,
-        although rescaled distances can be greater than 1 for some choices of
-        ``ref_dist``. ``None``, ``"inf"``, ``float("inf")`` or ``numpy.inf``
-        mean that no matches are rejected.
-    ref_dist : reference distance for rescaling, default = 'random_pairs'
-        Options are {"random_pairs", "second_neighbor", "self_join_neighbor",
-        "no_rescaling"}. See above for a description of each option. To
-        facilitate the choice of ``max_dist``, distances between rows in
-        ``main_table`` and their nearest neighbor in ``aux_table`` will be
-        rescaled by this reference distance.
-    string_encoder : scikit-learn transformer used to vectorize text columns
-        By default a ``HashingVectorizer`` combined with a ``TfidfTransformer``
-        is used. Here we use raw TF-IDF features rather than transforming them
-        for example with ``GapEncoder`` or ``MinHashEncoder`` because it is
-        faster, these features are only used to find nearest neighbors and not
-        used by downstream estimators, and distances between TF-IDF vectors
-        have a somewhat simpler interpretation.
-    add_match_info : bool, default=True
-        Insert some columns whose names start with `skrub_Joiner` containing
-        the distance, rescaled distance and whether the rescaled distance is
-        above the threshold. Those values can be helpful for an estimator that
-        uses the joined features, or to inspect the result of the join and set
-        a ``max_dist`` threshold.
-
-    Attributes
-    ----------
-    max_dist_ : the maximum distance for a match to be accepted
-        Equal to the parameter ``max_dist`` except that ``"inf"`` and ``None``
-        are mapped to ``np.inf`` (ie accept all matches).
-
-    vectorizer_ : scikit-learn ColumnTransformer
-        The fitted transformer used to transform the matching columns into
-        numerical vectors.
-
-    See Also
-    --------
-    AggJoiner :
-        Aggregate auxiliary dataframes before joining them on a base dataframe.
-
-    fuzzy_join :
-        Join two tables (dataframes) based on approximate column matching. This
-        is the same functionality as provided by the ``Joiner`` but exposed as
-        a function rather than a transformer.
-
-    Examples
-    --------
-    >>> import pandas as pd
-<<<<<<< HEAD
-    >>> from skrub import Joiner
-    >>> main_table = pd.DataFrame({"Country": ["France", "Italia", "Spain"]})
-=======
-    >>> main_table = pd.DataFrame({"Country": ["France", "Italia", "Georgia"]})
->>>>>>> 714615af
-    >>> aux_table = pd.DataFrame( {"Country": ["Germany", "France", "Italy"],
-    ...                            "Capital": ["Berlin", "Paris", "Rome"]} )
-    >>> main_table
-      Country
-    0  France
-    1  Italia
-    2   Georgia
-    >>> aux_table
-       Country Capital
-    0  Germany  Berlin
-    1   France   Paris
-    2    Italy    Rome
-    >>> joiner = Joiner(
-    ...     aux_table,
-    ...     key="Country",
-    ...     suffix="_aux",
-    ...     max_dist=0.8,
-    ...     add_match_info=False,
-    ... )
-    >>> joiner.fit_transform(main_table)
-      Country      Country_aux      Capital_aux
-    0  France           France            Paris
-    1  Italia            Italy             Rome
-    2  Georgia              NaN              NaN
+        This transformer is initialized with an auxiliary table ``aux_table``. It
+        transforms a main table by joining it, with approximate ("fuzzy") matching,
+        to the auxiliary table. The output of ``transform`` has the same rows as
+        the main table (ie as the argument passed to ``transform``), but each row
+        is augmented with values from the best match in the auxiliary table.
+
+        To identify the best match for each row, values from the matching columns
+        (``main_key`` and ``aux_key``) are vectorized, ie represented by vectors of
+        continuous values. Then, the Euclidean distances between these vectors are
+        computed to find, for each main table row, its nearest neighbor within the
+        auxiliary table.
+
+        Optionally, a maximum distance threshold, ``max_dist``, can be set. Matches
+        between vectors that are separated by a distance (strictly) greater than
+        ``max_dist`` will be rejected. We will consider that main table rows that
+        are farther than ``max_dist`` from their nearest neighbor do not have a
+        matching row in the auxiliary table, and the output will contain nulls for
+        the entries that would normally have come from the auxiliary table (as in a
+        traditional left join).
+
+        To make it easier to set a ``max_dist`` threshold, the distances are
+        rescaled by dividing them by a reference distance, which can be chosen with
+        ``ref_dist``. The default is ``'random_pairs'``. The possible choices are:
+
+        'random_pairs'
+            Pairs of rows are sampled randomly from the auxiliary table and their
+            distance is computed. The reference distance is the first quartile of
+            those distances.
+
+        'second_neighbor'
+            The reference distance is the distance to the *second* nearest neighbor
+            in the auxiliary table.
+
+        'self_join_neighbor'
+            Once the match candidate (ie the nearest neigbor from the auxiliary
+            table) has been found, we find its nearest neighbor in the auxiliary
+            table (excluding itself). The reference distance is the distance that
+            separates those 2 auxiliary rows.
+
+        'no_rescaling'
+            The reference distance is 1.0, ie no rescaling of the distances is
+            applied.
+
+        Parameters
+        ----------
+        aux_table : :obj:`~pandas.DataFrame`
+            The auxiliary table, which will be fuzzy-joined to the main table when
+            calling ``transform``.
+        main_key : str or list of str, default=None
+            The column names in the main table on which the join will be performed.
+            Can be a string if joining on a single column.
+            If ``None``, `aux_key` must also be ``None`` and `key` must be provided.
+        aux_key : str or list of str, default=None
+            The column names in the auxiliary table on which the join will
+            be performed. Can be a string if joining on a single column.
+            If ``None``, `main_key` must also be ``None`` and `key` must be provided.
+        key : str or list of str, default=None
+            The column names to use for both ``main_key`` and ``aux_key`` when they
+            are the same. Provide either ``key`` or both ``main_key`` and ``aux_key``.
+        suffix : str, default=""
+            Suffix to append to the ``aux_table``'s column names. You can use it
+            to avoid duplicate column names in the join.
+        max_dist : float, default=np.inf
+            Maximum acceptable (rescaled) distance between a row in the
+            ``main_table`` and its nearest neighbor in the ``aux_table``. Rows that
+            are farther apart are not considered to match. By default, the distance
+            is rescaled so that a value between 0 and 1 is typically a good choice,
+            although rescaled distances can be greater than 1 for some choices of
+            ``ref_dist``. ``None``, ``"inf"``, ``float("inf")`` or ``numpy.inf``
+            mean that no matches are rejected.
+        ref_dist : reference distance for rescaling, default = 'random_pairs'
+            Options are {"random_pairs", "second_neighbor", "self_join_neighbor",
+            "no_rescaling"}. See above for a description of each option. To
+            facilitate the choice of ``max_dist``, distances between rows in
+            ``main_table`` and their nearest neighbor in ``aux_table`` will be
+            rescaled by this reference distance.
+        string_encoder : scikit-learn transformer used to vectorize text columns
+            By default a ``HashingVectorizer`` combined with a ``TfidfTransformer``
+            is used. Here we use raw TF-IDF features rather than transforming them
+            for example with ``GapEncoder`` or ``MinHashEncoder`` because it is
+            faster, these features are only used to find nearest neighbors and not
+            used by downstream estimators, and distances between TF-IDF vectors
+            have a somewhat simpler interpretation.
+        add_match_info : bool, default=True
+            Insert some columns whose names start with `skrub_Joiner` containing
+            the distance, rescaled distance and whether the rescaled distance is
+            above the threshold. Those values can be helpful for an estimator that
+            uses the joined features, or to inspect the result of the join and set
+            a ``max_dist`` threshold.
+
+        Attributes
+        ----------
+        max_dist_ : the maximum distance for a match to be accepted
+            Equal to the parameter ``max_dist`` except that ``"inf"`` and ``None``
+            are mapped to ``np.inf`` (ie accept all matches).
+
+        vectorizer_ : scikit-learn ColumnTransformer
+            The fitted transformer used to transform the matching columns into
+            numerical vectors.
+
+        See Also
+        --------
+        AggJoiner :
+            Aggregate auxiliary dataframes before joining them on a base dataframe.
+
+        fuzzy_join :
+            Join two tables (dataframes) based on approximate column matching. This
+            is the same functionality as provided by the ``Joiner`` but exposed as
+            a function rather than a transformer.
+
+        Examples
+        --------
+        >>> import pandas as pd
+    <<<<<<< HEAD
+        >>> from skrub import Joiner
+        >>> main_table = pd.DataFrame({"Country": ["France", "Italia", "Spain"]})
+    =======
+        >>> main_table = pd.DataFrame({"Country": ["France", "Italia", "Georgia"]})
+    >>>>>>> origin/main
+        >>> aux_table = pd.DataFrame( {"Country": ["Germany", "France", "Italy"],
+        ...                            "Capital": ["Berlin", "Paris", "Rome"]} )
+        >>> main_table
+          Country
+        0  France
+        1  Italia
+        2   Georgia
+        >>> aux_table
+           Country Capital
+        0  Germany  Berlin
+        1   France   Paris
+        2    Italy    Rome
+        >>> joiner = Joiner(
+        ...     aux_table,
+        ...     key="Country",
+        ...     suffix="_aux",
+        ...     max_dist=0.8,
+        ...     add_match_info=False,
+        ... )
+        >>> joiner.fit_transform(main_table)
+          Country      Country_aux      Capital_aux
+        0  France           France            Paris
+        1  Italia            Italy             Rome
+        2  Georgia              NaN              NaN
     """
 
     _match_info_keys = ["distance", "rescaled_distance", "match_accepted"]
