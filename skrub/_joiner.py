"""
Implements the Joiner, a transformer that allows
multiple fuzzy joins on a table.
"""

from typing import Literal

import pandas as pd
from sklearn.base import BaseEstimator, TransformerMixin

from skrub import _join_utils
from skrub._fuzzy_join import fuzzy_join


class Joiner(TransformerMixin, BaseEstimator):
    """Augment a main table by automatically joining an auxiliary table to it.

    Given an auxiliary table and matching column names, fuzzy join it to the main
    table.
    The principle is as follows:

<<<<<<< HEAD
    1. The auxiliary table and the matching column names are provided at initialisation.
    2. The main table is provided for fitting, and will be joined
       when Joiner.transform is called.
=======
    1. The auxiliary tables and the key column names are provided at initialisation.
    2. The main table is provided for fitting, and the auxiliary tables will be joined
       to the main table sequentially when `Joiner.transform` is called.
>>>>>>> 29baa5a6

    It is advised to use hyperparameter tuning tools such as GridSearchCV
    to determine the best `match_score` parameter, as this can significantly
    improve your results.
    (see example 'Fuzzy joining dirty tables with the Joiner'
    for an illustration)

    Parameters
    ----------
    aux_table : :obj:`~pandas.DataFrame`
        The auxiliary table, which will be fuzzy-joined to the main table when
        calling ``transform``.
    main_key : str, list of str or None
        The column names in the main table on which the join will
        be performed. Can be a string if joining on a single column.
    aux_key : str or list of str, default=None
        The column names in the auxiliary table on which the join will
        be performed. Can be a string if joining on a single column.
    key : str or list of str, default=None
        The column names to use for both ``main_key`` and ``aux_key`` when they
        are the same. Pass either ``key`` or both ``main_key`` and ``aux_key``.
    suffix : str, default=""
        Suffix to append to the ``aux_table``'s column names. You can use it
        to avoid duplicate column names in the join.
    match_score : float, default=0
        Distance score between the closest matches that will be accepted.
        In a [0, 1] interval. 1 means that only a perfect match will be
        accepted, and zero means that the closest match will be accepted,
        no matter how distant.
        For numerical joins, this defines the maximum Euclidean distance
        between the matches.
    analyzer : {'word', 'char', 'char_wb'}, default=`char_wb`
        Analyzer parameter for the CountVectorizer used for
        the string similarities.
        Describes whether the matrix `V` to factorize should be made of
        word counts or character n-gram counts.
        Option `char_wb` creates character n-grams only from text inside word
        boundaries; n-grams at the edges of words are padded with space.
    ngram_range : 2-tuple of int, default=(2, 4)
        The lower and upper boundaries of the range of n-values for different
         n-grams used in the string similarity. All values of `n` such
         that ``min_n <= n <= max_n`` will be used.

    See Also
    --------
    AggJoiner :
        Aggregate auxiliary dataframes before joining them on a base dataframe.

    fuzzy_join :
        Join two tables (dataframes) based on approximate column matching.

    get_ken_embeddings :
        Download vector embeddings for many common entities (cities,
        places, people...).

    Examples
    --------
    >>> X = pd.DataFrame(['France', 'Germany', 'Italy'], columns=['Country'])
    >>> X
       Country
    0   France
    1  Germany
    2    Italy

<<<<<<< HEAD
    >>> aux_table = pd.DataFrame([['germany', 84_000_000],
                                  ['france', 68_000_000],
                                  ['italy', 59_000_000]],
                                  columns=['Country', 'Population'])
    >>> aux_table
=======
    >>> aux_table_1 = pd.DataFrame([['Germany', 84_000_000],
    ...                             ['France', 68_000_000],
    ...                             ['Italy', 59_000_000]],
    ...                             columns=['Country', 'Population'])
    >>> aux_table_1
>>>>>>> 29baa5a6
       Country  Population
    0  Germany    84000000
    1   France    68000000
    2    Italy    59000000

<<<<<<< HEAD
    >>> joiner = Joiner(aux_table, key='Country', suffix='_aux')

    >>> augmented_table = joiner.fit_transform(X)
    >>> augmented_table
        Country Country_aux  Population
    0   France      france    68000000
    1   Germany     germany   84000000
    2    Italy       italy    59000000
=======
    >>> aux_table_2 = pd.DataFrame([['French Republic', 2937],
    ...                             ['Italy', 2099],
    ...                             ['Germany', 4223],
    ...                             ['UK', 3186]],
    ...                             columns=['Country name', 'GDP (billion)'])
    >>> aux_table_2
          Country name  GDP (billion)
    0  French Republic           2937
    1            Italy           2099
    2          Germany           4223
    3               UK           3186

    >>> aux_table_3 = pd.DataFrame([['France', 'Paris'],
    ...                             ['Italia', 'Rome'],
    ...                             ['Germany', 'Berlin']],
    ...                             columns=['Countries', 'Capital'])
    >>> aux_table_3
      Countries Capital
    0    France   Paris
    1    Italia    Rome
    2   Germany  Berlin

    >>> aux_tables = [(aux_table_1, "Country"),
    ...               (aux_table_2, "Country name"),
    ...               (aux_table_3, "Countries")]

    >>> joiner = Joiner(tables=aux_tables, main_key='Country')

    >>> augmented_table = joiner.fit_transform(X)
    >>> augmented_table
       Country Country_aux  Population  ... GDP (billion)  Countries Capital
    0   France      France    68000000  ...          2937     France   Paris
    1  Germany     Germany    84000000  ...          4223    Germany  Berlin
    2    Italy       Italy    59000000  ...          2099     Italia    Rome
    <BLANKLINE>
    [3 rows x 7 columns]
>>>>>>> 29baa5a6
    """

    def __init__(
        self,
        aux_table: pd.DataFrame,
        *,
        main_key: str | list[str] | None = None,
        aux_key: str | list[str] | None = None,
        key: str | list[str] | None = None,
        suffix: str = "",
        match_score: float = 0.0,
        analyzer: Literal["word", "char", "char_wb"] = "char_wb",
        ngram_range: tuple[int, int] = (2, 4),
    ):
        self.aux_table = aux_table
        self.main_key = main_key
        self.aux_key = aux_key
        self.key = key
        self.suffix = suffix
        self.match_score = match_score
        self.analyzer = analyzer
        self.ngram_range = ngram_range

    def fit(self, X: pd.DataFrame, y=None) -> "Joiner":
        """Fit the instance to the main table.

        In practice, just checks if the key columns in X,
        the main table, and in the auxiliary tables exist.

        Parameters
        ----------
        X : :obj:`~pandas.DataFrame`, shape [n_samples, n_features]
            The main table, to be joined to the auxiliary ones.
        y : None
            Unused, only here for compatibility.

        Returns
        -------
        Joiner
            Fitted Joiner instance (self).
        """
        self._main_key, self._aux_key = _join_utils.check_key(
            self.main_key, self.aux_key, self.key
        )

        for col in self._main_key:
            if col not in X.columns:
                raise ValueError(
                    f"Main key {col!r} not found in columns of X:"
                    f" {X.columns.tolist()}. "
                )

        for col in self._aux_key:
            if col not in self.aux_table.columns:
                raise ValueError(
                    f"Column key {col!r} not found in columns of "
                    f"auxiliary table: {self.aux_table.columns.tolist()}. "
                )
        return self

    def transform(self, X: pd.DataFrame, y=None) -> pd.DataFrame:
        """Transform `X` using the specified encoding scheme.

        Parameters
        ----------
        X : :obj:`~pandas.DataFrame`, shape [n_samples, n_features]
            The main table, to be joined to the auxiliary ones.
        y : None
            Unused, only here for compatibility.

        Returns
        -------
        :obj:`~pandas.DataFrame`
            The final joined table.
        """

        return fuzzy_join(
            X,
            self.aux_table,
            left_on=self._main_key,
            right_on=self._aux_key,
            match_score=self.match_score,
            analyzer=self.analyzer,
            ngram_range=self.ngram_range,
            suffixes=("", self.suffix),
        )<|MERGE_RESOLUTION|>--- conflicted
+++ resolved
@@ -19,15 +19,9 @@
     table.
     The principle is as follows:
 
-<<<<<<< HEAD
     1. The auxiliary table and the matching column names are provided at initialisation.
     2. The main table is provided for fitting, and will be joined
-       when Joiner.transform is called.
-=======
-    1. The auxiliary tables and the key column names are provided at initialisation.
-    2. The main table is provided for fitting, and the auxiliary tables will be joined
-       to the main table sequentially when `Joiner.transform` is called.
->>>>>>> 29baa5a6
+       when ``Joiner.transform`` is called.
 
     It is advised to use hyperparameter tuning tools such as GridSearchCV
     to determine the best `match_score` parameter, as this can significantly
@@ -92,71 +86,24 @@
     1  Germany
     2    Italy
 
-<<<<<<< HEAD
     >>> aux_table = pd.DataFrame([['germany', 84_000_000],
-                                  ['france', 68_000_000],
-                                  ['italy', 59_000_000]],
-                                  columns=['Country', 'Population'])
+    ...                         ['france', 68_000_000],
+    ...                         ['italy', 59_000_000]],
+    ...                         columns=['Country', 'Population'])
     >>> aux_table
-=======
-    >>> aux_table_1 = pd.DataFrame([['Germany', 84_000_000],
-    ...                             ['France', 68_000_000],
-    ...                             ['Italy', 59_000_000]],
-    ...                             columns=['Country', 'Population'])
-    >>> aux_table_1
->>>>>>> 29baa5a6
        Country  Population
-    0  Germany    84000000
-    1   France    68000000
-    2    Italy    59000000
+    0  germany    84000000
+    1   france    68000000
+    2    italy    59000000
 
-<<<<<<< HEAD
     >>> joiner = Joiner(aux_table, key='Country', suffix='_aux')
 
     >>> augmented_table = joiner.fit_transform(X)
     >>> augmented_table
-        Country Country_aux  Population
+       Country Country_aux  Population
     0   France      france    68000000
-    1   Germany     germany   84000000
+    1  Germany     germany    84000000
     2    Italy       italy    59000000
-=======
-    >>> aux_table_2 = pd.DataFrame([['French Republic', 2937],
-    ...                             ['Italy', 2099],
-    ...                             ['Germany', 4223],
-    ...                             ['UK', 3186]],
-    ...                             columns=['Country name', 'GDP (billion)'])
-    >>> aux_table_2
-          Country name  GDP (billion)
-    0  French Republic           2937
-    1            Italy           2099
-    2          Germany           4223
-    3               UK           3186
-
-    >>> aux_table_3 = pd.DataFrame([['France', 'Paris'],
-    ...                             ['Italia', 'Rome'],
-    ...                             ['Germany', 'Berlin']],
-    ...                             columns=['Countries', 'Capital'])
-    >>> aux_table_3
-      Countries Capital
-    0    France   Paris
-    1    Italia    Rome
-    2   Germany  Berlin
-
-    >>> aux_tables = [(aux_table_1, "Country"),
-    ...               (aux_table_2, "Country name"),
-    ...               (aux_table_3, "Countries")]
-
-    >>> joiner = Joiner(tables=aux_tables, main_key='Country')
-
-    >>> augmented_table = joiner.fit_transform(X)
-    >>> augmented_table
-       Country Country_aux  Population  ... GDP (billion)  Countries Capital
-    0   France      France    68000000  ...          2937     France   Paris
-    1  Germany     Germany    84000000  ...          4223    Germany  Berlin
-    2    Italy       Italy    59000000  ...          2099     Italia    Rome
-    <BLANKLINE>
-    [3 rows x 7 columns]
->>>>>>> 29baa5a6
     """
 
     def __init__(
