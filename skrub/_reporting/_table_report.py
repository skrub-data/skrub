--- conflicted
+++ resolved
@@ -182,14 +182,9 @@
         title=None,
         column_filters=None,
         verbose=1,
-<<<<<<< HEAD
-        max_plot_columns=30,
-        max_association_columns=30,
-        float_precision=None,
-=======
         max_plot_columns=None,
         max_association_columns=None,
->>>>>>> 0aec0c05
+        float_precision=None,
     ):
         n_rows = max(1, n_rows)
         self._summary_kwargs = {
