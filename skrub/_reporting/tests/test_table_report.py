import datetime
import json
import re
import warnings
from pathlib import Path
from tempfile import TemporaryDirectory

import pytest

from skrub import TableReport, ToDatetime
from skrub import _dataframe as sbd


def get_report_id(html):
    return re.search(r'<skrub-table-report.*?id="report_([a-z0-9]+)"', html).group(1)


def test_report(air_quality):
    col_filt = {
        "first_2": {
            "display_name": "First 2",
            "columns": sbd.column_names(air_quality)[:2],
        }
    }
    report = TableReport(air_quality, title="the title", column_filters=col_filt)
    html = report.html()
    assert "the title" in html
    assert "With nulls" in html
    assert "First 10" in html
    assert "First 2" in html
    for col_name in sbd.column_names(air_quality):
        assert col_name in html
    report_id = get_report_id(html)
    assert len(report_id) == 8
    all_report_ids = [report_id]
    report_id = get_report_id(report.html())
    assert len(report_id) == 8
    all_report_ids.append(report_id)
    snippet = report.html_snippet()
    report_id = get_report_id(snippet)
    all_report_ids.append(report_id)
    assert "<html" not in snippet
    assert "the title" in snippet
    assert "<skrub-table-report" in snippet
    data = json.loads(report.json())
    assert data["title"] == "the title"
    assert report._any_summary["title"] == "the title"
    del report._summary_with_plots
    assert report._any_summary["title"] == "the title"
    snippet = report._repr_mimebundle_()["text/html"]
    report_id = get_report_id(snippet)
    all_report_ids.append(report_id)
    assert "<html" not in snippet
    assert "the title" in snippet
    assert "<skrub-table-report" in snippet
    snippet = report._repr_html_()
    report_id = get_report_id(snippet)
    all_report_ids.append(report_id)
    assert "<html" not in snippet
    assert "the title" in snippet
    assert "<skrub-table-report" in snippet
    assert len(all_report_ids) == len(set(all_report_ids))


def test_few_columns(df_module, check_polars_numpy2):
    report = TableReport(df_module.example_dataframe)
    assert "First 10 columns" not in report.html()


def test_few_rows(df_module, check_polars_numpy2):
    df = sbd.slice(df_module.example_dataframe, 2)
    TableReport(df).html()


def test_empty_dataframe(df_module):
    html = TableReport(df_module.empty_dataframe).html()
    assert "The dataframe is empty." in html


def test_open(pd_module, browser_mock):
    TableReport(pd_module.example_dataframe, title="the title").open()
    assert b"the title" in browser_mock.content


def test_non_hashable_values(df_module):
    # non-regression test for #1066
    df = df_module.make_dataframe(dict(a=[[1, 2, 3], None, [4]]))
    html = TableReport(df).html()
    assert "[1, 2, 3]" in html


def test_nat(df_module):
    # non-regression for:
    # https://github.com/skrub-data/skrub/issues/1111
    # NaT used to cause exception when plotting histogram
    col = df_module.make_column(
        "a", ["2020-01-01T01:00:00 UTC", "2020-01-02T01:00:00 UTC", None]
    )
    col = ToDatetime().fit_transform(col)
    df = df_module.make_dataframe({"a": col})
    TableReport(df).html()


def test_duplicate_columns(pd_module):
    df = pd_module.make_dataframe({"a": [1, 2], "b": [3, 4]})
    df.columns = ["a", "a"]
    TableReport(df).html()


def test_infinite_values(df_module):
    # Non-regression for https://github.com/skrub-data/skrub/issues/1134
    # (histogram plot failing with infinite values)
    with warnings.catch_warnings():
        # convert_dtypes() emits spurious warning while deciding whether to cast to int
        warnings.filterwarnings("ignore", message="invalid value encountered in cast")
        df = df_module.make_dataframe(
            dict(a=[float("inf"), 1.0, 2.0], b=[0.0, 1.0, 2.0])
        )

    TableReport(df).html()


def test_duration(df_module):
    df = df_module.make_dataframe(
        {"a": [datetime.timedelta(days=2), datetime.timedelta(days=3)]}
    )
    assert re.search(r"2(\.0)?\s+days", TableReport(df).html())


<<<<<<< HEAD
@pytest.mark.parametrize("filename_path", ["str", "Path", "file_object"])
def test_write_html(pd_module, filename_path):
    df = pd_module.make_dataframe({"a": [1, 2], "b": [3, 4]})
    report = TableReport(df)

    with TemporaryDirectory() as td:
        f_name = Path(td) / Path("report.html")

        if filename_path == "str":
            report.write_html(f_name.absolute())

        if filename_path == "Path":
            report.write_html(f_name)

        if filename_path == "file_object":
            file_object = open(f_name, "w", encoding="utf-8")
            report.write_html(file_object)

        # Check if the file exists
        assert f_name.exists()


def test_write_html_with_no_suffix(pd_module):
    df = pd_module.make_dataframe({"a": [1, 2], "b": [3, 4]})
    report = TableReport(df)
    with TemporaryDirectory() as td:
        f_name = Path(td) / Path("report")
        with pytest.raises(ValueError, match="Not ending with .html"):
            report.write_html(f_name)

        # Check if the file exists
        assert not f_name.exists()
=======
def test_verbosity_parameter(df_module, capsys):
    df = df_module.make_dataframe(
        dict(
            a=[1, 2, 3, 4],
            b=["one", "two", "three", "four"],
            c=[11.1, 11.2, 11.3, 11.4],
        )
    )

    report = TableReport(df)
    report.html()
    assert capsys.readouterr().out != ""

    report_2 = TableReport(df, verbose=0)
    report_2.html()
    assert capsys.readouterr().out == ""

    report_3 = TableReport(df, verbose=1)
    report_3.html()
    assert capsys.readouterr().out != ""
>>>>>>> da7dd9cb
<|MERGE_RESOLUTION|>--- conflicted
+++ resolved
@@ -127,7 +127,6 @@
     assert re.search(r"2(\.0)?\s+days", TableReport(df).html())
 
 
-<<<<<<< HEAD
 @pytest.mark.parametrize("filename_path", ["str", "Path", "file_object"])
 def test_write_html(pd_module, filename_path):
     df = pd_module.make_dataframe({"a": [1, 2], "b": [3, 4]})
@@ -160,7 +159,8 @@
 
         # Check if the file exists
         assert not f_name.exists()
-=======
+
+
 def test_verbosity_parameter(df_module, capsys):
     df = df_module.make_dataframe(
         dict(
@@ -180,5 +180,4 @@
 
     report_3 = TableReport(df, verbose=1)
     report_3.html()
-    assert capsys.readouterr().out != ""
->>>>>>> da7dd9cb
+    assert capsys.readouterr().out != ""