/* The column summary cards */
/* ------------------------ */

/* Collection of column summary cards (as shown in the "column summaries" tab) */
/* --------------------------------------------------------------------------- */

.column-summary-group {
    display: flex;
    flex-direction: column;
    gap: var(--small);
    padding-block-start: var(--tiny);
    padding-block-end: var(--tiny);
    padding-inline-end: var(--small);
    min-width: min-content;
    max-width: max-content;
}

.column-summary-group > .card {
    margin: 0;
}

/* On small screens, the cards are on top of each other and all have the
   same width. On wide screens, the cards can be next to
   each other and wrap horizontally. */

@media screen and (min-width: 60rem) {
    .column-summary-group {
        display: flex;
        flex-direction: row;
        flex-wrap: wrap;
        gap: var(--small);
    }

}


/* Individual column summary cards */
/* ------------------------------- */

.card {
    padding: 0;
    margin: 0.75rem;
    border-radius: var(--radius);
<<<<<<< HEAD
    --shadow-color: 0deg 0% 57%;
    box-shadow:
        0px 0.2px 0.3px hsl(var(--shadow-color) / 0.18),
        0px 1px 1.4px -0.3px hsl(var(--shadow-color) / 0.34),
        0px 2.2px 3px -0.6px hsl(var(--shadow-color) / 0.5),
        0px 4.9px 6.7px -0.9px hsl(var(--shadow-color) / 0.66);
=======
>>>>>>> 07b1ed14
    min-width: min-content;
}

.card-header {
    border-radius: var(--radius) var(--radius) 0 0;

    display: flex;
    flex-wrap: wrap;
    justify-content: space-between;
    column-gap: 1ch;

    padding: var(--tiny);
    margin-block-end: var(--tiny);
    background-color: var(--header-color, var(--lightg));
    border-block-end: 1px solid var(--mediumg);
}

.card-header > * {
    margin-block-start: 0;
    margin-block-end: 0;
    font-size: var(--small);
}

.card-header input[type="checkbox"] {
    margin-right: var(--micro);
}

.column-summary-content {
    display: flex;
    flex-direction: column;
}

/* The "constant columns" card has a similar aspect to the other ones but a */
/* different color because it does not correspond to an actual column. */

.pseudocolumn {
    --header-color: #ffffff;
}

/* Grid of boxes with copybuttons for a column's most frequent values */

.copybutton-grid {
    display: flex;
    flex-direction: column;
    gap: var(--tiny);
    padding-block-start: var(--tiny);
    padding-block-end: var(--tiny);
}


.grid-separator {
    grid-column: 1/-1;
    justify-self: left;
}


/* Aspects specific to the single card shown in the dataframe sample tab */
/* --------------------------------------------------------------------- */

/* Hide the container when it is empty */

.columns-in-sample-tab:not(:has([data-role="sample-column"]:not([data-hidden]))) {
    display: none;
}

/* The header has the same color as the selected cells in the table */

.columns-in-sample-tab .card-header {
    position: relative;
    background-color: var(--darkgreen);
    border-block-end: 1px solid var(--shadowgreen);
    padding-right: 2.4rem;
}

/* Button for closing the card / deselecting the column in the table */

.card .close-card-button {
    height: 1.8rem;
    width: 1.8rem;

    padding: var(--micro);
    border: none;
    border-radius: var(--radius);
    background: var(--darkgreen);

    position: absolute;
    top: var(--tiny);
    right: var(--micro);
}

.card .close-card-button:hover {
    background: var(--verydarkgreen);
}<|MERGE_RESOLUTION|>--- conflicted
+++ resolved
@@ -41,15 +41,6 @@
     padding: 0;
     margin: 0.75rem;
     border-radius: var(--radius);
-<<<<<<< HEAD
-    --shadow-color: 0deg 0% 57%;
-    box-shadow:
-        0px 0.2px 0.3px hsl(var(--shadow-color) / 0.18),
-        0px 1px 1.4px -0.3px hsl(var(--shadow-color) / 0.34),
-        0px 2.2px 3px -0.6px hsl(var(--shadow-color) / 0.5),
-        0px 4.9px 6.7px -0.9px hsl(var(--shadow-color) / 0.66);
-=======
->>>>>>> 07b1ed14
     min-width: min-content;
 }
 
