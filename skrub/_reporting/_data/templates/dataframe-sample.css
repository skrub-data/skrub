/* The table showing the first few and last rows of the dataframe */
/* -------------------------------------------------------------- */

.table-with-selectable-cells {
    margin: 2px;
    border: none;
}

.table-with-selectable-cells tbody {
    border: 1px solid var(--mediumg);
}

.table-with-selectable-cells thead th {
    vertical-align: top;
    border: 1px solid var(--mediumg);
}

/* The column containing the selected cell has green stripes. */
/* The rest of the table has gray stripes added by pure.css */

<<<<<<< HEAD
tr:nth-child(2n -1) td.table-cell[data-is-in-active-column] {
    background-color: var(--bg-color, var(--mediumgreen));
}

td.table-cell[data-is-in-active-column] {
    background-color: var(--bg-color, var(--lightgreen));
}

thead th.table-cell[data-is-in-active-column] {
    background-color: var(--bg-color, var(--darkgreen));
=======
#report .table-cell[data-is-in-active-column] {
    background-color: var(--active-column-color);
}

tbody tr {
    --active-column-color: var(--lightgreen);
}

tbody tr:nth-child(2n -1) {
    --active-column-color: var(--mediumgreen);
}

thead {
    --active-column-color: var(--darkgreen);
>>>>>>> f074d003
}

.table-with-selectable-cells th[data-role="padding"]{
    background-color: white;
    border: none;
}

.table-with-selectable-cells th[data-role="columns-level-name"]{
    text-align: right;
    padding-right: 1.5rem;
    position: relative;
}

.table-with-selectable-cells th[data-role="columns-level-name"] > .arrow-icon {
    position: absolute;
    width: 1rem;
    height: 100%;
    top: 0;
    bottom: 0;
    left: 100%;
    right: -1rem;
    transform: translateX(-1.3rem);
    display: flex;
    user-select: none;
}

.table-with-selectable-cells th[data-role="columns-level-value"]{}
.table-with-selectable-cells th[data-role="column-name"]{}


.table-with-selectable-cells th[data-role="index-level-name"],
.table-with-selectable-cells th[data-role="index-level-value"]{
    background-color: white;
    border: 1px solid var(--mediumg);
    text-align: right;
}

.table-with-selectable-cells th[data-role="dataframe-data"]{}

.table-cell[data-is-active] {
    --bg-color: var(--lightyellow);
}

table:not(:focus-within):not(:has(:active)) .table-cell[data-is-active] {
    outline: 2px dotted black;
}

.table-cell[data-is-active]:focus {
    outline: 2px solid Highlight;
    outline: 2px solid -webkit-focus-ring-color;
}

#report .table-cell[data-is-active][data-just-copied]:focus {
    outline: 2px dashed Highlight;
    outline: 2px dashed -webkit-focus-ring-color;
}


/* The gap separating the head and the tail of the table */

#report .ellided-table-part {
    border: 1px solid white;
    text-align: center;
    border-top: 0;
    border-bottom: 0;
    background: inherit;
}

#report table:has([data-role="index-level-value"]) .ellided-table-part:first-child{
    text-align: right;
}

.table-bar-wrapper {
    min-height: calc(var(--line-height, 1.5) * 1em + 3.5 * var(--tiny));
    display: flex;
    flex-direction: column;
    justify-content: center;
    margin-bottom: var(--micro);
}

/* Information below the table: dimensions and keyboard shortcuts */

.table-footer {
    display: flex;
    justify-content: flex-start;
    column-gap: 4ch;
    padding-top: var(--micro);
}

.keyboard-hints  {
    display: none;
    flex-basis: max(0px, min(50%, calc((50% - 30ch) * 99999)));
    flex-shrink: 0;
    min-width: 0px;
    height: 2rem;
    margin-bottom: calc(-1 * var(--small));
    margin-right: var(--micro);
    overflow: hidden;
}

:has(.table-with-selectable-cells:focus-within) ~ .table-footer .keyboard-hints {
    display: block;
}

.keyboard-key {
    font-size: 0.75em;
    font-family: var(--fontStack-monospace);
    padding: 0 0.5em;
    line-height: 1.8;
    color: #444444;
    border: 1px solid #cccccc;
    border-bottom: 1px solid #bbbbbb;
    box-shadow: inset 0 -1px 0 #bbbbbb;
    border-radius: 0.2em;
    min-width: 1em;
    text-align: center;
    margin: 0.1em;
    display: inline-block;
    vertical-align: center;
}<|MERGE_RESOLUTION|>--- conflicted
+++ resolved
@@ -18,18 +18,6 @@
 /* The column containing the selected cell has green stripes. */
 /* The rest of the table has gray stripes added by pure.css */
 
-<<<<<<< HEAD
-tr:nth-child(2n -1) td.table-cell[data-is-in-active-column] {
-    background-color: var(--bg-color, var(--mediumgreen));
-}
-
-td.table-cell[data-is-in-active-column] {
-    background-color: var(--bg-color, var(--lightgreen));
-}
-
-thead th.table-cell[data-is-in-active-column] {
-    background-color: var(--bg-color, var(--darkgreen));
-=======
 #report .table-cell[data-is-in-active-column] {
     background-color: var(--active-column-color);
 }
@@ -44,7 +32,6 @@
 
 thead {
     --active-column-color: var(--darkgreen);
->>>>>>> f074d003
 }
 
 .table-with-selectable-cells th[data-role="padding"]{
@@ -85,7 +72,7 @@
 .table-with-selectable-cells th[data-role="dataframe-data"]{}
 
 .table-cell[data-is-active] {
-    --bg-color: var(--lightyellow);
+    --active-column-color: var(--lightyellow);
 }
 
 table:not(:focus-within):not(:has(:active)) .table-cell[data-is-active] {
