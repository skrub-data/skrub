{% import "buttons.html" as buttons %}

<div class="card column-summary" id="{{ col_id }}"
    data-name-repr="{{ column.name.__repr__() }}" data-column-name="{{ column.name }}"
    data-manager="FilterableColumn {% if in_sample_tab %}SampleColumnSummary{% endif %}"
    {% if column.value_is_constant %} data-constant-column {% endif %}
    {% if in_sample_tab %} data-role="sample-column" data-hidden {% else %}
    data-role="selectable-column" {% endif %}>
    <div class="card-header">
        <h3 class="margin-r-t">
            {% if not in_sample_tab %}
            <input data-role="select-column-checkbox"
                data-manager="SelectColumnCheckBox" type="checkbox" checked>
            {% endif %}
            <span class="select-all wrap-long-name">{{ column.name }}</span>
        </h3>
        <span>{{ column.dtype }}</span>
        {%- if in_sample_tab -%}
        {{ buttons.closebutton() }}
        {%- endif -%}
    </div>
    <div class="column-summary-content wrapper">
        <div>
            <dl>
                <dt>Null values</dt>
<<<<<<< HEAD
                <dd class="{{ column.nulls_level }}">
                    {{ column.null_count }} ({{ column.null_proportion | format_percent }})
                </dd>
                {% if not column.value_is_constant %}
                {% if column.n_unique %}
                <dt>Unique values</dt>
                <dd>{{ column.n_unique }} ({{ column.unique_proportion | format_percent }})
                </dd>
=======
                <dd class="{{ column.nulls_level }}">{{ column.null_count | format_number }} ({{ column.null_proportion | format_percent }})</dd>
                {% if not column.value_is_constant %}
                {% if column.n_unique %}
                <dt>Unique values</dt>
                <dd>{{ column.n_unique | format_number }} ({{ column.unique_proportion | format_percent }})</dd>
>>>>>>> 696ae77e
                {% endif %}
                {% if "mean" in column %}
                <dt>Mean ± Std</dt>
                <dd>{{ column["mean"] | format_number }} ±
                    {{ column["standard_deviation"] | format_number }}
                </dd>
                {% endif %}
                {% if column.quantiles %}
                <dt>Median ± IQR</dt>
                <dd>{{ column.quantiles[0.5] | format_number }} ±
                    {{ column["inter_quartile_range"] | format_number}}
                </dd>

                <dt>Min | Max</dt>
                <dd>
                    {{ column.quantiles[0.0] | format_number }} |
                    {{ column.quantiles[1.0] | format_number }}
                </dd>
                {% elif "min" in column %}
                <dt>Min | Max</dt>
                <dd>
                    {{ column.min | format_number }} |
                    {{ column.max | format_number }}
                </dd>
                {% endif %}
                {% endif %}

                {% if column.string_length_is_constant %}
                <dt>(constant) String length</dt>
                <dd>{{ column.constant_string_length }}</dd>
                {% endif %}
            </dl>
        </div>

        {% if column.value_is_constant %}
        {% set val_id = "{}-constant-value".format(col_id) %}
        <div class="margin-v-t">
            <strong>Constant value:</strong>
            <div class="copybutton-grid">
                <div class="box">
                    <pre id="{{ val_id }}">{{ column.constant_value }}</pre>
                    {{ buttons.copybutton(val_id) }}
                </div>
            </div>
        </div>
        {% endif %}

        {% for plot_name in column.plot_names %}
        <div>
            <img class="pure-img" src="{{ column[plot_name] | svg_to_img_src | safe }}"
                alt="{{ plot_name }}">
            {% if plot_name == "value_counts_plot" %}
            <details data-test="frequent-values-details">
                <summary>Most frequent values</summary>
                <div class="shrink">
                    <div class="copybutton-grid">
                        {% for value in column.value_counts %}
                        {% set val_id = "{}-freq-value-{}".format(col_id, loop.index0) %}
                        <div class="box" data-test="frequent-value-{{ loop.index0 }}">
                            <pre id="{{ val_id }}"
                                data-copy-text="{{ value.__repr__()  }}">{{ value }}</pre>
                            {{ buttons.copybutton(val_id) }}
                        </div>

                        {% endfor %}
                        <span class="grid-separator">List:</span>
                        {% set val_id = "{}-freq-value-list".format(col_id) %}
                        <div class="box">
                            <pre id="{{ val_id }}"
                                data-copy-text="{{ column.value_counts | list }}">{{ column.value_counts.keys() | list }}</pre>
                            {{ buttons.copybutton(val_id) }}
                        </div>
                    </div>
                </div>
            </details>
            {% endif %}
        </div>
        {% endfor %}
    </div>
</div><|MERGE_RESOLUTION|>--- conflicted
+++ resolved
@@ -23,22 +23,11 @@
         <div>
             <dl>
                 <dt>Null values</dt>
-<<<<<<< HEAD
-                <dd class="{{ column.nulls_level }}">
-                    {{ column.null_count }} ({{ column.null_proportion | format_percent }})
-                </dd>
-                {% if not column.value_is_constant %}
-                {% if column.n_unique %}
-                <dt>Unique values</dt>
-                <dd>{{ column.n_unique }} ({{ column.unique_proportion | format_percent }})
-                </dd>
-=======
-                <dd class="{{ column.nulls_level }}">{{ column.null_count | format_number }} ({{ column.null_proportion | format_percent }})</dd>
+               <dd class="{{ column.nulls_level }}">{{ column.null_count | format_number }} ({{ column.null_proportion | format_percent }})</dd>
                 {% if not column.value_is_constant %}
                 {% if column.n_unique %}
                 <dt>Unique values</dt>
                 <dd>{{ column.n_unique | format_number }} ({{ column.unique_proportion | format_percent }})</dd>
->>>>>>> 696ae77e
                 {% endif %}
                 {% if "mean" in column %}
                 <dt>Mean ± Std</dt>
