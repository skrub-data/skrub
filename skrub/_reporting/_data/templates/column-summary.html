{% import "buttons.html" as buttons %}

<div class="card box-shadow column-summary" id="{{ col_id }}"
    data-name-repr="{{ column.name.__repr__() }}"
    data-column-name="{{ column.name }}"
    data-column-idx="{{ column.idx }}"
    data-manager="FilterableColumn {% if in_sample_tab %}SampleColumnSummary{% endif %}"
    {% if column.value_is_constant %} data-constant-column {% endif %}
    {% if in_sample_tab %} data-role="sample-column" data-hidden {% else %}
    data-role="selectable-column" {% endif %}>
    <div class="card-header">
        <h3 class="margin-r-m">
            {% if not in_sample_tab %}
            <input data-role="select-column-checkbox"
                data-manager="SelectColumnCheckBox" type="checkbox">
            {% endif %}
            <span class="select-all wrap-long-name">{{ column.name }}</span>
        </h3>
        <span>{{ column.dtype }}</span>
        {%- if in_sample_tab -%}
        {{ buttons.closebutton() }}
        {%- endif -%}
    </div>
    <div class="column-summary-content wrapper">
        <div>
            <dl>
                <dt>Null values</dt>
               <dd class="{{ column.nulls_level }}">{{ column.null_count | format_number }} ({{ column.null_proportion | format_percent }})</dd>
                {% if not column.value_is_constant %}
                {% if column.n_unique %}
                <dt>Unique values</dt>
                <dd>{{ column.n_unique | format_number }} ({{ column.unique_proportion | format_percent }})</dd>
                {% endif %}
                {% if "mean" in column %}
                <dt>Mean ± Std</dt>
                <dd>{{ column["mean"] | format_number }} ±
                    {{ column["standard_deviation"] | format_number }}
                </dd>
                {% endif %}
                {% if column.quantiles %}
                <dt>Median ± IQR</dt>
                <dd>{{ column.quantiles[0.5] | format_number }} ±
                    {{ column["inter_quartile_range"] | format_number}}
                </dd>

                <dt>Min | Max</dt>
                <dd>
                    {{ column.quantiles[0.0] | format_number }} |
                    {{ column.quantiles[1.0] | format_number }}
                </dd>
                {% elif "min" in column %}
                <dt>Min | Max</dt>
                <dd>
                    {{ column.min | format_number }} |
                    {{ column.max | format_number }}
                </dd>
                {% endif %}
                {% endif %}

                {% if column.string_length_is_constant %}
                <dt>(constant) String length</dt>
                <dd>{{ column.constant_string_length }}</dd>
                {% endif %}
            </dl>
        </div>

        {% if column.value_is_constant %}
        {% set val_id = "{}-constant-value".format(col_id) %}
        <div class="margin-v-m">
            <strong>Constant value:</strong>
            <div class="copybutton-grid">
                <div class="box">
                    <pre id="{{ val_id }}">{{ column.constant_value }}</pre>
                    {{ buttons.copybutton(val_id) }}
                </div>
            </div>
        </div>
        {% endif %}

        {% for plot_name in column.plot_names %}
        <div>
<<<<<<< HEAD
            <div class="figure" data-manager="SvgAdjustedViewBox">
                {{ column[plot_name] | safe }}
            </div>
=======
            {{ column[plot_name] | safe }}
>>>>>>> 11b8bdc9
            {% if plot_name == "value_counts_plot" %}
            <details data-test="frequent-values-details">
                <summary>Most frequent values</summary>
                <div class="shrink">
                    <div class="copybutton-grid">
                        {% for (value, count) in column.value_counts %}
                        {% set val_id = "{}-freq-value-{}".format(col_id, loop.index0) %}
                        <div class="box" data-test="frequent-value-{{ loop.index0 }}">
                            <pre id="{{ val_id }}"
                                data-copy-text="{{ value.__repr__()  }}">{{ value }}</pre>
                            {{ buttons.copybutton(val_id) }}
                        </div>

                        {% endfor %}
                        <span class="grid-separator">List:</span>
                        {% set val_id = "{}-freq-value-list".format(col_id) %}
                        <div class="box">
                            <pre id="{{ val_id }}"
                                data-copy-text="{{ column.most_frequent_values }}">{{ column.most_frequent_values }}</pre>
                            {{ buttons.copybutton(val_id) }}
                        </div>
                    </div>
                </div>
            </details>
            {% endif %}
        </div>
        {% endfor %}
    </div>
</div><|MERGE_RESOLUTION|>--- conflicted
+++ resolved
@@ -79,13 +79,9 @@
 
         {% for plot_name in column.plot_names %}
         <div>
-<<<<<<< HEAD
             <div class="figure" data-manager="SvgAdjustedViewBox">
                 {{ column[plot_name] | safe }}
             </div>
-=======
-            {{ column[plot_name] | safe }}
->>>>>>> 11b8bdc9
             {% if plot_name == "value_counts_plot" %}
             <details data-test="frequent-values-details">
                 <summary>Most frequent values</summary>
