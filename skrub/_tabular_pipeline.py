<<<<<<< HEAD
import sklearn
=======
import warnings

>>>>>>> 574dd64a
from sklearn import ensemble
from sklearn.base import BaseEstimator
from sklearn.impute import SimpleImputer
from sklearn.pipeline import make_pipeline
from sklearn.preprocessing import OrdinalEncoder

from ._datetime_encoder import DatetimeEncoder
from ._sklearn_compat import get_tags
from ._squashing_scaler import SquashingScaler
from ._string_encoder import StringEncoder
from ._table_vectorizer import TableVectorizer
from ._to_categorical import ToCategorical

_HGBT_CLASSES = (
    ensemble.HistGradientBoostingClassifier,
    ensemble.HistGradientBoostingRegressor,
)
_TREE_ENSEMBLE_CLASSES = (
    ensemble.HistGradientBoostingClassifier,
    ensemble.HistGradientBoostingRegressor,
    ensemble.RandomForestClassifier,
    ensemble.RandomForestRegressor,
)


def tabular_pipeline(estimator, *, n_jobs=None):
    """Get a simple machine-learning pipeline for tabular data.

    Given either a scikit-learn estimator or one of the special-cased strings
    ``'regressor'``, ``'regression'``, ``'classifier'``, ``'classification'``, this
    function creates a scikit-learn pipeline that extracts numeric features, imputes
    missing values and scales the data if necessary, then applies the estimator.

    .. note::
       The heuristics used by the ``tabular_pipeline``
       to define an appropriate preprocessing based on the ``estimator`` may change
       in future releases.

    .. versionchanged:: 0.6.0
        The high cardinality encoder has been changed from
        :class:`~skrub.MinHashEncoder` to :class:`~skrub.StringEncoder`.

    .. versionchanged:: 0.7.0
        The :class:`~skrub.SquashingScaler` with `max_absolute_value=5` is now used instead of
        :class:`~sklearn.preprocessing.StandardScaler` for centering and scaling
        numerical features when using linear models.

    Parameters
    ----------
    estimator : {"regressor", "regression", "classifier", "classification"} or sklearn.base.BaseEstimator
        The estimator to use as the final step in the pipeline. Based on the type of
        estimator, the previous preprocessing steps and their respective parameters are
        chosen. The possible values are:

        - ``'regressor'`` or ``'regression'``: a
          :obj:`~sklearn.ensemble.HistGradientBoostingRegressor` is used as the final
          step;
        - ``'classifier'`` or ``'classification'``: a
          :obj:`~sklearn.ensemble.HistGradientBoostingClassifier` is used as the final
          step;
        - a scikit-learn estimator: the provided estimator is used as the final step.

    n_jobs : int, default=None
        Number of jobs to run in parallel in the :obj:`TableVectorizer` step. ``None``
        means 1 unless in a joblib ``parallel_backend`` context. ``-1`` means using all
        processors.

    Returns
    -------
    Pipeline
        A scikit-learn :obj:`~sklearn.pipeline.Pipeline` chaining some preprocessing and
        the provided ``estimator``.

    Notes
    -----

    ``tabular_pipeline`` returns a scikit-learn :obj:`~sklearn.pipeline.Pipeline` with
    several steps:

    - A :obj:`TableVectorizer` transforms the tabular data into numeric features. Its
      parameters are chosen depending on the provided ``estimator``.
    - An optional :obj:`~sklearn.impute.SimpleImputer` imputes missing values by their
      mean and adds binary columns that indicate which values were missing. This step is
      only added if the ``estimator`` cannot handle missing values itself.
    - An optional :obj:`~skrub.SquashingScaler` centers and rescales the
      data. This step is not added (because it is unnecessary) when the ``estimator`` is
      a tree ensemble such as random forest or gradient boosting.
    - The last step is the provided ``estimator``.

    The parameter values for the :obj:`TableVectorizer` might differ depending on the
    version of scikit-learn:

    - support for categorical features in
      :class:`~sklearn.ensemble.HistGradientBoostingClassifier` and
      :class:`~sklearn.ensemble.HistGradientBoostingRegressor` was added in scikit-learn
      1.4. Therefore, before this version, a
      :class:`~sklearn.preprocessing.OrdinalEncoder` is used for low-cardinality
      features.
    - support for missing values in :class:`~sklearn.ensemble.RandomForestClassifier`
      and :class:`~sklearn.ensemble.RandomForestRegressor` was added in scikit-learn
      1.4. Therefore, before this version, a :class:`~sklearn.impute.SimpleImputer` is
      used to impute missing values.

    Read more in the :ref:`User Guide <user_guide_tabular_pipeline>`.

    Examples
    --------
    >>> from skrub import tabular_pipeline

    We can easily get a default pipeline for regression or classification:

    >>> tabular_pipeline('regression')                                    # doctest: +SKIP
    Pipeline(steps=[('tablevectorizer',
                     TableVectorizer(high_cardinality=StringEncoder(),
                                     low_cardinality=ToCategorical())),
                    ('histgradientboostingregressor',
                     HistGradientBoostingRegressor(categorical_features='from_dtype'))])

    When requesting a ``'regression'``, the last step of the pipeline is set to a
    :obj:`~sklearn.ensemble.HistGradientBoostingRegressor`.

    >>> tabular_pipeline('classification')                                   # doctest: +SKIP
    Pipeline(steps=[('tablevectorizer',
                     TableVectorizer(high_cardinality=StringEncoder(),
                                     low_cardinality=ToCategorical())),
                    ('histgradientboostingclassifier',
                     HistGradientBoostingClassifier(categorical_features='from_dtype'))])

    When requesting a ``'classification'``, the last step of the pipeline is set to a
    :obj:`~sklearn.ensemble.HistGradientBoostingClassifier`.

    This pipeline can be applied to rich tabular data:

    >>> import pandas as pd
    >>> X = pd.DataFrame(
    ...     {
    ...         "last_visit": ["2020-01-02", "2021-04-01", "2024-12-05", "2023-08-10"],
    ...         "medication": [None, "metformin", "paracetamol", "gliclazide"],
    ...         "insulin_prescriptions": ["N/A", 13, 0, 17],
    ...         "fasting_glucose": [35, 140, 44, 137],
    ...     }
    ... )
    >>> y = [0, 1, 0, 1]
    >>> X
       last_visit   medication insulin_prescriptions  fasting_glucose
    0  2020-01-02          ...                   N/A               35
    1  2021-04-01    metformin                    13              140
    2  2024-12-05  paracetamol                     0               44
    3  2023-08-10   gliclazide                    17              137

    >>> model = tabular_pipeline('classifier').fit(X, y)
    >>> model.predict(X)
    array([0, 0, 0, 0])

    Rather than using the default estimator, we can provide our own scikit-learn
    estimator:

    >>> from sklearn.linear_model import LogisticRegression
    >>> model = tabular_pipeline(LogisticRegression())
    >>> model.fit(X, y)
    Pipeline(steps=[('tablevectorizer',
                    TableVectorizer(datetime=DatetimeEncoder(periodic_encoding='spline'))),
                    ('simpleimputer', SimpleImputer(add_indicator=True)),
                    ('squashingscaler', SquashingScaler(max_absolute_value=5)),
                    ('logisticregression', LogisticRegression())])

    By applying only the first pipeline step we can see the transformed data that is
    sent to the supervised estimator (see the :obj:`TableVectorizer` documentation for
    details):

    >>> model.named_steps['tablevectorizer'].transform(X)               # doctest: +SKIP
       last_visit_year  last_visit_month  ...  insulin_prescriptions  fasting_glucose
    0           2020.0               1.0  ...                    NaN             35.0
    1           2021.0               4.0  ...                   13.0            140.0
    2           2024.0              12.0  ...                    0.0             44.0
    3           2023.0               8.0  ...                   17.0            137.0

    The parameters of the :obj:`TableVectorizer` depend on the provided ``estimator``.

    >>> tabular_pipeline(LogisticRegression())
    Pipeline(steps=[('tablevectorizer',
                    TableVectorizer(datetime=DatetimeEncoder(periodic_encoding='spline'))),
                    ('simpleimputer', SimpleImputer(add_indicator=True)),
                    ('squashingscaler', SquashingScaler(max_absolute_value=5)),
                    ('logisticregression', LogisticRegression())])

    For a :obj:`~sklearn.linear_model.LogisticRegression`, we get:

    - a default configuration of the :obj:`TableVectorizer` which is intended to work
      well for a wide variety of downstream estimators. The configuration adds
      ``spline`` periodic features to datetime columns.

    - A :obj:`~sklearn.impute.SimpleImputer`, as the
      :obj:`~sklearn.linear_model.LogisticRegression` cannot handle missing values.

    - A :obj:`~skrub.SquashingScaler` for centering and scaling
      numerical features.

    On the other hand, For the :obj:`~sklearn.ensemble.HistGradientBoostingClassifier`
    (generated with the string ``"classifier"``):

    >>> tabular_pipeline('classifier')                                   # doctest: +SKIP
    Pipeline(steps=[('tablevectorizer',
                     TableVectorizer(high_cardinality=StringEncoder(),
                                     low_cardinality=ToCategorical())),
                    ('histgradientboostingclassifier',
                     HistGradientBoostingClassifier(categorical_features='from_dtype'))])

    - A :obj:`StringEncoder` is used as the ``high_cardinality`` encoder. This encoder
      strikes a good balance between quality and performance in most situations.

    - The ``low_cardinality`` does not one-hot encode features. The
      :obj:`~sklearn.ensemble.HistGradientBoostingClassifier` has built-in support for
      categorical data which is more efficient than one-hot encoding. Therefore the
      selected encoder, :obj:`ToCategorical`, simply makes sure that those features have
      a categorical dtype so that the
      :obj:`~sklearn.ensemble.HistGradientBoostingClassifier` recognizes them as such.

    - There is no spline encoding of datetimes.

    - There is no missing-value imputation because the classifier has its own (better)
      mechanism for dealing with missing values, and no standard scaling because it is
      unnecessary for tree ensembles.
    """  # noqa: E501
    vectorizer = TableVectorizer(n_jobs=n_jobs)
    cat_feat_kwargs = {"categorical_features": "from_dtype"}

    if isinstance(estimator, str):
        if estimator in ("classifier", "classification"):
            return tabular_pipeline(
                ensemble.HistGradientBoostingClassifier(**cat_feat_kwargs),
                n_jobs=n_jobs,
            )
        if estimator in ("regressor", "regression"):
            return tabular_pipeline(
                ensemble.HistGradientBoostingRegressor(**cat_feat_kwargs),
                n_jobs=n_jobs,
            )
        raise ValueError(
            "If ``estimator`` is a string it should be 'regressor', 'regression',"
            " 'classifier' or 'classification'."
        )
    if isinstance(estimator, type) and issubclass(estimator, BaseEstimator):
        raise TypeError(
            "tabular_pipeline expects a scikit-learn estimator as its first"
            f" argument. Pass an instance of {estimator.__name__} rather than the class"
            " itself."
        )
    if not isinstance(estimator, BaseEstimator):
        raise TypeError(
            "tabular_pipeline expects a scikit-learn estimator, 'regressor',"
            " or 'classifier' as its first argument."
        )

    if (
        isinstance(estimator, _HGBT_CLASSES)
        and getattr(estimator, "categorical_features", None) == "from_dtype"
    ):
        vectorizer.set_params(
            low_cardinality=ToCategorical(),
            high_cardinality=StringEncoder(),
        )
    elif isinstance(estimator, _TREE_ENSEMBLE_CLASSES):
        vectorizer.set_params(
            low_cardinality=OrdinalEncoder(
                handle_unknown="use_encoded_value",
                unknown_value=-1,
            ),
            high_cardinality=StringEncoder(),
        )
    else:
        vectorizer.set_params(datetime=DatetimeEncoder(periodic_encoding="spline"))
    steps = [vectorizer]
    if not get_tags(estimator).input_tags.allow_nan:
        steps.append(SimpleImputer(add_indicator=True))
    if not isinstance(estimator, _TREE_ENSEMBLE_CLASSES):
        steps.append(SquashingScaler(max_absolute_value=5))
    steps.append(estimator)
    return make_pipeline(*steps)<|MERGE_RESOLUTION|>--- conflicted
+++ resolved
@@ -1,9 +1,3 @@
-<<<<<<< HEAD
-import sklearn
-=======
-import warnings
-
->>>>>>> 574dd64a
 from sklearn import ensemble
 from sklearn.base import BaseEstimator
 from sklearn.impute import SimpleImputer
