"""
Implements deduplication based on clustering string distance matrices.
"""

from collections.abc import Sequence
from typing import Literal

import numpy as np
import pandas as pd
from numpy.typing import ArrayLike, NDArray
from scipy.cluster.hierarchy import fcluster, linkage
from scipy.spatial.distance import pdist, squareform
from sklearn.feature_extraction.text import TfidfVectorizer
from sklearn.metrics import silhouette_score
from joblib import Parallel, delayed

# Ignore lines too long, docstring parameter definition can't be cut
# flake8: noqa: E501


def compute_ngram_distance(
    unique_words: Sequence[str] | NDArray,
    ngram_range: tuple[int, int] = (2, 4),
    analyzer: str = "char_wb",
) -> NDArray:
    """Compute the condensed pair-wise n-gram distance between `unique_words`.

    Parameters
    ----------
    unique_words : sequence of str
        Sequence or array of unique words from the original data.
    ngram_range : 2-tuple of int, default=(2,4)
        The lower and upper boundaries of the range of n-values for different
        n-grams used in the string similarity. All values of `n` such
        that ``min_n <= n <= max_n`` will be used.
    analyzer : str, default='char_wb'
        Analyzer to extract n-grams.

    Returns
    -------
    :obj:`~numpy.ndarray`
        An n-times-(n-1)/2 array of n-gram tf-idf distances between `unique_words`.

    Notes
    -----
    Extracts n-grams of all elements in `unique_words`, calculates the
    term frequency-inverse document frequency (TF-IDF) for each n-gram, then
    computes the pair-wise Euclidean distance between elements based on their
    n-gram TF-IDF representation.
    """
    encoded = TfidfVectorizer(ngram_range=ngram_range, analyzer=analyzer).fit_transform(
        unique_words
    )

    distance_mat = pdist(encoded.todense(), metric="euclidean")
    return distance_mat


<<<<<<< HEAD
def _get_silhouette_avg(Z: np.ndarray, n_clust: int, redundant_dist: np.ndarray) -> float:
    labels = fcluster(Z, n_clust, criterion="maxclust")
    silhouette_avg = silhouette_score(redundant_dist, labels, metric="precomputed")
    return silhouette_avg


def _guess_clusters(Z: np.ndarray, distance_mat: np.ndarray, n_jobs: int | None = None) -> int:
=======
def _guess_clusters(Z: NDArray, distance_mat: NDArray) -> int:
>>>>>>> 93a32d50
    """Finds the number of clusters that maximize the silhouette score
    when clustering `distance_mat`.

    Parameters
    ----------
    Z : numpy ndarray
        hierarchical linkage matrix, specifies which clusters to merge.
    distance_mat : numpy ndarray
        distance matrix either in square or condensed form.

    Returns
    -------
    int
        number of clusters that maximize the silhouette score.
    """
    max_clusters = distance_mat.shape[0]
    n_clusters = np.arange(2, max_clusters)
    # silhouette score needs a redundant distance matrix
    redundant_dist = squareform(distance_mat)
    silhouette_scores = Parallel(n_jobs=n_jobs)(delayed(_get_silhouette_avg)(Z, n_clust, redundant_dist) for n_clust in n_clusters)
    return n_clusters[np.argmax(silhouette_scores)]


def _create_spelling_correction(
    unique_words: Sequence[str] | NDArray[np.str_],
    counts: Sequence[int] | NDArray[np.int_],
    clusters: Sequence[int],
) -> pd.Series:
    """
    Creates a pandas Series that map each cluster member to the most
    frequent cluster member. The assumption is that the most common spelling
    is the correct one.

    Parameters
    ----------
    unique_words : sequence of str
        A sequence or array of unique words in the original data.
    counts : sequence of int
        A sequence or array of counts of how often each unique word appears in
        the original data.
    clusters : sequence of int
        A sequence of ints, indicating cluster membership of each unique word
        in `count_series`.

    Returns
    -------
    pd.Series
        Series with unique (original) words as indices and (estimated)
        corrected spelling of each word as values.
    """
    count_series = pd.Series(counts, index=unique_words)
    original_spelling: list[str] = []
    corrected_spelling: list[str] = []
    for cluster in np.unique(clusters):
        sorted_spellings = (
            count_series.loc[clusters == cluster]
            .sort_values(ascending=False)
            .index.tolist()
        )
        original_spelling.extend(sorted_spellings)
        # assumes spelling that occurs most frequently in cluster is correct
        corrected_spelling.extend(sorted_spellings[:1] * len(sorted_spellings))
    pd_spell_correct = pd.Series(corrected_spelling, index=original_spelling)
    return pd_spell_correct


def deduplicate(
    data: Sequence[str],
    *,
    n_clusters: int | None = None,
    ngram_range: tuple[int, int] = (2, 4),
    analyzer: Literal["word", "char", "char_wb"] = "char_wb",
    method: Literal[
        "single", "complete", "average", "centroid", "median", "ward"
    ] = "average",
    n_jobs: int | None = None,
) -> list[str]:
    """Deduplicate categorical data by hierarchically clustering similar strings.

    This works best if there is a number of underlying categories that
    sometimes appear in the data with small variations and/or misspellings.

    Parameters
    ----------
    data : sequence of str
        The data to be deduplicated.
    n_clusters : int, optional
        Number of clusters to use for hierarchical clustering, if `None` use the
        number of clusters that lead to the lowest silhouette score.
    ngram_range : 2-tuple of int, default=(2, 4)
        The lower and upper boundaries of the range of n-values for different
        n-grams used in the string similarity. All values of `n` such
        that ``min_n <= n <= max_n`` will be used.
    analyzer : {'word', 'char', 'char_wb'}, default=`char_wb`
        Analyzer parameter for the :obj:`~sklearn.feature_extraction.text.CountVectorizer`
        used for the string similarities.
        Describes whether the matrix `V` to factorize should be made of
        word counts or character n-gram counts.
        Option `char_wb` creates character n-grams only from text inside word
        boundaries; n-grams at the edges of words are padded with space.
    method : {`single`, `complete`, `average`, `centroid`, `median`, `ward`}, default=`average`
        Linkage method parameter to use for merging clusters via
        :func:`scipy.cluster.hierarchy.linkage`.
        Option `average` calculates the distance between two clusters as the
        average distance between data points in the first and second cluster.
    n_jobs : int, optional
        The number of jobs to run in parallel.

    Returns
    -------
    list of str
       The deduplicated data.

    See Also
    --------
    :class:`skrub.GapEncoder` :
        Encodes dirty categories (strings) by constructing latent topics with
        continuous encoding.
    :class:`skrub.MinHashEncoder` :
        Encode string columns as a numeric array with the minhash method.
    :class:`skrub.SimilarityEncoder` :
        Encode string columns as a numeric array with n-gram string similarity.

    Notes
    -----
    Deduplication is done by first computing the n-gram distance between unique
    categories in data, then performing hierarchical clustering on this distance
    matrix, and choosing the most frequent element in each cluster as the
    'correct' spelling. This method works best if the true number of
    categories is significantly smaller than the number of observed spellings.

    Examples
    --------
    >>> from skrub.datasets import make_deduplication_data
    >>> duplicated = make_deduplication_data(examples=['black', 'white'],
                                             entries_per_example=[5, 5],
                                             prob_mistake_per_letter=0.3,
                                             random_state=42)

    >>> duplicated
    ['blacn', 'black', 'black', 'black', 'black',
     'hvite', 'white', 'white', 'white', 'white']

    To deduplicate the data, we can build a correspondance matrix:

    >>> deduplicate_correspondence = deduplicate(duplicated)
    >>> deduplicate_correspondence
    blacn    black
    black    black
    black    black
    black    black
    black    black
    hvite    white
    white    white
    white    white
    white    white
    white    white
    dtype: object

    The translation table above is actually a series, giving the deduplicated values,
    and indexed by the original values.
    A deduplicated version of the initial list can easily be created:

    >>> deduplicated = list(deduplicate_correspondence)
    >>> deduplicated
    ['black', 'black', 'black', 'black', 'black',
    'white', 'white', 'white', 'white', 'white']

    We have our dirty categories deduplicated.
    """
    unique_words, counts = np.unique(data, return_counts=True)
    distance_mat = compute_ngram_distance(
        unique_words, ngram_range=ngram_range, analyzer=analyzer
    )

    Z = linkage(distance_mat, method=method, optimal_ordering=True)
    if n_clusters is None:
        n_clusters = _guess_clusters(Z, distance_mat, n_jobs)
    clusters = fcluster(Z, n_clusters, criterion="maxclust")

    translation_table = _create_spelling_correction(unique_words, counts, clusters)
    unrolled_corrections = translation_table[data]
    return unrolled_corrections<|MERGE_RESOLUTION|>--- conflicted
+++ resolved
@@ -56,17 +56,13 @@
     return distance_mat
 
 
-<<<<<<< HEAD
-def _get_silhouette_avg(Z: np.ndarray, n_clust: int, redundant_dist: np.ndarray) -> float:
+def _get_silhouette_avg(Z: NDArray, n_clust: int, redundant_dist: NDArray) -> float:
     labels = fcluster(Z, n_clust, criterion="maxclust")
     silhouette_avg = silhouette_score(redundant_dist, labels, metric="precomputed")
     return silhouette_avg
 
 
-def _guess_clusters(Z: np.ndarray, distance_mat: np.ndarray, n_jobs: int | None = None) -> int:
-=======
-def _guess_clusters(Z: NDArray, distance_mat: NDArray) -> int:
->>>>>>> 93a32d50
+def _guess_clusters(Z: NDArray, distance_mat: NDArray, n_jobs: int | None = None) -> int:
     """Finds the number of clusters that maximize the silhouette score
     when clustering `distance_mat`.
 
