"""
Implements the MinHashEncoder, which encodes string categorical features by
applying the MinHash method to n-gram decompositions of strings.
"""
from __future__ import annotations

import numpy as np
from joblib import Parallel, delayed, effective_n_jobs
from sklearn.base import TransformerMixin
from sklearn.utils import gen_even_slices, murmurhash3_32
from sklearn.utils.validation import check_is_fitted

from . import _dataframe as sbd
from ._fast_hash import ngram_min_hash
from ._on_each_column import RejectColumn, SingleColumnTransformer
from ._string_distances import get_unique_ngrams
from ._utils import LRUDict, unique_strings

NoneType = type(None)


class MinHashEncoder(TransformerMixin, SingleColumnTransformer):
    """Encode string categorical features by applying the MinHash method to n-gram \
    decompositions of strings.

    The principle is as follows:

    1. A string is viewed as a succession of numbers (the ASCII or UTF8
       representation of its elements).
    2. The string is then decomposed into a set of n-grams, i.e.
       n-dimensional vectors of integers.
    3. A hashing function is used to assign an integer to each n-gram.
       The minimum of the hashes over all n-grams is used in the encoding.
    4. This process is repeated with `N` hashing functions to form
       N-dimensional encodings.

    Maxhash encodings can be computed similarly by taking the maximum hash
    instead.
    With this procedure, strings that share many n-grams have a greater
    probability of having the same encoding value. These encodings thus capture
    morphological similarities between strings.

    Parameters
    ----------
    n_components : int, default=30
        The number of dimension of encoded strings. Numbers around 300 tend to
        lead to good prediction performance, but with more computational cost.
    ngram_range : 2-tuple of int, default=(2, 4)
        The lower and upper boundaries of the range of n-values for different
        n-grams used in the string similarity. All values of `n` such
        that ``min_n <= n <= max_n`` will be used.
    hashing : {'fast', 'murmur'}, default='fast'
        Hashing function. `fast` is faster than `murmur` but
        might have some concern with its entropy.
    minmax_hash : bool, default=False
        If `True`, returns the min and max hashes concatenated.
    n_jobs : int, optional
        The number of jobs to run in parallel.
        The hash computations for all unique elements are parallelized.
        `None` means 1 unless in a joblib.parallel_backend.
        -1 means using all processors.
        See :term:`n_jobs` for more details.

    Attributes
    ----------
    hash_dict_ : LRUDict
        Computed hashes.
    n_features_in_ : int
        Number of features seen during :term:`fit`.
    feature_names_in_ : ndarray of shape (n_features_in,)
        Names of features seen during :term:`fit`.

    See Also
    --------
    GapEncoder
        Encodes dirty categories (strings) by constructing latent topics with
        continuous encoding.
    SimilarityEncoder
        Encode string columns as a numeric array with n-gram string similarity.
    deduplicate
        Deduplicate data by hierarchically clustering similar strings.

    References
    ----------
    For a detailed description of the method, see
    `Encoding high-cardinality string categorical variables
    <https://hal.inria.fr/hal-02171256v4>`_ by Cerda, Varoquaux (2019).

    Examples
    --------
    >>> import pandas as pd
    >>> from skrub import MinHashEncoder
    >>> enc = MinHashEncoder(n_components=5)

    Let's encode the following non-normalized data:

    >>> X = pd.Series(['paris, FR', 'Paris', 'London, UK', 'London'], name='city')
    >>> enc.fit(X)
    MinHashEncoder(n_components=5)

    The encoded data with 5 components are:

    >>> enc.transform(X)
             city_0        city_1        city_2        city_3        city_4
    0 -1.783375e+09 -1.588270e+09 -1.663592e+09 -1.819887e+09 -1.962594e+09
    1 -8.480470e+08 -1.766579e+09 -1.558912e+09 -1.485745e+09 -1.687299e+09
    2 -1.975829e+09 -2.095000e+09 -1.596521e+09 -1.817594e+09 -2.095693e+09
    3 -1.975829e+09 -2.095000e+09 -1.530721e+09 -1.459183e+09 -1.580988e+09
    """

    _capacity = 2**10

    def __init__(
        self,
        *,
<<<<<<< HEAD
        n_components: int = 30,
        ngram_range: tuple[int, int] = (2, 4),
        hashing: Literal["fast", "murmur"] = "fast",
        minmax_hash: bool = False,
        n_jobs: int = None,
=======
        n_components=30,
        ngram_range=(2, 4),
        hashing="fast",
        minmax_hash=False,
        handle_missing="zero_impute",
        n_jobs=None,
>>>>>>> 71d41b92
    ):
        self.ngram_range = ngram_range
        self.n_components = n_components
        self.hashing = hashing
        self.minmax_hash = minmax_hash
        self.n_jobs = n_jobs

    def _get_murmur_hash(self, string):
        """
        Encode a string using murmur hashing function.

        Parameters
        ----------
        string : str
            The string to encode.

        Returns
        -------
        ndarray of shape (n_components, )
            The encoded string.
        """
        min_hashes = np.ones(self.n_components) * np.infty
        grams = get_unique_ngrams(string, self.ngram_range)
        if len(grams) == 0:
            grams = get_unique_ngrams(" Na ", self.ngram_range)
        for gram in grams:
            hash_array = np.array(
                [
                    murmurhash3_32("".join(gram), seed=d, positive=True)
                    for d in range(self.n_components)
                ]
            )
            min_hashes = np.minimum(min_hashes, hash_array)
        return min_hashes / (2**32 - 1)

    def _get_fast_hash(self, string):
        """Encode a string with fast hashing function.

        Fast hashing supports both min_hash and minmax_hash encoding.

        Parameters
        ----------
        string : str
            The string to encode.

        Returns
        -------
        ndarray of shape (n_components, )
            The encoded string, using specified encoding scheme.
        """
        if self.minmax_hash:
            return np.concatenate(
                [
                    ngram_min_hash(string, self.ngram_range, seed, return_minmax=True)
                    for seed in range(self.n_components // 2)
                ]
            )
        else:
            return np.array(
                [
                    ngram_min_hash(string, self.ngram_range, seed)
                    for seed in range(self.n_components)
                ]
            )

    def _compute_hash_batched(self, batch, hash_func):
        """Function called to compute the hashes of a batch of strings.

        Check if the string is in the hash dictionary, if not, compute the hash
        using the specified hashing function and add it to the dictionary.

        Parameters
        ----------
        batch : collection of str
            The batch of strings to encode.
        hash_func : callable
            Hashing function to use on the string.

        Returns
        -------
        ndarray of shape (n_samples, n_components)
            The encoded strings, using specified encoding scheme.
        """
        res = np.zeros((len(batch), self.n_components))
        for i, string in enumerate(batch):
            if string not in self.hash_dict_:
                self.hash_dict_[string] = hash_func(string)
            res[i] = self.hash_dict_[string]
        return res

    def fit(self, X, y=None):
        """Fit the MinHashEncoder to `X`.

        In practice, just initializes a dictionary
        to store encodings to speed up computation.

        Parameters
        ----------
        X : array-like, shape (n_samples, ) or (n_samples, n_columns)
            The string data to encode. Only here for compatibility.
        y : None
            Unused, only here for compatibility.

        Returns
        -------
        MinHashEncoder
            The fitted MinHashEncoder instance (self).
        """
        if not (sbd.is_categorical(X) or sbd.is_string(X)):
            raise RejectColumn(f"Column {sbd.name(X)!r} does not contain strings.")
        if self.hashing not in ["fast", "murmur"]:
            raise ValueError(
                f"Got hashing={self.hashing!r}, "
                "but expected any of {'fast', 'murmur'}. "
            )
        if self.minmax_hash and self.n_components % 2 != 0:
            raise ValueError(
                "n_components should be even when using"
                f"minmax_hash encoding, got {self.n_components}"
            )
        if self.hashing == "murmur" and self.minmax_hash:
            raise ValueError(
                "minmax_hash encoding is not supported with the murmur hashing function"
            )
        self.hash_dict_ = LRUDict(capacity=self._capacity)
        self._input_name = sbd.name(X)
        return self

    def transform(self, X):
        """
        Transform `X` using specified encoding scheme.

        Parameters
        ----------
        X : array-like, shape (n_samples, ) or (n_samples, n_columns)
            The string data to encode.

        Returns
        -------
        ndarray of shape (n_samples, n_columns * n_components)
            Transformed input.
        """
        check_is_fitted(self, "hash_dict_")
        if not (sbd.is_categorical(X) or sbd.is_string(X)):
            raise ValueError(f"Column {sbd.name(X)!r} does not contain strings.")

        X_values = sbd.to_numpy(X)
        if self.hashing == "fast":
            hash_func = self._get_fast_hash
        else:
            # already checked during fit
            assert self.hashing == "murmur", self.hashing
            hash_func = self._get_murmur_hash

        is_null = sbd.to_numpy(sbd.is_null(X))
        unique_x, indices_x = unique_strings(X_values, is_null)
        n_jobs = effective_n_jobs(self.n_jobs)

        # Compute the hashes in parallel on n_jobs batches
        unique_x_trans = Parallel(n_jobs=n_jobs)(
            delayed(self._compute_hash_batched)(
                unique_x[idx_slice],
                hash_func,
            )
            for idx_slice in gen_even_slices(len(unique_x), n_jobs)
        )
        X_out = np.concatenate(unique_x_trans, dtype="float32")[indices_x]
        X_out[is_null] = 0.0
        names = self.get_feature_names_out()
        result = sbd.make_dataframe_like(X, dict(zip(names, X_out.T)))
        if (idx := sbd.index(X)) is not None:
            # X and result are pandas dataframes
            result = result.set_axis(idx, axis="index")
        return result

    def get_feature_names_out(self):
        """Get output feature names for transformation.

        Returns
        -------
        feature_names_out : ndarray of str objects
            Transformed feature names.
        """

        check_is_fitted(self)
        return [f"{self._input_name}_{i}" for i in range(self.n_components)]<|MERGE_RESOLUTION|>--- conflicted
+++ resolved
@@ -113,20 +113,11 @@
     def __init__(
         self,
         *,
-<<<<<<< HEAD
-        n_components: int = 30,
-        ngram_range: tuple[int, int] = (2, 4),
-        hashing: Literal["fast", "murmur"] = "fast",
-        minmax_hash: bool = False,
-        n_jobs: int = None,
-=======
         n_components=30,
         ngram_range=(2, 4),
         hashing="fast",
         minmax_hash=False,
-        handle_missing="zero_impute",
         n_jobs=None,
->>>>>>> 71d41b92
     ):
         self.ngram_range = ngram_range
         self.n_components = n_components
