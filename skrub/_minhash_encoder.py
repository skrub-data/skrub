--- conflicted
+++ resolved
@@ -8,7 +8,6 @@
 from typing import Literal
 
 import numpy as np
-import pandas as pd
 from joblib import Parallel, delayed, effective_n_jobs
 from numpy.typing import NDArray
 from sklearn.base import TransformerMixin
@@ -244,23 +243,6 @@
                 f"Got hashing={self.hashing!r}, "
                 "but expected any of {'fast', 'murmur'}. "
             )
-<<<<<<< HEAD
-=======
-        if self.handle_missing not in ["error", "zero_impute"]:
-            raise ValueError(
-                f"Got handle_missing={self.handle_missing!r}, but expected "
-                "any of {'error', 'zero_impute'}. "
-            )
-        if self.minmax_hash and self.n_components % 2 != 0:
-            raise ValueError(
-                "n_components should be even when using"
-                f"minmax_hash encoding, got {self.n_components}"
-            )
-        if self.hashing == "murmur" and self.minmax_hash:
-            raise ValueError(
-                "minmax_hash encoding is not supportedwith the murmur hashing function"
-            )
->>>>>>> 095c3640
         self.hash_dict_ = LRUDict(capacity=self._capacity)
         self._input_name = sbd.name(X)
         return self
@@ -280,10 +262,6 @@
             Transformed input.
         """
         check_is_fitted(self, "hash_dict_")
-<<<<<<< HEAD
-        self._check_feature_names(X, reset=False)
-        X = check_input(X)
-        self._check_n_features(X, reset=False)
         if self.minmax_hash:
             if self.n_components % 2 != 0:
                 raise ValueError(
@@ -296,27 +274,10 @@
                     "minmax_hash encoding is not supported"
                     "with the murmur hashing function"
                 )
-=======
         if not (sbd.is_categorical(X) or sbd.is_string(X)):
             raise ValueError(f"Column {sbd.name(X)!r} does not contain strings.")
 
         X_values = sbd.to_numpy(X)
-        # Handle missing values
-        missing_mask = (
-            (sbd.is_null(X) | sbd.fill_nulls(X == "", True)).to_numpy().astype(bool)
-        )
-
-        if missing_mask.any():  # contains at least one missing value
-            if self.handle_missing == "error":
-                raise ValueError(
-                    "Found missing values in input data; set "
-                    "handle_missing='zero_impute' to encode with missing values"
-                )
-            elif self.handle_missing == "zero_impute":
-                # NANs will be replaced by zeroes in _compute_hash
-                X_values[missing_mask] = "NAN"
-
->>>>>>> 095c3640
         if self.hashing == "fast":
             hash_func = self._get_fast_hash
         else:
@@ -324,14 +285,10 @@
             assert self.hashing == "murmur", self.hashing
             hash_func = self._get_murmur_hash
 
-        null_mask = ~pd.isna(X)
-        not_null_X = X[null_mask]
-        # Compute the hashes for unique values
-<<<<<<< HEAD
+        null_mask = ~sbd.is_null(X).to_numpy()
+        not_null_X = X_values[null_mask]
+        # TODO use the dataframe library to get unique values (faster than numpy)
         unique_x, indices_x = np.unique(not_null_X, return_inverse=True)
-=======
-        unique_x, indices_x = np.unique(X_values, return_inverse=True)
->>>>>>> 095c3640
         n_jobs = effective_n_jobs(self.n_jobs)
 
         # Compute the hashes in parallel on n_jobs batches
@@ -343,21 +300,10 @@
             for idx_slice in gen_even_slices(len(unique_x), n_jobs)
         )
 
-<<<<<<< HEAD
         unique_hashes = np.concatenate(unique_x_trans)
-        X_out = np.empty(
-            shape=(len(X), X.shape[1] * self.n_components), dtype="float32"
-        )
+        X_out = np.empty(shape=(len(X), self.n_components), dtype="float32")
         X_out[~null_mask] = 0.0
         X_out[null_mask] = unique_hashes[indices_x]
-        return X_out
-
-    def get_feature_names_out(
-        self, input_features: ArrayLike | str | None = None
-    ) -> NDArray[np.str_]:
-=======
-        # Match the hashes of the unique value to the original values
-        X_out = np.concatenate(unique_x_trans)[indices_x].astype(np.float32)
         names = self.get_feature_names_out()
         result = sbd.make_dataframe_like(X, dict(zip(names, X_out.T)))
         if (idx := sbd.index(X)) is not None:
@@ -366,7 +312,6 @@
         return result
 
     def get_feature_names_out(self):
->>>>>>> 095c3640
         """Get output feature names for transformation.
 
         Returns
