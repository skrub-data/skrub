<<<<<<< HEAD
from typing import Literal
from warnings import warn
=======
from typing import Dict, List, Literal, Optional
>>>>>>> 29f3e22d

import numpy as np
import pandas as pd
from sklearn.base import BaseEstimator, TransformerMixin
from sklearn.utils.validation import check_is_fitted

from skrub._utils import check_input

# Required for ignoring lines too long in the docstrings
# flake8: noqa: E501


WORD_TO_ALIAS: dict[str, str] = {
    "year": "Y",
    "month": "M",
    "day": "D",
    "hour": "H",
    "minute": "min",
    "second": "S",
    "millisecond": "ms",
    "microsecond": "us",
    "nanosecond": "N",
}
TIME_LEVELS: list[str] = list(WORD_TO_ALIAS.keys())
AcceptedTimeValues = Literal[
    "year",
    "month",
    "day",
    "hour",
    "minute",
    "second",
    "millisecond",
    "microsecond",
    "nanosecond",
]


class DatetimeEncoder(BaseEstimator, TransformerMixin):
    """Transforms each datetime column into several numeric columns for temporal features (e.g year, month, day...).

    Constant extracted features are dropped; for instance, if the year is
    always the same in a feature, the extracted "year" column won't be added.
    If the dates are timezone aware, all the features extracted will correspond
    to the provided timezone.

    Parameters
    ----------
    extract_until : {'year', 'month', 'day', 'hour', 'minute', 'second', 'millisecond', 'microsecond', 'nanosecond'}, default='hour'
        Extract up to this granularity.
        If all features have not been extracted, add the 'total_time' feature,
        which contains the time to epoch (in seconds).
        For instance, if you specify 'day', only 'year', 'month', 'day' and
        'total_time' features will be created.
    add_day_of_the_week : bool, default=False
        Add day of the week feature (if day is extracted).
        This is a numerical feature from 0 (Monday) to 6 (Sunday).

    Attributes
    ----------
    n_features_in_ : int
        Number of features in the data seen during fit.
    n_features_out_ : int
        Number of features of the transformed data.
    features_per_column_ : mapping of int to list of str
        Dictionary mapping the index of the original columns
        to the list of features extracted for each column.
    col_names_ : None or list of str
        List of the names of the features of the input data,
        if input data was a pandas DataFrame, otherwise None.

    See Also
    --------
    :class:`skrub.GapEncoder` :
        Encodes dirty categories (strings) by constructing latent topics with continuous encoding.
    :class:`skrub.MinHashEncoder` :
        Encode string columns as a numeric array with the minhash method.
    :class:`skrub.SimilarityEncoder` :
        Encode string columns as a numeric array with n-gram string similarity.

    Examples
    --------
    >>> enc = DatetimeEncoder()

    Let's encode the following dates:

    >>> X = [['2022-10-15'], ['2021-12-25'], ['2020-05-18'], ['2019-10-15 12:00:00']]

    >>> enc.fit(X)
    DatetimeEncoder()

    The encoder will output a transformed array
    with four columns (year, month, day and hour):

    >>> enc.transform(X)
    array([[2022.,   10.,   15.,    0.],
           [2021.,   12.,   25.,    0.],
           [2020.,    5.,   18.,    0.],
           [2019.,   10.,   15.,   12.]])
    """

    n_features_in_: int
    n_features_out_: int
    features_per_column_: dict[int, list[str]]
    col_names_: list[str] | None

    def __init__(
        self,
        *,
        extract_until: AcceptedTimeValues = "hour",
        add_day_of_the_week: bool = False,
    ):
        self.extract_until = extract_until
        self.add_day_of_the_week = add_day_of_the_week

    def _more_tags(self):
        """
        Used internally by sklearn to ease the estimator checks.
        """
        return {"X_types": ["categorical"]}

    def _validate_keywords(self):
        if self.extract_until not in TIME_LEVELS:
            raise ValueError(
                f'"extract_until" should be one of {TIME_LEVELS}, '
                f"got {self.extract_until}. "
            )

    @staticmethod
    def _extract_from_date(date_series: pd.Series, feature: str):
        if feature == "year":
            return pd.DatetimeIndex(date_series).year.to_numpy()
        elif feature == "month":
            return pd.DatetimeIndex(date_series).month.to_numpy()
        elif feature == "day":
            return pd.DatetimeIndex(date_series).day.to_numpy()
        elif feature == "hour":
            return pd.DatetimeIndex(date_series).hour.to_numpy()
        elif feature == "minute":
            return pd.DatetimeIndex(date_series).minute.to_numpy()
        elif feature == "second":
            return pd.DatetimeIndex(date_series).second.to_numpy()
        elif feature == "millisecond":
            return pd.DatetimeIndex(date_series).millisecond.to_numpy()
        elif feature == "microsecond":
            return pd.DatetimeIndex(date_series).microsecond.to_numpy()
        elif feature == "nanosecond":
            return pd.DatetimeIndex(date_series).nanosecond.to_numpy()
        elif feature == "dayofweek":
            return pd.DatetimeIndex(date_series).dayofweek.to_numpy()
        elif feature == "total_time":
            tz = pd.DatetimeIndex(date_series).tz
            # Compute the time in seconds from the epoch time UTC
            if tz is None:
                return (
                    pd.to_datetime(date_series) - pd.Timestamp("1970-01-01")
                ) // pd.Timedelta("1s")
            else:
                return (
                    pd.DatetimeIndex(date_series).tz_convert("utc")
                    - pd.Timestamp("1970-01-01", tz="utc")
                ) // pd.Timedelta("1s")

    def fit(self, X, y=None) -> "DatetimeEncoder":
        """Fit the instance to X.

        In practice, just stores which extracted features are not constant.

        Parameters
        ----------
        X : array-like, shape (n_samples, n_features)
            Data where each column is a datetime feature.
        y : None
            Unused, only here for compatibility.

        Returns
        -------
        :obj:`DatetimeEncoder`
            Fitted :class:`DatetimeEncoder` instance (self).
        """
        self._validate_keywords()
        # Columns to extract for each column,
        # before taking into account constant columns
        self._to_extract = TIME_LEVELS[: TIME_LEVELS.index(self.extract_until) + 1]
        if self.add_day_of_the_week:
            self._to_extract.append("dayofweek")
        if isinstance(X, pd.DataFrame):
            self.col_names_ = X.columns.to_list()
        else:
            self.col_names_ = None
        X = check_input(X)
        # Features to extract for each column, after removing constant features
        self.features_per_column_ = {}
        for i in range(X.shape[1]):
            self.features_per_column_[i] = []
        # Check which columns are constant
        for i in range(X.shape[1]):
            for feature in self._to_extract:
                if np.nanstd(self._extract_from_date(X[:, i], feature)) > 0:
                    self.features_per_column_[i].append(feature)
            # If some date features have not been extracted, then add the
            # "total_time" feature, which contains the full time to epoch
            remainder = (
                pd.to_datetime(X[:, i])
                - pd.to_datetime(
                    pd.DatetimeIndex(X[:, i]).floor(WORD_TO_ALIAS[self.extract_until])
                )
            ).seconds.to_numpy()
            if np.nanstd(remainder) > 0:
                self.features_per_column_[i].append("total_time")

        self.n_features_in_ = X.shape[1]
        self.n_features_out_ = len(
            np.concatenate(list(self.features_per_column_.values()))
        )

        return self

    def transform(self, X, y=None) -> np.ndarray:
        """Transform `X` by replacing each datetime column with corresponding numerical features.

        Parameters
        ----------
        X : array-like, shape (n_samples, n_features)
            The data to transform, where each column is a datetime feature.
        y : None
            Unused, only here for compatibility.

        Returns
        -------
        :obj:`~numpy.ndarray`, shape (n_samples, `n_features_out_`)
            Transformed input.
        """
        check_is_fitted(
            self,
            attributes=["n_features_in_", "n_features_out_", "features_per_column_"],
        )
        X = check_input(X)
        if X.shape[1] != self.n_features_in_:
            raise ValueError(
                f"The number of features in the input data ({X.shape[1]}) "
                "does not match the number of features "
                f"seen during fit ({self.n_features_in_}). "
            )
        # Create a new array with the extracted features,
        # choosing only features that weren't constant during fit
        X_ = np.empty((X.shape[0], self.n_features_out_), dtype=np.float64)
        idx = 0
        for i in range(X.shape[1]):
            for j, feature in enumerate(self.features_per_column_[i]):
                X_[:, idx + j] = self._extract_from_date(X[:, i], feature)
            idx += len(self.features_per_column_[i])
        return X_

    def get_feature_names_out(self, input_features=None) -> list[str]:
        """Return clean feature names.

        Feature names are formatted like: "<column_name>_<new_feature>"
        if the original data has column names, otherwise with format
        "<column_index>_<new_feature>" where `<new_feature>` is one of
        {"year", "month", "day", "hour", "minute", "second", "millisecond",
        "microsecond", "nanosecond", "dayofweek"}.

        Parameters
        ----------
        input_features : None
            Unused, only here for compatibility.

        Returns
        -------
        list of str
            List of feature names.
        """
        feature_names = []
        for i in self.features_per_column_.keys():
            prefix = str(i) if self.col_names_ is None else self.col_names_[i]
            for feature in self.features_per_column_[i]:
                feature_names.append(f"{prefix}_{feature}")
<<<<<<< HEAD
        return feature_names

    def get_feature_names(self, input_features=None) -> list[str]:
        """Return clean feature names. Compatibility method for sklearn < 1.0.

        Use :func:`~DatetimeEncoder.get_feature_names_out` instead.

        Parameters
        ----------
        input_features : None
            Unused, only here for compatibility.

        Returns
        -------
        list of str
            List of feature names.
        """
        if parse_version(sklearn_version) >= parse_version("1.0"):
            warn(
                "Following the changes in scikit-learn 1.0, "
                "get_feature_names is deprecated. "
                "Use get_feature_names_out instead.",
                DeprecationWarning,
                stacklevel=2,
            )
        return self.get_feature_names_out()
=======
        return feature_names
>>>>>>> 29f3e22d
<|MERGE_RESOLUTION|>--- conflicted
+++ resolved
@@ -1,9 +1,4 @@
-<<<<<<< HEAD
 from typing import Literal
-from warnings import warn
-=======
-from typing import Dict, List, Literal, Optional
->>>>>>> 29f3e22d
 
 import numpy as np
 import pandas as pd
@@ -281,33 +276,4 @@
             prefix = str(i) if self.col_names_ is None else self.col_names_[i]
             for feature in self.features_per_column_[i]:
                 feature_names.append(f"{prefix}_{feature}")
-<<<<<<< HEAD
-        return feature_names
-
-    def get_feature_names(self, input_features=None) -> list[str]:
-        """Return clean feature names. Compatibility method for sklearn < 1.0.
-
-        Use :func:`~DatetimeEncoder.get_feature_names_out` instead.
-
-        Parameters
-        ----------
-        input_features : None
-            Unused, only here for compatibility.
-
-        Returns
-        -------
-        list of str
-            List of feature names.
-        """
-        if parse_version(sklearn_version) >= parse_version("1.0"):
-            warn(
-                "Following the changes in scikit-learn 1.0, "
-                "get_feature_names is deprecated. "
-                "Use get_feature_names_out instead.",
-                DeprecationWarning,
-                stacklevel=2,
-            )
-        return self.get_feature_names_out()
-=======
-        return feature_names
->>>>>>> 29f3e22d
+        return feature_names