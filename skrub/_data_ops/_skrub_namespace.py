import pickle
import typing
import warnings

from sklearn import model_selection

from .. import selectors as s
from .._select_cols import DropCols, SelectCols
from ._data_ops import (
    AppliedEstimator,
    Apply,
    Concat,
    DataOp,
    FreezeAfterFit,
    IfElse,
    Match,
    Var,
    check_data_op,
    check_name,
    deferred,
)
from ._estimator import (
    ParamSearch,
    SkrubLearner,
    cross_validate,
    iter_cv_splits,
    train_test_split,
)
from ._evaluation import (
    choices,
    clone,
    describe_steps,
    evaluate,
    nodes,
)
from ._inspection import (
    describe_param_grid,
    draw_data_op_graph,
    full_report,
)
from ._subsampling import SubsamplePreviews, env_with_subsampling
from ._utils import KFOLD_5, NULL, attribute_error


def _var_values_provided(data_op, environment):
    all_nodes = nodes(data_op)
    names = {
        node._skrub_impl.name for node in all_nodes if isinstance(node._skrub_impl, Var)
    }
    intersection = names.intersection(environment.keys())
    return bool(intersection)


def _check_keep_subsampling(fitted, keep_subsampling):
    if not fitted and keep_subsampling:
        raise ValueError(
            "Subsampling is only applied when fitting the estimator "
            "on the data already provided when initializing variables. "
            "Please pass `fitted=True` or `keep_subsampling=False`."
        )


def _check_can_be_pickled(obj):
    try:
        dumped = pickle.dumps(obj)
        pickle.loads(dumped)
    except Exception as e:
        msg = "The check to verify that the learner can be serialized failed."
        if "recursion" in str(e).lower():
            msg = (
                f"{msg} Is a step in the learner holding a reference to "
                "the full learner itself? For example a global variable "
                "in a `@skrub.deferred` function?"
            )
        raise pickle.PicklingError(msg) from e


def _check_grid_search_possible(data_op):
    for c in choices(data_op).values():
        if hasattr(c, "rvs") and not isinstance(c, typing.Sequence):
            raise ValueError(
                "Cannot use grid search with continuous numeric ranges. "
                "Please use `make_randomized_search` or provide a number "
                f"of steps for this range: {c}"
            )


class SkrubNamespace:
    """The data_ops' ``.skb`` attribute."""

    # NOTE: if some DataOps types are given additional methods not
    # available for all DataOps (eg if some methods specific to
    # ``.skb.apply()`` nodes are added), we can create new namespace classes
    # derived from this one and return the appropriate one in
    # ``_data_ops._Skb.__get__``.

    def __init__(self, data_op):
        self._data_op = data_op

    def _apply(
        self,
        estimator,
        y=None,
        cols=s.all(),
        how="auto",
        allow_reject=False,
        unsupervised=False,
        kwargs=None,
    ):
        if kwargs is None:
            kwargs = {}
        data_op = DataOp(
            Apply(
                estimator=estimator,
                cols=cols,
                X=self._data_op,
                y=y,
                how=how,
                allow_reject=allow_reject,
                unsupervised=unsupervised,
                kwargs=kwargs,
            )
        )
        return data_op

    @check_data_op
    def apply(
        self,
        estimator,
        *,
        y=None,
        cols=s.all(),
        exclude_cols=None,
        how="auto",
        allow_reject=False,
        unsupervised=False,
        fit_kwargs=None,
        fit_transform_kwargs=None,
        transform_kwargs=None,
        predict_kwargs=None,
        predict_proba_kwargs=None,
        decision_function_kwargs=None,
        score_kwargs=None,
    ):
        """
        Apply a scikit-learn estimator to a dataframe or numpy array.

        Parameters
        ----------
        estimator : scikit-learn estimator
            The transformer or predictor to apply.

        y : dataframe, column or numpy array, optional
            The prediction targets when ``estimator`` is a supervised estimator.

        cols : string, list of strings or skrub selector, optional
            The columns to transform, when ``estimator`` is a transformer.

        exclude_cols : string, list of strings or skrub selector, optional
            When ``estimator`` is a transformer, columns to which it should
            _not_ be applied. The columns that are matched by ``cols`` AND not
            matched by ``exclude_cols`` are transformed.

        how : "auto", "cols", "frame" or "no_wrap", optional
            How the estimator is applied. In most cases the default "auto"
            is appropriate.
            - "cols" means `estimator` is wrapped in a :class:`ApplyToCols`
              transformer, which fits a separate clone of `estimator` each
              column in `cols`. `estimator` must be a transformer (have a
              ``fit_transform`` method).
            - "frame" means `estimator` is wrapped in a :class:`ApplyToFrame`
              transformer, which fits a single clone of `estimator` to the
              selected part of the input dataframe. `estimator` must be a
              transformer.
            - "no_wrap" means no wrapping, `estimator` is applied directly to
              the unmodified input.
            - "auto" chooses the wrapping depending on the input and estimator.
              If the input is not a dataframe or the estimator is not a
              transformer, the "no_wrap" strategy is chosen. Otherwise if the
              estimator has a ``__single_column_transformer__`` attribute,
              "cols" is chosen. Otherwise "frame" is chosen.

        allow_reject : bool, optional
            Whether the transformer can refuse to transform columns for which
            it does not apply, in which case they are passed through unchanged.
            This can be useful to avoid specifying exactly which columns should
            be transformed. For example if we apply ``skrub.ToDatetime()`` to
            all columns with ``allow_reject=True``, string columns that can be
            parsed as dates will be converted and all other columns will be
            passed through. If we use ``allow_reject=False`` (the default), an
            error would be raised if the dataframe contains columns for which
            ``ToDatetime`` does not apply (eg a column of numbers).

        unsupervised : bool, optional
            Use this to indicate that ``y`` is required for scoring but not
            fitting, as is the case for clustering algorithms. If ``y`` is not
            required at all (for example when applying an unsupervised
            transformer, or when we are not interested in scoring with
            ground-truth labels), simply leave the default ``y=None`` and there
            is no need to pass a value for ``unsupervised``.

        fit_kwargs : dict, optional, default=None
            Extra named arguments to pass to the estimator's ``fit()`` method,
            for example ``fit_kwargs={'sample_weights': [.1, .5, .4]}``. May be
            (or contain) a DataOp, which will be evaluated before passing the
            kwargs to ``fit``.
        fit_transform_kwargs : dict, optional, default=None
            Extra named arguments for ``fit_transform``. See the description of
            the ``fit_kwargs`` parameter.
        transform_kwargs : dict, optional, default=None
            Extra named arguments for ``transform``. See the description of the
            ``fit_kwargs`` parameter.
        predict_kwargs : dict, optional, default=None
            Extra named arguments for ``predict``. See the description of the
            ``fit_kwargs`` parameter.
        predict_proba_kwargs : dict, optional, default=None
            Extra named arguments for ``predict_proba``. See the description of
            the ``fit_kwargs`` parameter.
        decision_function_kwargs : dict, optional, default=None
            Extra named arguments for ``decision_function``. See the
            description of the ``fit_kwargs`` parameter.
        score_kwargs : dict, optional, default=None
            Extra named arguments for ``score``. See the description of the
            ``fit_kwargs`` parameter.

        Returns
        -------
        result
            The transformed dataframe when ``estimator`` is a transformer, and
            the fitted ``estimator``'s predictions if it is a supervised
            predictor.

        See also
        --------
        skrub.DataOp.skb.make_learner :
            Get a skrub learner for this DataOp.
        skrub.ApplyToCols :
            Transformer that applies a given transformer separately to each
            selected column.
        skrub.ApplyToFrame:
            Transformer that applies a given transformer to part of a
            dataframe.

        Examples
        --------
        >>> import skrub
        >>> data = skrub.datasets.toy_orders()
        >>> x = skrub.X(data.X)
        >>> x
        <Var 'X'>
        Result:
        ―――――――
           ID product  quantity        date
        0   1     pen         2  2020-04-03
        1   2     cup         3  2020-04-04
        2   3     cup         5  2020-04-04
        3   4   spoon         1  2020-04-05

        >>> datetime_encoder = skrub.DatetimeEncoder(add_total_seconds=False)
        >>> x.skb.apply(skrub.TableVectorizer(datetime=datetime_encoder))
        <Apply TableVectorizer>
        Result:
        ―――――――
            ID  product_cup  product_pen  ...  date_year  date_month  date_day
        0  1.0          0.0          1.0  ...     2020.0         4.0       3.0
        1  2.0          1.0          0.0  ...     2020.0         4.0       4.0
        2  3.0          1.0          0.0  ...     2020.0         4.0       4.0
        3  4.0          0.0          0.0  ...     2020.0         4.0       5.0

        Transform only the ``'product'`` column:

        >>> x.skb.apply(skrub.StringEncoder(n_components=2), cols='product') # doctest: +SKIP
        <Apply StringEncoder>
        Result:
        ―――――――
           ID     product_0     product_1  quantity        date
        0   1 -2.560113e-16  1.000000e+00         2  2020-04-03
        1   2  1.000000e+00  7.447602e-17         3  2020-04-04
        2   3  1.000000e+00  7.447602e-17         5  2020-04-04
        3   4 -3.955170e-16 -8.326673e-17         1  2020-04-05

        Transform all but the ``'ID'`` and ``'quantity'`` columns:

        >>> x.skb.apply(
        ...     skrub.StringEncoder(n_components=2), exclude_cols=["ID", "quantity"]
        ... ) # doctest: +SKIP
        <Apply StringEncoder>
        Result:
        ―――――――
           ID     product_0     product_1  quantity    date_0    date_1
        0   1  9.775252e-08  7.830415e-01         2  0.766318 -0.406667
        1   2  9.999999e-01  0.000000e+00         3  0.943929  0.330148
        2   3  9.999998e-01 -1.490116e-08         5  0.943929  0.330149
        3   4  9.910963e-08 -6.219692e-01         1  0.766318 -0.406668

        More complex selection of the columns to transform, here all numeric
        columns except the ``'ID'``:

        >>> from sklearn.preprocessing import StandardScaler
        >>> from skrub import selectors as s

        >>> x.skb.apply(StandardScaler(), cols=s.numeric() - "ID")
        <Apply StandardScaler>
        Result:
        ―――――――
           ID product        date  quantity
        0   1     pen  2020-04-03 -0.507093
        1   2     cup  2020-04-04  0.169031
        2   3     cup  2020-04-04  1.521278
        3   4   spoon  2020-04-05 -1.183216

        For supervised estimators, pass the targets as the argument for ``y``:

        >>> from sklearn.dummy import DummyClassifier
        >>> y = skrub.y(data.y)
        >>> y
        <Var 'y'>
        Result:
        ―――――――
        0    False
        1    False
        2     True
        3    False
        Name: delayed, dtype: bool

        >>> x.skb.apply(skrub.TableVectorizer()).skb.apply(DummyClassifier(), y=y)
        <Apply DummyClassifier>
        Result:
        ―――――――
        0    False
        1    False
        2    False
        3    False
        Name: delayed, dtype: bool

        We can also pass additional keyword arguments to the estimator's
        methods. For example a StandardScaler can be passed sample weights.
        We first apply it without weights for comparison:

        >>> import pandas as pd
        >>> X = skrub.var("X", pd.DataFrame({"count": [10, 1], "value": [2.0, -2.0]}))
        >>> count, value = X["count"], X[["value"]]
        >>> value.skb.apply(StandardScaler())
        <Apply StandardScaler>
        Result:
        ―――――――
           value
        0    1.0
        1   -1.0

        Now we weight by ``count``. Note that ``count`` is itself a DataOp -- the
        kwargs, like X and y, can be computed during the DataOp's evaluation:

        >>> value.skb.apply(StandardScaler(), fit_transform_kwargs={"sample_weight": count})
        <Apply StandardScaler>
        Result:
        ―――――――
              value
        0  0.316...
        1 -3.162...

        Another example would be passing evaluation sets to the ``fit`` method
        of an ``xgboost`` estimator.

        Sometimes we want to pass a value for ``y`` because it is required for
        scoring and cross-validation, but it is not needed for fitting the
        estimator. In this case pass ``unsupervised=True``.

        >>> from sklearn.datasets import make_blobs
        >>> from sklearn.cluster import KMeans

        >>> X, y = make_blobs(n_samples=10, random_state=0)
        >>> e = skrub.X(X).skb.apply(
        ...     KMeans(n_clusters=2, n_init=1, random_state=0),
        ...     y=skrub.y(y),
        ...     unsupervised=True,
        ... )
        >>> e.skb.cross_validate()["test_score"]  # doctest: +SKIP
        0   -19.437348
        1   -12.463938
        2   -11.804288
        3   -37.238832
        4    -4.857855
        Name: test_score, dtype: float64
        >>> learner = e.skb.make_learner().fit({"X": X})
        >>> learner.predict({"X": X})  # doctest: +SKIP
        array([0, 0, 0, 0, 0, 0, 1, 0, 0, 0], dtype=int32)
        """  # noqa: E501
        # TODO later we could also expose `wrap_transformer`'s `keep_original`
        # and `rename_cols` params
        if exclude_cols is not None:
            cols = s.make_selector(cols) - exclude_cols
        # unsupervised should be an actual bool
        unsupervised = bool(unsupervised)
        return self._apply(
            estimator=estimator,
            y=y,
            cols=cols,
            how=how,
            allow_reject=allow_reject,
            unsupervised=unsupervised,
            kwargs={
                "fit": fit_kwargs,
                "fit_transform": fit_transform_kwargs,
                "transform": transform_kwargs,
                "predict": predict_kwargs,
                "predict_proba": predict_proba_kwargs,
                "decision_function": decision_function_kwargs,
                "score": score_kwargs,
            },
        )

    def apply_func(self, func, *args, **kwargs):
        r"""Apply the given function.

        This is a convenience function; ``X.skb.apply_func(func)`` is
        equivalent to ``skrub.deferred(func)(X)``.

        Parameters
        ----------
        func : function
            The function to apply to the DataOp.

        args
            additional positional arguments passed to ``func``.

        kwargs
            named arguments passed to ``func``.

        Returns
        -------
        data_op
            The DataOp that evaluates to the result of calling ``func`` as
            ``func(self, *args, **kwargs)``.

        Examples
        --------
        >>> import skrub

        >>> def count_words(text, sep=None):
        ...     return len(text.split(sep))

        >>> text = skrub.var("text", "Hello, world!")
        >>> text
        <Var 'text'>
        Result:
        ―――――――
        'Hello, world!'

        >>> count = text.skb.apply_func(count_words)
        >>> count
        <Call 'count_words'>
        Result:
        ―――――――
        2
        >>> count.skb.eval({"text": "one two three four"})
        4

        We can pass extra arguments:

        >>> text.skb.apply_func(count_words, sep="\n")
        <Call 'count_words'>
        Result:
        ―――――――
        1

        Using ``.skb.apply_func`` is the same as using ``deferred``, for example:

        >>> skrub.deferred(count_words)(text)
        <Call 'count_words'>
        Result:
        ―――――――
        2
        """
        return deferred(func)(self._data_op, *args, **kwargs)

    @check_data_op
    def if_else(self, value_if_true, value_if_false):
        """Create a conditional DataOp.

        If ``self`` evaluates to ``True``, the result will be
        ``value_if_true``, otherwise ``value_if_false``.

        Parameters
        ----------
        value_if_true
            The value to return if ``self`` is true.

        value_if_false
            The value to return if ``self`` is false.

        Returns
        -------
        Conditional DataOp

        See also
        --------
        skrub.DataOp.skb.match :
            Select based on the value of a DataOp.

        Notes
        -----
        The branch which is not selected is not evaluated, which is the main
        advantage compared to wrapping the conditional statement in a
        ``@skrub.deferred`` function.

        Examples
        --------
        >>> import skrub
        >>> import numpy as np
        >>> a = skrub.var('a')
        >>> shuffle_a = skrub.var('shuffle_a')

        >>> @skrub.deferred
        ... def shuffled(values):
        ...     print('shuffling')
        ...     return np.random.default_rng(0).permutation(values)

        >>> @skrub.deferred
        ... def copy(values):
        ...     print('copying')
        ...     return values.copy()


        >>> b = shuffle_a.skb.if_else(shuffled(a), copy(a))
        >>> b
        <IfElse <Var 'shuffle_a'> ? <Call 'shuffled'> : <Call 'copy'>>

        Note that only one of the 2 branches is evaluated:

        >>> b.skb.eval({'a': np.arange(3), 'shuffle_a': True})
        shuffling
        array([2, 0, 1])
        >>> b.skb.eval({'a': np.arange(3), 'shuffle_a': False})
        copying
        array([0, 1, 2])
        """
        return DataOp(IfElse(self._data_op, value_if_true, value_if_false))

    @check_data_op
    def match(self, targets, default=NULL):
        """Select based on the value of a DataOp.

        Evaluate ``self``, then compare the result to the keys in ``targets``.
        If there is a match, evaluate the corresponding value and return it. If
        there is no match and ``default`` has been provided, evaluate and return
        ``default``. Otherwise, a ``KeyError`` is raised.

        Therefore, only one of the branches or the default is evaluated which
        is the main advantage compared to placing the selection inside a
        ``@skrub.deferred`` function.

        Parameters
        ----------
        targets : dict
            A dictionary providing which result to select. The keys must be
            actual values, they **cannot** be DataOps. The values can be
            DataOps or any object.

        default : object, optional
            If provided, the match falls back to the default when none of the
            targets have matched.

        Returns
        -------
        The value corresponding to the matching key or the default

        See also
        --------
        skrub.deferred :
            Wrap function calls in a :class:`DataOp`.

        Examples
        --------
        >>> import skrub
        >>> a = skrub.var("a")
        >>> mode = skrub.var("mode")

        >>> @skrub.deferred
        ... def mul(value, factor):
        ...     result = value * factor
        ...     print(f"{value} * {factor} = {result}")
        ...     return result

        >>> b = mode.skb.match(
        ...     {"one": mul(a, 1.0), "two": mul(a, 2.0), "three": mul(a, 3.0)},
        ...     default=mul(a, -1.0),
        ... )
        >>> b.skb.eval({"a": 10.0, "mode": "two"})
        10.0 * 2.0 = 20.0
        20.0
        >>> b.skb.eval({"a": 10.0, "mode": "three"})
        10.0 * 3.0 = 30.0
        30.0
        >>> b.skb.eval({"a": 10.0, "mode": "twenty"})
        10.0 * -1.0 = -10.0
        -10.0

        Note that only one of the multiplications gets evaluated.
        """
        return DataOp(Match(self._data_op, targets, default))

    @check_data_op
    def select(self, cols):
        """Select a subset of columns.

        ``cols`` can be a column name or a list of column names, but also a
        skrub selector. Importantly, the exact list of columns that match the
        selector is stored during ``fit`` and then this same list of columns is
        selected during ``transform``.

        Parameters
        ----------
        cols : string, list of strings, or skrub selector
            The columns to select

        Returns
        -------
        dataframe with only the selected columns

        Examples
        --------
        >>> import skrub
        >>> from skrub import selectors as s
        >>> X = skrub.X(skrub.datasets.toy_orders().X)
        >>> X
        <Var 'X'>
        Result:
        ―――――――
           ID product  quantity        date
        0   1     pen         2  2020-04-03
        1   2     cup         3  2020-04-04
        2   3     cup         5  2020-04-04
        3   4   spoon         1  2020-04-05
        >>> X.skb.select(['product', 'quantity'])
        <Apply SelectCols>
        Result:
        ―――――――
          product  quantity
        0     pen         2
        1     cup         3
        2     cup         5
        3   spoon         1
        >>> X.skb.select(s.string())
        <Apply SelectCols>
        Result:
        ―――――――
          product        date
        0     pen  2020-04-03
        1     cup  2020-04-04
        2     cup  2020-04-04
        3   spoon  2020-04-05
        """
        return self._apply(SelectCols(cols), how="no_wrap")

    @check_data_op
    def drop(self, cols):
        """Drop some columns.

        ``cols`` can be a column name or a list of column names, but also a
        skrub selector. Importantly, the exact list of columns that match the
        selector is stored during ``fit`` and then this same list of columns is
        dropped during ``transform``.

        Parameters
        ----------
        cols : string, list of strings, or skrub selector
            The columns to select

        Returns
        -------
        dataframe without the dropped columns

        Examples
        --------
        >>> import skrub
        >>> from skrub import selectors as s
        >>> X = skrub.X(skrub.datasets.toy_orders().X)
        >>> X
        <Var 'X'>
        Result:
        ―――――――
           ID product  quantity        date
        0   1     pen         2  2020-04-03
        1   2     cup         3  2020-04-04
        2   3     cup         5  2020-04-04
        3   4   spoon         1  2020-04-05
        >>> X.skb.drop(['ID', 'date'])
        <Apply DropCols>
        Result:
        ―――――――
          product  quantity
        0     pen         2
        1     cup         3
        2     cup         5
        3   spoon         1
        >>> X.skb.drop(s.string())
        <Apply DropCols>
        Result:
        ―――――――
           ID  quantity
        0   1         2
        1   2         3
        2   3         5
        3   4         1
        """
        return self._apply(DropCols(cols), how="no_wrap")

    @check_data_op
    def concat(self, others, axis=0):
        """Concatenate dataframes vertically or horizontally.

        Parameters
        ----------
        others : list of dataframes
            The dataframes to stack horizontally with ``self``
        axis : {0, 1}, default 0
            The axis to concatenate along.
            0: stack vertically (rows)
            1: stack horizontally (columns)

        Returns
        -------
        dataframe
            The combined dataframes.

        Examples
        --------
        >>> import pandas as pd
        >>> import skrub
        >>> a = skrub.var('a', pd.DataFrame({'a1': [0], 'a2': [1]}))
        >>> b = skrub.var('b', pd.DataFrame({'b1': [2], 'b2': [3]}))
        >>> c = skrub.var('c', pd.DataFrame({'c1': [4], 'c2': [5]}))
        >>> d = skrub.var('d', pd.DataFrame({'c1': [6], 'c2': [7]}))
        >>> a
        <Var 'a'>
        Result:
        ―――――――
           a1  a2
        0   0   1
        >>> a.skb.concat([b, c], axis=1)
        <Concat: 3 dataframes>
        Result:
        ―――――――
           a1  a2  b1  b2  c1  c2
        0   0   1   2   3   4   5

        >>> c.skb.concat([d], axis=0)
        <Concat: 2 dataframes>
        Result:
        ―――――――
           c1  c2
        0   4   5
        1   6   7


        Note that even if we want to concatenate a single dataframe we must
        still put it in a list:

        >>> a.skb.concat([b], axis=1)
        <Concat: 2 dataframes>
        Result:
        ―――――――
           a1  a2  b1  b2
        0   0   1   2   3
        """
        return DataOp(Concat(self._data_op, others, axis=axis))

    @check_data_op
    def subsample(self, n=1000, *, how="head"):
        """Configure subsampling of a dataframe or numpy array.

        Enables faster development by computing the previews on a subsample of
        the available data. Outside of previews, no subsampling takes place by
        default but it can be turned on with the ``keep_subsampling`` parameter
        -- see the Notes section for details.

        Parameters
        ----------
        n : int, default=1000
            Number of rows to keep.

        how : 'head' or 'random'
            How subsampling should be done (when it takes place). If 'head',
            the first ``n`` rows are kept. If 'random', ``n`` rows are sampled
            randomly, without maintaining order and without replacement.

        Returns
        -------
        subsampled data
            The subsampled dataframe, column or numpy array.

        See Also
        --------
        DataOp.skb.preview :
            Access a preview of the result on the subsampled data.

        Notes
        -----
        This method configures *how* the dataframe should be subsampled. If it
        has been configured, subsampling actually only takes place in some
        specific situations:

        - When computing the previews (results displayed when printing a
          DataOp and the output of :meth:`DataOp.skb.preview`).
        - When it is explicitly requested by passing ``keep_subsampling=True`` to one
          of the functions that expose that parameter such as
          :meth:`DataOp.skb.make_randomized_search` or :func:`cross_validate`.

        When subsampling has not been configured (``subsample`` has not
        been called anywhere in the DataOp plan), no subsampling is ever done.

        Subsampling is never performed during inference (using the ``predict`` or ``score`` methods), as this would
        lead to inconsistent shapes (number of samples) between the predictions
        and the ground truth labels.

        This method can only be used on steps that produce a dataframe, a
        column (series) or a numpy array.

        Note that subsampling is local to the variable that is being subsampled.
        This means that, if two variables are meant to have the same number of
        rows (e.g., ``X`` and ``y``), both should be subsampled with the same
        strategy.

        The seed for the ``random`` strategy is fixed, so the sampled rows are
        constant when sampling across different variables.

        Examples
        --------
        >>> from sklearn.datasets import load_diabetes
        >>> from sklearn.linear_model import Ridge
        >>> import skrub

        >>> df = load_diabetes(as_frame=True)["frame"]
        >>> df.shape
        (442, 11)


        >>> data = skrub.var("data", df).skb.subsample(n=15)

        We can see that the previews use only a subsample of 15 rows:

        >>> data.shape
        <GetAttr 'shape'>
        Result (on a subsample):
        ――――――――――――――――――――――――
        (15, 11)
        >>> X = data.drop("target", axis=1, errors="ignore").skb.mark_as_X()
        >>> y = data["target"].skb.mark_as_y()
        >>> pred = X.skb.apply(
        ...     Ridge(alpha=skrub.choose_float(0.01, 10.0, log=True, name="α")), y=y
        ... )

        Here also, the preview for the predictions contains 15 rows:

        >>> pred
        <Apply Ridge>
        Result (on a subsample):
        ――――――――――――――――――――――――
        0     142.866906
        1     130.980765
        2     138.555388
        3     149.703363
        4     136.015214
        5     139.773213
        6     134.110415
        7     129.224783
        8     140.161363
        9     155.272033
        10    139.552110
        11    130.318783
        12    135.956591
        13    142.998060
        14    132.511013
        Name: target, dtype: float64

        By default, model fitting and hyperparameter search are done on the
        full data, so if we want the subsampling to take place we have to
        pass ``keep_subsampling=True``:

        >>> quick_search = pred.skb.make_randomized_search(
        ...     keep_subsampling=True, fitted=True, n_iter=4, random_state=0
        ... )
        >>> quick_search.detailed_results_[["mean_test_score", "mean_fit_time", "α"]] # doctest: +SKIP
           mean_test_score  mean_fit_time         α
        0        -0.597596       0.004322  0.431171
        1        -0.599036       0.004328  0.443038
        2        -0.615900       0.004272  0.643117
        3        -0.637498       0.004219  1.398196

        Now that we have checked our learner works on a subsample, we can
        fit the hyperparameter search on the full data:

        >>> full_search = pred.skb.make_randomized_search(
        ...     fitted=True, n_iter=4, random_state=0
        ... )
        >>> full_search.detailed_results_[["mean_test_score", "mean_fit_time", "α"]] # doctest: +SKIP
           mean_test_score  mean_fit_time         α
        0         0.457807       0.004791  0.431171
        1         0.456808       0.004834  0.443038
        2         0.439670       0.004849  0.643117
        3         0.380719       0.004827  1.398196

        This example dataset is so small that the subsampling does not change
        the fit computation time but we can tell the second search used the
        full data from the higher scores. For datasets of a realistic size
        using the subsampling allows us to do a "dry run" of the
        cross-validation or model fitting much faster than when using the
        full data.

        Sampling only one variable does not sample the other:

        >>> data = skrub.var("data", df)
        >>> X = data.drop("target", axis=1, errors="ignore").skb.mark_as_X()
        >>> X = X.skb.subsample(n=15)
        >>> y = data["target"].skb.mark_as_y()
        >>> X.shape
        <GetAttr 'shape'>
        Result (on a subsample):
        ――――――――――――――――――――――――
        (15, 10)
        >>> y.shape
        <GetAttr 'shape'>
        Result:
        ―――――――
        (442,)

        Read more about subsampling in the :ref:`User Guide <user_guide_data_ops_subsampling>`.

        """  # noqa : E501
        return DataOp(SubsamplePreviews(self._data_op, n=n, how=how))

    def clone(self, drop_values=True):
        """Get an independent clone of the DataOp.

        Parameters
        ----------
        drop_values : bool, default=True
            Whether to drop the initial values passed to ``skrub.var()``.
            This is convenient for example to serialize DataOps without
            creating large files.

        Returns
        -------
        clone
            A new DataOp which does not share its state (such as fitted
            estimators) or cache with the original, and possibly without the
            variables' values.

        Examples
        --------
        >>> import skrub
        >>> c = skrub.var('a', 0) + skrub.var('b', 1)
        >>> c
        <BinOp: add>
        Result:
        ―――――――
        1
        >>> c.skb.get_data()
        {'a': 0, 'b': 1}
        >>> clone = c.skb.clone()
        >>> clone
        <BinOp: add>
        >>> clone.skb.get_data()
        {}

        We can ask to keep the variable values:

        >>> clone = c.skb.clone(drop_values=False)
        >>> clone.skb.get_data()
        {'a': 0, 'b': 1}

        Note that in that case the cache used for previews is still cleared. So
        if we want the preview we need to prime the new DataOp by
        accessing the preview once (either directly or by adding more steps to it):

        >>> clone
        <BinOp: add>
        >>> clone.skb.preview()
        1
        >>> clone
        <BinOp: add>
        Result:
        ―――――――
        1
        """

        return clone(self._data_op, drop_preview_data=drop_values)

    def eval(self, environment=None, *, keep_subsampling=False):
        """Evaluate the DataOp.

        This returns the result produced by evaluating the DataOp, ie
        running the corresponding learner. The result is always the output
        of the learner's ``fit_transform`` -- a learner is refitted to the
        provided data.

        If no data is provided, the values passed when creating the variables
        in the DataOp are used.

        Parameters
        ----------
        environment : dict or None, optional
            If ``None``, the initial values of the variables contained in the
            DataOp are used. If a dict, it must map the name of each
            variable to a corresponding value.

        keep_subsampling : bool, default=False
            If True, and if subsampling has been configured (see
            :meth:`DataOp.skb.subsample`), use a subsample of the data. By
            default subsampling is not applied and all the data is used.

        Returns
        -------
        result
            The result of running the computation, ie of executing the
            learner's ``fit_transform`` on the provided data.

        See Also
        --------
        DataOp.skb.preview :
            Access the preview of the result on the variables initial values,
            with subsampling. Faster than ``eval`` but does not allow passing
            new data and always applies subsampling.

        Examples
        --------
        >>> import skrub
        >>> a = skrub.var('a', 10)
        >>> b = skrub.var('b', 5)
        >>> c = a + b
        >>> c
        <BinOp: add>
        Result:
        ―――――――
        15
        >>> c.skb.eval()
        15
        >>> c.skb.eval({'a': 1, 'b': 2})
        3
        """
        if environment is not None and not isinstance(environment, typing.Mapping):
            raise TypeError(
                "The `environment` passed to `eval()` should be None or a dictionary, "
                f"got: '{type(environment)}'"
            )
        if environment is None:
            environment = self.get_data()
        else:
            environment = {
                **environment,
                "_skrub_use_var_values": not _var_values_provided(
                    self._data_op, environment
                ),
            }
        environment = env_with_subsampling(self._data_op, environment, keep_subsampling)
        return evaluate(
            self._data_op, mode="fit_transform", environment=environment, clear=True
        )

    def preview(self):
        """Get the value computed for previews (shown when printing the DataOp).

        Returns
        -------
        preview result
            The result of evaluating the DataOp on the data stored in its
            variables.

        See Also
        --------
        DataOp.skb.subsample :
            Specify how to subsample an intermediate result when computing
            previews.

        DataOp.skb.eval :
            Evaluate the DataOp. Unlike ``preview``, we can pass new data
            rather than using the values that variables were initialized with,
            but results are not cached, and no subsampling takes place by
            default.

        Examples
        --------
        >>> import skrub

        >>> a = skrub.var('a', 1)
        >>> b = skrub.var('b', 2)
        >>> c = a + b

        When we display a DataOp, we see a preview of the result (``3`` in
        this case):

        >>> c
        <BinOp: add>
        Result:
        ―――――――
        3

        If we want to actually access that value ``3``, rather than just seeing
        it displayed, we can use ``.skb.preview()``:

        >>> c.skb.preview()
        3

        This is the actual number ``3``, not a DataOp or just a display

        >>> type(c.skb.preview())
        <class 'int'>

        Accessing the preview is usually faster than calling ``.skb.eval()``
        because results are cached and subsampling is used by default.
        """
        return evaluate(self._data_op, mode="preview", environment=None, clear=False)

    @check_data_op
    def freeze_after_fit(self):
        """Freeze the result during learner fitting.

        With ``freeze_after_fit()`` the result of the DataOp is
        computed during ``fit()``, and then reused (not recomputed) during
        ``transform()`` or ``predict()``.

        Returns
        -------
        The DataOp whose value does not change after ``fit()``

        Notes
        -----
        This is an advanced functionality, and the need for it is usually
        an indication that we need to define a custom scikit-learn transformer
        that we can use with ``.skb.apply()``.

        Examples
        --------
        >>> import skrub
        >>> X_df = skrub.datasets.toy_orders().X
        >>> X_df
           ID product  quantity        date
        0   1     pen         2  2020-04-03
        1   2     cup         3  2020-04-04
        2   3     cup         5  2020-04-04
        3   4   spoon         1  2020-04-05
        >>> n_products = skrub.X()['product'].nunique()
        >>> transformer = n_products.skb.make_learner()
        >>> transformer.fit_transform({'X': X_df})
        3

        If we take only the first 2 rows ``nunique()`` (a stateless function)
        returns ``2``:

        >>> transformer.transform({'X': X_df.iloc[:2]})
        2

        If instead of recomputing it we want the number of products to be
        remembered during ``fit`` and reused during ``transform``:

        >>> n_products = skrub.X()['product'].nunique().skb.freeze_after_fit()
        >>> transformer = n_products.skb.make_learner()
        >>> transformer.fit_transform({'X': X_df})
        3
        >>> transformer.transform({'X': X_df.iloc[:2]})
        3
        """
        return DataOp(FreezeAfterFit(self._data_op))

    def get_data(self):
        """Collect the values of the variables contained in the DataOp.

        Returns
        -------
        dict mapping variable names to their values
            Variables for which no value was given do not appear in the result.

        Examples
        --------
        >>> import skrub
        >>> a = skrub.var('a', 0)
        >>> b = skrub.var('b', 1)
        >>> c = skrub.var('c') # note no value
        >>> e = a + b + c
        >>> e.skb.get_data()
        {'a': 0, 'b': 1}
        """

        data = {}

        for n in nodes(self._data_op):
            impl = n._skrub_impl
            if isinstance(impl, Var) and impl.value is not NULL:
                data[impl.name] = impl.value
        return data

    def get_vars(self, all_named_ops=False):
        """
        Get all the variables used in the DataOp.

        Parameters
        ----------
        all_named_ops : bool, default = False
            If False, return only actual variables (DataOps created with
            :func:`var()`, :func:`X()` or :func:`y()`). If False, return all
            nodes that have a name (ie for which a value can be passed in the
            environment).

        Returns
        -------
        dict :
            Keys are names, and values the corresponding DataOp.

        Examples
        --------
        >>> import skrub

        >>> a = skrub.var("a")
        >>> b = skrub.var("b")
        >>> c = (a + b).skb.set_name("c")
        >>> d = c + c
        >>> d
        <BinOp: add>

        Our DataOp, `d`, contains 2 variables: "a" and "b":

        >>> d.skb.get_vars()
        {'a': <Var 'a'>, 'b': <Var 'b'>}

        Those are the keys for which we need to provide values in the
        environment when evaluating `d`:

        >>> d.skb.eval({"a": 10, "b": 3}) # (10 + 3) + (10 + 3) = 26
        26

        In addition, we set a name on the internal node `c`. It is not a
        variable, and normally it is computed as `(a + b)`. But as it has a
        name, we can override its output by passing a value for "c" in the
        environment. When we do, the computation of `c` never happens (nor of
        `a` or `b`, here, because they are only used to compute `c`) -- it is
        bypassed and the provided value is used instead.

        >>> d.skb.eval({"c": 7}) # 7 + 7 = 14
        14

        If we want ``get_vars`` to also list nodes like our example ``c`` which
        have a name and can be passed in the environment, we pass
        ``all_named_ops=True``:

        >>> d.skb.get_vars(all_named_ops=True)
        {'a': <Var 'a'>, 'b': <Var 'b'>, 'c': <c | BinOp: add>}

        Note ``get_vars`` can be particularly useful when we have a learner
        (e.g. loaded from a pickle file) and we want to check what inputs we
        should pass to its methods such as ``fit`` and ``transform``:

        >>> learner = d.skb.make_learner()
        >>> list(learner.data_op.skb.get_vars().keys())
        ['a', 'b']

        The output above tells us what keys the dict we pass to
        ``learner.fit()`` should contain:

        >>> learner.fit({'a': 2, 'b': 3})
        SkrubLearner(data_op=<BinOp: add>)
        """
        from ._data_ops import Var
        from ._evaluation import nodes

        named_nodes = {
            name: op
            for op in nodes(self._data_op)
            if (name := op._skrub_impl.name) is not None
        }
        if all_named_ops:
            return named_nodes
        return {
            name: op
            for name, op in named_nodes.items()
            if isinstance(op._skrub_impl, Var)
        }

    def draw_graph(self):
        """Get an SVG string representing the computation graph.

        In addition to the usual ``str`` methods, the result has an ``open()``
        method which displays it in a web browser window.

        Returns
        -------
        GraphDrawing
           Drawing of the computation graph. This objects has attributes
           ``svg`` and ``png``, containing representations of the graph in
           those formats (as ``bytes`` objects), and a method ``.open()`` to
           display it in a browser window.
        """

        return draw_data_op_graph(self._data_op)

    def describe_steps(self):
        """Get a text representation of the computation graph.

        Usually the graphical representation provided by :meth:`DataOp.skb.draw_graph`
        or :meth:`DataOp.skb.full_report` is more useful. This is a fallback for
        inspecting the computation graph when only text output is available.

        Returns
        -------
        str
            A string representing the different computation steps, one on each
            line.

        See Also
        --------
        :func:`sklearn.model_selection.cross_validate`:
            Evaluate metric(s) by cross-validation and also record fit/score times.

        :func:`skrub.DataOp.skb.make_learner`:
            Get a skrub learner for this DataOp.

        Examples
        --------
        >>> import skrub
        >>> a = skrub.var('a')
        >>> b = skrub.var('b')
        >>> c = a + b
        >>> d = c * c
        >>> print(d.skb.describe_steps())
        Var 'a'
        Var 'b'
        BinOp: add
        ( Var 'a' )*
        ( Var 'b' )*
        ( BinOp: add )*
        BinOp: mul
        * Cached, not recomputed

        The above should be read from top to bottom as instructions for a
        simple stack machine: load the variable 'a', load the variable 'b',
        compute the addition leaving the result of (a + b) on the stack, then
        repeat this operation (but the second time no computation actually runs
        because the result of evaluating ``c`` has been cached in-memory), and
        finally evaluate the multiplication.
        """

        return describe_steps(self._data_op)

    def describe_param_grid(self):
        """Describe the hyper-parameters extracted from choices in the DataOp.

        DataOps can contain choices, ranges of possible values to be tuned
        by hyperparameter search. This function provides a description of the
        grid (set of combinations) of hyperparameters extracted from the
        DataOp.

        Please refer to the examples gallery for a full explanation of choices
        and hyper-parameter tuning.

        Returns
        -------
        str
            A textual description of the different choices contained in this
            DataOp.

        Examples
        --------
        >>> from sklearn.linear_model import LogisticRegression
        >>> from sklearn.ensemble import RandomForestClassifier
        >>> from sklearn.decomposition import PCA
        >>> from sklearn.feature_selection import SelectKBest

        >>> import skrub

        >>> X = skrub.X()
        >>> y = skrub.y()

        >>> dim_reduction = skrub.choose_from(
        ...     {
        ...         "PCA": PCA(
        ...             n_components=skrub.choose_int(
        ...                 5, 100, log=True, name="n_components"
        ...             )
        ...         ),
        ...         "SelectKBest": SelectKBest(
        ...             k=skrub.choose_int(5, 100, log=True, name="k")
        ...         ),
        ...     },
        ...     name="dim_reduction",
        ... )
        >>> selected = X.skb.apply(dim_reduction)
        >>> classifier = skrub.choose_from(
        ...     {
        ...         "logreg": LogisticRegression(
        ...             C=skrub.choose_float(0.001, 100, log=True, name="C")
        ...         ),
        ...         "rf": RandomForestClassifier(
        ...             n_estimators=skrub.choose_int(20, 400, name="N 🌴")
        ...         ),
        ...     },
        ...     name="classifier",
        ... )
        >>> pred = selected.skb.apply(classifier, y=y)
        >>> print(pred.skb.describe_param_grid())
        - dim_reduction: 'PCA'
          n_components: choose_int(5, 100, log=True, name='n_components')
          classifier: 'logreg'
          C: choose_float(0.001, 100, log=True, name='C')
        - dim_reduction: 'PCA'
          n_components: choose_int(5, 100, log=True, name='n_components')
          classifier: 'rf'
          N 🌴: choose_int(20, 400, name='N 🌴')
        - dim_reduction: 'SelectKBest'
          k: choose_int(5, 100, log=True, name='k')
          classifier: 'logreg'
          C: choose_float(0.001, 100, log=True, name='C')
        - dim_reduction: 'SelectKBest'
          k: choose_int(5, 100, log=True, name='k')
          classifier: 'rf'
          N 🌴: choose_int(20, 400, name='N 🌴')

        Sampling a configuration for this learner starts by selecting an entry
        (marked by ``-``) in the list above, then a value for each of the
        hyperparameters listed (used) in that entry. For example note that the
        configurations that use the random forest do not list the
        hyperparameter ``C`` which is used only by the logistic regression.
        """

        return describe_param_grid(self._data_op)

    def describe_defaults(self):
        """Describe the hyper-parameters used by the default learner.

        Returns a dict mapping choice names to a simplified representation of
        the corresponding value in the default learner.

        Examples
        --------
        >>> import skrub
        >>> from sklearn.datasets import make_classification
        >>> from sklearn.linear_model import LogisticRegression
        >>> from sklearn.feature_selection import SelectKBest
        >>> from sklearn.ensemble import RandomForestClassifier

        >>> X, y = skrub.X(), skrub.y()
        >>> selector = SelectKBest(k=skrub.choose_int(4, 20, log=True, name='k'))
        >>> logistic = LogisticRegression(
        ...     C=skrub.choose_float(0.1, 10.0, log=True, name="C"),
        ... )
        >>> rf = RandomForestClassifier(
        ...     n_estimators=skrub.choose_int(3, 30, log=True, name="N 🌴"),
        ...     random_state=0,
        ... )
        >>> classifier = skrub.choose_from(
        ...     {"logistic": logistic, "rf": rf}, name="classifier"
        ... )
        >>> pred = X.skb.apply(selector, y=y).skb.apply(classifier, y=y)
        >>> print(pred.skb.describe_defaults())
        {'k': 9, 'classifier': 'logistic', 'C': 1.0...}
        """
        from ._evaluation import choice_graph, chosen_or_default_outcomes
        from ._inspection import describe_params

        return describe_params(
            chosen_or_default_outcomes(self._data_op), choice_graph(self._data_op)
        )

    def full_report(
        self,
        environment=None,
        open=True,
        output_dir=None,
        overwrite=False,
        title=None,
    ):
        """Generate a full report of the DataOp's evaluation.

        This creates a report showing the computation graph, and for each
        intermediate computation, some information (the line of code where it
        was defined, the time it took to run, and more) and a display of the
        intermediate result (or error). By default, the report is stored in
        a timestamped subdirectory of the skrub data folder.

        .. note::
            When this function is invoked reports starting with ``full_data_op_report_``
<<<<<<< HEAD
            that are stored in the skrub data folder are automatically deleted after 7
            days. This is to avoid accumulating too many reports over time. If you want
=======
            that are stored in the skrub data folder are automatically deleted after
            7 days.
            This is to avoid accumulating too many reports over time. If you want
>>>>>>> 61c98a9e
            to keep specific reports, please specify an output directory.


        Parameters
        ----------
        environment : dict or None (default=None)
            Bindings for variables and choices contained in the DataOp. If
            not provided, the variables' ``value`` and the choices default
            value are used.

        open : bool (default=True)
            Whether to open the report in a web browser once computed.

        output_dir : str or Path or None (default=None)
            Directory where to store the report. If ``None``, a timestamped
            subdirectory will be created in the skrub data directory. Note
            that the reports created with ``output_dir=None`` are automatically
            deleted after 7 days.

        overwrite : bool (default=False)
            What to do if the output directory already exists. If
            ``overwrite``, replace it, otherwise raise an exception.

        title: str (default=None)
            Title to display at the top of the report. If ``None``, no title will be
            displayed.

        Returns
        -------
        dict
            The results of evaluating the DataOp. The keys are
            ``'result'``, ``'error'`` and ``'report_path'``. If the execution
            raised an exception, it is contained in ``'error'`` and
            ``'result'`` is ``None``. Otherwise the result produced by the
            evaluation is in ``'result'`` and ``'error'`` is ``None``. Either
            way a report is stored at the location indicated by
            ``'report_path'``.

        See Also
        --------
        :meth:`SkrubLearner.report` :
            Generate a report for a call to any of the methods of the
            :class:`SkrubLearner` such as ``transform()``, ``predict()``,
            ``predict_proba()`` etc.

        Notes
        -----
        The learner is run doing a ``fit_transform``. To get a report for other
        methods (e.g. ``predict``, see :meth:`SkrubLearner.report`). If
        ``environment`` is provided, it is used as the bindings for the
        variables in the DataOp, and otherwise, the ``value`` attributes of the
        variables are used.

        At the moment, this creates a directory on the filesystem containing
        HTML files. The report can be displayed by visiting the contained
        ``index.html`` in a webbrowser, or passing ``open=True`` (the default)
        to this method.

        Examples
        --------
        >>> # ignore this line:
        >>> import pytest; pytest.skip('graphviz may not be installed')

        >>> import skrub
        >>> c = skrub.var('a', 1) / skrub.var('b', 2)
        >>> report = c.skb.full_report(open=False)
        >>> report['result']
        0.5
        >>> report['error']
        >>> report['report_path']
        PosixPath('.../skrub_data/execution_reports/full_data_op_report_.../index.html')

        We pass data:

        >>> report = c.skb.full_report({'a': 33, 'b': 11 }, open=False)
        >>> report['result']
        3.0

        And if there was an error:

        >>> report = c.skb.full_report({'a': 1, 'b': 0}, open=False)
        >>> report['result']
        >>> report['error']
        ZeroDivisionError('division by zero')
        >>> report['report_path']
        PosixPath('.../skrub_data/execution_reports/full_data_op_report_.../index.html')
        """

        if environment is None:
            mode = "preview"
            clear = False
        else:
            mode = "fit_transform"
            clear = True

        return full_report(
            self._data_op,
            environment=environment,
            mode=mode,
            clear=clear,
            open=open,
            output_dir=output_dir,
            overwrite=overwrite,
            title=title,
        )

    def make_learner(self, *, fitted=False, keep_subsampling=False):
        """Get a skrub learner for this DataOp.

        Returns a :class:`SkrubLearner` with a ``fit()`` method so it can be fit
        to some training data and then apply it to unseen data by calling
        ``transform()`` or ``predict()``. Unlike scikit-learn estimators, skrub
        learners accept a dictionary of inputs rather than ``X`` and ``y`` arguments.

        .. warning::

           If the DataOp contains choices (e.g. ``choose_from(...)``), this
           learner uses the default value of each choice. To actually pick the
           best value with hyperparameter tuning, use
           :meth:`DataOp.skb.make_randomized_search` or
           :meth:`DataOp.skb.make_grid_search` instead.

        Parameters
        ----------
        fitted : bool (default=False)
            If true, the returned learner is fitted to the data provided when
            initializing variables in ``skrub.var("name", value=...)`` and
            ``skrub.X(value)``.

        keep_subsampling : bool (default=False)
            If True, and if subsampling has been configured (see
            :meth:`DataOp.skb.subsample`), fit on a subsample of the data. By
            default subsampling is not applied and all the data is used. This
            is only applied for fitting the estimator when ``fitted=True``,
            subsequent use of the estimator is not affected by subsampling.
            Therefore it is an error to pass ``keep_subsampling=True`` and
            ``fitted=False`` (because ``keep_subsampling=True`` would have no
            effect).

        Returns
        -------
        learner
            A skrub learner with an interface similar to scikit-learn's, except
            that its methods accept a dictionary of named inputs rather than
            ``X`` and ``y`` arguments.

        Examples
        --------
        >>> import skrub
        >>> from sklearn.dummy import DummyClassifier
        >>> orders_df = skrub.datasets.toy_orders(split="train").orders
        >>> orders = skrub.var('orders', orders_df)
        >>> X = orders.drop(columns='delayed', errors='ignore').skb.mark_as_X()
        >>> y = orders['delayed'].skb.mark_as_y()
        >>> pred = X.skb.apply(skrub.TableVectorizer()).skb.apply(
        ...     DummyClassifier(), y=y
        ... )
        >>> pred
        <Apply DummyClassifier>
        Result:
        ―――――――
        0    False
        1    False
        2    False
        3    False
        Name: delayed, dtype: bool
        >>> learner = pred.skb.make_learner(fitted=True)
        >>> new_orders_df = skrub.datasets.toy_orders(split='test').X
        >>> new_orders_df
           ID product  quantity        date
        4   5     cup         5  2020-04-11
        5   6    fork         2  2020-04-12
        >>> learner.predict({'orders': new_orders_df})
        array([False, False])

        Note that the ``'orders'`` key in the dictionary passed to ``predict``
        corresponds to the name ``'orders'`` in ``skrub.var('orders',
        orders_df)`` above.

        Please see the examples gallery for full information about DataOps
        and the learners they generate.
        """
        _check_keep_subsampling(fitted, keep_subsampling)

        learner = SkrubLearner(self.clone())
        _check_can_be_pickled(learner)
        if not fitted:
            return learner
        return learner.fit(
            env_with_subsampling(self._data_op, self.get_data(), keep_subsampling)
        )

    def train_test_split(
        self,
        environment=None,
        *,
        keep_subsampling=False,
        split_func=model_selection.train_test_split,
        **split_func_kwargs,
    ):
        """Split an environment into a training an testing environments.

        Parameters
        ----------
        environment : dict, optional
            The environment (dict mapping variable names to values) containing the
            full data. If ``None`` (the default), the data is retrieved from the
            DataOp.

        keep_subsampling : bool, default=False
            If True, and if subsampling has been configured (see
            :meth:`DataOp.skb.subsample`), use a subsample of the data. By
            default subsampling is not applied and all the data is used.

        split_func : function, optional
            The function used to split X and y once they have been computed. By
            default, :func:`~sklearn.model_selection.train_test_split` is used.

        split_func_kwargs
            Additional named arguments to pass to the splitting function.

        Returns
        -------
        dict
            The return value is slightly different than scikit-learn's. Rather than
            a tuple, it returns a dictionary with the following keys:

            - train: a dictionary containing the training environment
            - test: a dictionary containing the test environment
            - X_train: the value of the variable marked with ``skb.mark_as_X()`` in
              the train environment
            - X_test: the value of the variable marked with ``skb.mark_as_X()`` in
              the test environment
            - y_train: the value of the variable marked with ``skb.mark_as_y()`` in
              the train environment, if there is one (may not be the case for
              unsupervised learning).
            - y_test: the value of the variable marked with ``skb.mark_as_y()`` in
              the test environment, if there is one (may not be the case for
              unsupervised learning).

        Examples
        --------
        >>> import skrub
        >>> from sklearn.dummy import DummyClassifier
        >>> from sklearn.metrics import accuracy_score

        >>> orders = skrub.var("orders", skrub.datasets.toy_orders().orders)
        >>> X = orders.skb.drop("delayed").skb.mark_as_X()
        >>> y = orders["delayed"].skb.mark_as_y()
        >>> delayed = X.skb.apply(skrub.TableVectorizer()).skb.apply(
        ...     DummyClassifier(), y=y
        ... )

        >>> split = delayed.skb.train_test_split(random_state=0)
        >>> split.keys()
        dict_keys(['train', 'test', 'X_train', 'X_test', 'y_train', 'y_test'])
        >>> learner = delayed.skb.make_learner()
        >>> learner.fit(split["train"])
        SkrubLearner(data_op=<Apply DummyClassifier>)
        >>> learner.score(split["test"])
        0.0
        >>> predictions = learner.predict(split["test"])
        >>> accuracy_score(split["y_test"], predictions)
        0.0
        """
        if (splitter := split_func_kwargs.pop("splitter", None)) is not None:
            warnings.warn(
                (
                    "The `splitter` parameter of `.skb.train_test_split` has been"
                    " renamed `split_func`. Using it will raise an error in a future"
                    " release of skrub."
                ),
                category=FutureWarning,
            )
            split_func = splitter
        if environment is None:
            environment = self.get_data()
        return train_test_split(
            self._data_op,
            environment,
            keep_subsampling=keep_subsampling,
            split_func=split_func,
            **split_func_kwargs,
        )

    def iter_cv_splits(self, environment=None, *, keep_subsampling=False, cv=KFOLD_5):
        """Yield splits of an environment into training and testing environments.

        Parameters
        ----------
        environment : dict, optional
            The environment (dict mapping variable names to values) containing the
            full data. If ``None`` (the default), the data is retrieved from the
            DataOp.

        keep_subsampling : bool, default=False
            If True, and if subsampling has been configured (see
            :meth:`DataOp.skb.subsample`), use a subsample of the data. By
            default subsampling is not applied and all the data is used.

        cv : int, cross-validation generator or iterable, default=KFold(5)
            The default is 5-fold without shuffling. Can be a cross-validation
            splitter, an iterable yielding pairs of (train, test) indices, or an
            int to specify the number of folds for KFold splitting.

        Yields
        ------
        dict
            For each split, a dict is produced, containing the following keys:

            - train: a dictionary containing the training environment
            - test: a dictionary containing the test environment
            - X_train: the value of the variable marked with ``skb.mark_as_X()`` in
              the train environment
            - X_test: the value of the variable marked with ``skb.mark_as_X()`` in
              the test environment
            - y_train: the value of the variable marked with ``skb.mark_as_y()`` in
              the train environment, if there is one (may not be the case for
              unsupervised learning).
            - y_test: the value of the variable marked with ``skb.mark_as_y()`` in
              the test environment, if there is one (may not be the case for
              unsupervised learning).

        Examples
        --------
        >>> import skrub
        >>> from sklearn.dummy import DummyClassifier
        >>> from sklearn.metrics import accuracy_score

        >>> orders = skrub.var("orders")
        >>> X = orders.skb.drop("delayed").skb.mark_as_X()
        >>> y = orders["delayed"].skb.mark_as_y()
        >>> delayed = X.skb.apply(skrub.TableVectorizer()).skb.apply(
        ...     DummyClassifier(), y=y
        ... )
        >>> df = skrub.datasets.toy_orders().orders
        >>> accuracies = []
        >>> for split in delayed.skb.iter_cv_splits({"orders": df}, cv=3):
        ...     learner = delayed.skb.make_learner().fit(split["train"])
        ...     prediction = learner.predict(split["test"])
        ...     accuracies.append(accuracy_score(split["y_test"], prediction))
        >>> accuracies
        [1.0, 0.0, 1.0]
        """
        if environment is None:
            environment = self.get_data()
        yield from iter_cv_splits(
            self._data_op, environment, keep_subsampling=keep_subsampling, cv=cv
        )

    def make_grid_search(self, *, fitted=False, keep_subsampling=False, **kwargs):
        """Find the best parameters with grid search.

        This function returns a :class:`ParamSearch`, an object similar to
        scikit-learn's :class:`~sklearn.model_selection.RandomizedSearchCV`, where the main difference is that
        ``fit()`` and ``predict()`` accept a dictionary of inputs
        rather than ``X`` and ``y``. The best learner can
        be returned by calling ``.best_learner_``.

        Parameters
        ----------
        fitted : bool (default=False)
            If ``True``, the gridsearch is fitted on the data provided when
            initializing variables in this DataOp (the data returned by
            ``.skb.get_data()``).

        keep_subsampling : bool (default=False)
            If True, and if subsampling has been configured (see
            :meth:`DataOp.skb.subsample`), fit on a subsample of the data. By
            default subsampling is not applied and all the data is used. This
            is only applied for fitting the grid search when ``fitted=True``,
            subsequent use of the grid search is not affected by subsampling.
            Therefore it is an error to pass ``keep_subsampling=True`` and
            ``fitted=False`` (because ``keep_subsampling=True`` would have no
            effect).

        kwargs : dict
            All other named arguments are forwarded to
            ``sklearn.search.GridSearchCV``.

        Returns
        -------
        ParamSearch
            An object implementing the hyperparameter search. Besides the usual
            ``fit``, ``predict``, attributes of interest are
        ``results_``, ``plot_results()``, and ``best_learner_``.

        See also
        --------
        skrub.DataOp.skb.make_randomized_search :
            Find the best parameters with grid search.

        Examples
        --------
        >>> import skrub
        >>> from sklearn.datasets import make_classification
        >>> from sklearn.linear_model import LogisticRegression
        >>> from sklearn.ensemble import RandomForestClassifier
        >>> from sklearn.dummy import DummyClassifier

        >>> X_a, y_a = make_classification(random_state=0)
        >>> X, y = skrub.X(X_a), skrub.y(y_a)
        >>> logistic = LogisticRegression(C=skrub.choose_from([0.1, 10.0], name="C"))
        >>> rf = RandomForestClassifier(
        ...     n_estimators=skrub.choose_from([3, 30], name="N 🌴"),
        ...     random_state=0,
        ... )
        >>> classifier = skrub.choose_from(
        ...     {"logistic": logistic, "rf": rf, "dummy": DummyClassifier()}, name="classifier"
        ... )
        >>> pred = X.skb.apply(classifier, y=y)
        >>> print(pred.skb.describe_param_grid())
        - classifier: 'logistic'
          C: [0.1, 10.0]
        - classifier: 'rf'
          N 🌴: [3, 30]
        - classifier: 'dummy'

        >>> search = pred.skb.make_grid_search(fitted=True)
        >>> search.results_
              C   N 🌴 classifier mean_test_score
        0   NaN  30.0         rf             0.89
        1   0.1   NaN   logistic             0.84
        2  10.0   NaN   logistic             0.80
        3   NaN   3.0         rf             0.65
        4   NaN   NaN      dummy             0.50

        If the DataOp contains some numeric ranges (``choose_float``,
        ``choose_int``), either discretize them by providing the ``n_steps``
        argument or use ``make_randomized_search`` instead of
        ``make_grid_search``.

        >>> logistic = LogisticRegression(
        ...     C=skrub.choose_float(0.1, 10.0, log=True, n_steps=5, name="C")
        ... )
        >>> pred = X.skb.apply(logistic, y=y)
        >>> print(pred.skb.describe_param_grid())
        - C: choose_float(0.1, 10.0, log=True, n_steps=5, name='C')
        >>> search = pred.skb.make_grid_search(fitted=True)
        >>> search.results_
            C	mean_test_score
        0	0.100000	0.84
        1	0.316228	0.83
        2	1.000000	0.81
        3	3.162278	0.80
        4	10.000000	0.80

        Please refer to the examples gallery for an in-depth explanation.
        """  # noqa: E501
        _check_keep_subsampling(fitted, keep_subsampling)
        _check_grid_search_possible(self._data_op)

        search = ParamSearch(
            self.clone(), model_selection.GridSearchCV(None, None, **kwargs)
        )
        if not fitted:
            return search
        return search.fit(
            env_with_subsampling(self._data_op, self.get_data(), keep_subsampling)
        )

    def make_randomized_search(self, *, fitted=False, keep_subsampling=False, **kwargs):
        """Find the best parameters with randomized search.

        This function returns a :class:`ParamSearch`, an object similar to
        scikit-learn's :class:`~sklearn.model_selection.RandomizedSearchCV`, where
        the main difference is ``fit()`` and ``predict()`` accept a
        dictionary of inputs rather than ``X`` and ``y``. The best learner can
        be returned by calling ``.best_learner_``.

        Parameters
        ----------
        fitted : bool (default=False)
            If ``True``, the randomized search is fitted on the data provided when
            initializing variables in this DataOp (the data returned by
            ``.skb.get_data()``).

        keep_subsampling : bool (default=False)
            If True, and if subsampling has been configured (see
            :meth:`DataOp.skb.subsample`), fit on a subsample of the data. By
            default subsampling is not applied and all the data is used. This
            is only applied for fitting the randomized search when ``fitted=True``,
            subsequent use of the randomized search is not affected by subsampling.
            Therefore it is an error to pass ``keep_subsampling=True`` and
            ``fitted=False`` (because ``keep_subsampling=True`` would have no
            effect).

        kwargs : dict
            All other named arguments are forwarded to
            :class:`~sklearn.search.RandomizedSearchCV`.

        Returns
        -------
        ParamSearch
            An object implementing the hyperparameter search. Besides the usual
            ``fit``, ``predict``, attributes of interest are
            ``results_``, ``plot_results()``, and ``best_learner_``.

        See also
        --------
        skrub.DataOp.skb.make_grid_search :
            Find the best parameters with grid search.

        Examples
        --------
        >>> import skrub
        >>> from sklearn.datasets import make_classification
        >>> from sklearn.linear_model import LogisticRegression
        >>> from sklearn.feature_selection import SelectKBest
        >>> from sklearn.ensemble import RandomForestClassifier
        >>> from sklearn.dummy import DummyClassifier

        >>> X_a, y_a = make_classification(random_state=0)
        >>> X, y = skrub.X(X_a), skrub.y(y_a)
        >>> selector = SelectKBest(k=skrub.choose_int(4, 20, log=True, name='k'))
        >>> logistic = LogisticRegression(C=skrub.choose_float(0.1, 10.0, log=True, name="C"))
        >>> rf = RandomForestClassifier(
        ...     n_estimators=skrub.choose_int(3, 30, log=True, name="N 🌴"),
        ...     random_state=0,
        ... )
        >>> classifier = skrub.choose_from(
        ...     {"logistic": logistic, "rf": rf, "dummy": DummyClassifier()}, name="classifier"
        ... )
        >>> pred = X.skb.apply(selector, y=y).skb.apply(classifier, y=y)
        >>> print(pred.skb.describe_param_grid())
        - k: choose_int(4, 20, log=True, name='k')
          classifier: 'logistic'
          C: choose_float(0.1, 10.0, log=True, name='C')
        - k: choose_int(4, 20, log=True, name='k')
          classifier: 'rf'
          N 🌴: choose_int(3, 30, log=True, name='N 🌴')
        - k: choose_int(4, 20, log=True, name='k')
          classifier: 'dummy'

        >>> search = pred.skb.make_randomized_search(fitted=True, random_state=0)
        >>> search.results_
            k         C  N 🌴 classifier  mean_test_score
        0   4  4.626363  NaN   logistic             0.92
        1  16       NaN  6.0         rf             0.90
        2  11       NaN  7.0         rf             0.88
        3   7  3.832217  NaN   logistic             0.87
        4  10  4.881255  NaN   logistic             0.85
        5  20  3.965675  NaN   logistic             0.80
        6  14       NaN  3.0         rf             0.77
        7   4       NaN  NaN      dummy             0.50
        8  10       NaN  NaN      dummy             0.50
        9   5       NaN  NaN      dummy             0.50

        Please refer to the examples gallery for an in-depth explanation.
        """  # noqa: E501
        _check_keep_subsampling(fitted, keep_subsampling)

        search = ParamSearch(
            self.clone(), model_selection.RandomizedSearchCV(None, None, **kwargs)
        )
        if not fitted:
            return search
        return search.fit(
            env_with_subsampling(self._data_op, self.get_data(), keep_subsampling)
        )

    def iter_learners_grid(self):
        """Get learners with different parameter combinations.

        This generator yields a :class:`SkrubLearner` parametrized for each
        possible combination of choices.

        The choice outcomes used in each learner can be inspected with
        :meth:`SkrubLearner.describe_params()`.

        See Also
        --------
        DataOp.skb.iter_learners_randomized :
            Similar function but for random sampling of the parameter space.
            Must be used when the DataOp contains some numeric ranges built
            with :func:`choose_float` or :func:`choose_int` with
            ``n_steps=None``.

        DataOp.skb.make_grid_search :
            Learner with built-in exhaustive exploration of the parameter grid
            to select the best one.

        DataOp.skb.make_randomized_search :
            Learner with built-in randomized exploration of the parameter grid
            to select the best one.

        Examples
        --------
        >>> import numpy as np
        >>> from sklearn import preprocessing
        >>> import skrub

        >>> scaler = skrub.choose_from(
        ...     [
        ...         preprocessing.MinMaxScaler(),
        ...         preprocessing.StandardScaler(),
        ...         preprocessing.RobustScaler(),
        ...         preprocessing.MaxAbsScaler(),
        ...     ],
        ...     name="scaler",
        ... )
        >>> out = skrub.X().skb.apply(scaler)

        >>> X = np.asarray([-4.0, 3.0, 10.0])[:, None]

        >>> for p in out.skb.iter_learners_grid():
        ...     print("======================================")
        ...     print("params:", p.describe_params())
        ...     print("result:")
        ...     print(p.fit_transform({"X": X}))
        ======================================
        params: {'scaler': 'MinMaxScaler()'}
        result:
        [[0. ]
         [0.5]
         [1. ]]
        ======================================
        params: {'scaler': 'StandardScaler()'}
        result:
        [[-1.22474487]
         [ 0.        ]
         [ 1.22474487]]
        ======================================
        params: {'scaler': 'RobustScaler()'}
        result:
        [[-1.]
         [ 0.]
         [ 1.]]
        ======================================
        params: {'scaler': 'MaxAbsScaler()'}
        result:
        [[-0.4]
         [ 0.3]
         [ 1. ]]
        """
        learner = self.make_learner()
        grid = model_selection.ParameterGrid(learner.get_param_grid())
        for params in grid:
            new = self.make_learner()
            new.set_params(**params)
            yield new

    def iter_learners_randomized(self, n_iter, *, random_state=None):
        """Get learners with different parameter combinations.

        This generator yields a :class:`SkrubLearner` parametrized for each
        possible combination of choices.

        The choice outcomes used in each learner can be inspected with
        :meth:`SkrubLearner.describe_params()`.

        See Also
        --------
        DataOp.skb.iter_learners_grid :
            Similar function but for exploring all the possible parameter
            combinations. Cannot be used when the DataOp contains some
            numeric ranges built with :func:`choose_float` or
            :func:`choose_int` with ``n_steps=None``.

        DataOp.skb.make_grid_search :
            Learner with built-in exhaustive exploration of the parameter grid
            to select the best one.

        DataOp.skb.make_randomized_search :
            Learner with built-in randomized exploration of the parameter grid
            to select the best one.

        Examples
        --------
        >>> import numpy as np
        >>> from sklearn import preprocessing
        >>> import skrub

        >>> scaler = skrub.choose_from(
        ...     [
        ...         preprocessing.MinMaxScaler(),
        ...         preprocessing.StandardScaler(),
        ...         preprocessing.RobustScaler(),
        ...         preprocessing.MaxAbsScaler(),
        ...     ],
        ...     name="scaler",
        ... )
        >>> out = skrub.X().skb.apply(scaler)

        >>> X = np.asarray([-4.0, 3.0, 10.0])[:, None]

        >>> for p in out.skb.iter_learners_randomized(n_iter=2, random_state=0):
        ...     print("======================================")
        ...     print("params:", p.describe_params())
        ...     print("result:")
        ...     print(p.fit_transform({"X": X}))
        ======================================
        params: {'scaler': 'RobustScaler()'}
        result:
        [[-1.]
         [ 0.]
         [ 1.]]
        ======================================
        params: {'scaler': 'MaxAbsScaler()'}
        result:
        [[-0.4]
         [ 0.3]
         [ 1. ]]
        """
        learner = self.make_learner()
        sampler = model_selection.ParameterSampler(
            learner.get_param_grid(), n_iter=n_iter, random_state=random_state
        )
        for params in sampler:
            new = self.make_learner()
            new.set_params(**params)
            yield new

    def cross_validate(self, environment=None, *, keep_subsampling=False, **kwargs):
        """Cross-validate the DataOp plan.

        This generates the learner with default hyperparameters and runs
        scikit-learn cross-validation.

        Parameters
        ----------
        environment : dict or None
            Bindings for variables contained in the DataOp plan. If not
            provided, the ``value``s passed when initializing ``var()`` are
            used.

        keep_subsampling : bool, default=False
            If True, and if subsampling has been configured (see
            :meth:`DataOp.skb.subsample`), use a subsample of the data. By
            default subsampling is not applied and all the data is used.

        kwargs : dict
            All other named arguments are forwarded to
            ``sklearn.model_selection.cross_validate``, except that
            scikit-learn's ``return_estimator`` parameter is named
            ``return_learner`` here.

        Returns
        -------
        dict
            Cross-validation results.

        Examples
        --------
        >>> from sklearn.datasets import make_classification
        >>> from sklearn.linear_model import LogisticRegression
        >>> import skrub

        >>> X_a, y_a = make_classification(random_state=0)
        >>> X, y = skrub.X(X_a), skrub.y(y_a)
        >>> pred = X.skb.apply(LogisticRegression(), y=y)
        >>> pred.skb.cross_validate(cv=2)['test_score']
        0    0.84
        1    0.78
        Name: test_score, dtype: float64

        Passing some data:

        >>> data = {'X': X_a, 'y': y_a}
        >>> pred.skb.cross_validate(data)['test_score']
        0    0.75
        1    0.90
        2    0.85
        3    0.65
        4    0.90
        Name: test_score, dtype: float64
        """
        if environment is None:
            environment = self.get_data()

        return cross_validate(
            self.make_learner(),
            environment,
            keep_subsampling=keep_subsampling,
            **kwargs,
        )

    @check_data_op
    def mark_as_X(self):
        """Mark this DataOp as being the ``X`` table.

        This is used for cross-validation and hyperparameter selection: operations
        done before :meth:`.skb.mark_as_X()` and :meth:`.skb.mark_as_y()` are executed
        on the entire data and cannot benefit from hyperparameter tuning.
        Returns a copy; the original DataOp is left unchanged.

        Returns
        -------
        The input DataOp, which has been marked as being ``X``

        See also
        --------
        :func:`skrub.X`
            ``skrub.X(value)`` can be used as a shorthand for
            ``skrub.var('X', value).skb.mark_as_X()``.

        Notes
        -----
        During cross-validation, all the previous steps are first executed,
        until X and y have been materialized. Then, those are split into
        training and testing sets. The following steps in the DataOp are
        fitted on the train data, and applied to test data, within each split.

        This means that any step that comes before ``mark_as_X()`` or
        ``mark_as_y()``, meaning that it is needed to compute X and y, sees the
        full dataset and cannot benefit from hyperparameter tuning. So we
        should be careful to start our learner by building X and y, and to use
        ``mark_as_X()`` and ``mark_as_y()`` as soon as possible.

        ``skrub.X(value)`` can be used as a shorthand for
        ``skrub.var('X', value).skb.mark_as_X()``.

        Note: this marks the DataOp in-place and also returns it.

        Examples
        --------
        >>> import skrub
        >>> orders = skrub.var('orders', skrub.datasets.toy_orders(split='all').orders)
        >>> features = orders.drop(columns='delayed', errors='ignore')
        >>> features.skb.is_X
        False
        >>> X = features.skb.mark_as_X()
        >>> X.skb.is_X
        True

        Note the original is left unchanged

        >>> features.skb.is_X
        False

        >>> y = orders['delayed'].skb.mark_as_y()
        >>> y.skb.is_y
        True

        Now if we run cross-validation:

        >>> from sklearn.dummy import DummyClassifier
        >>> pred = X.skb.apply(DummyClassifier(), y=y)
        >>> pred.skb.cross_validate(cv=2)['test_score']
        0    0.666667
        1    0.666667
        Name: test_score, dtype: float64

        First (outside of the cross-validation loop) ``X`` and ``y`` are
        computed. Then, they are split into training and test sets. Then the
        rest of the learner (in this case the last step, the
        ``DummyClassifier``) is evaluated on those splits.

        Please see the examples gallery for more information.
        """
        new = self._data_op._skrub_impl.__copy__()
        new.is_X = True
        return DataOp(new)

    @property
    def is_X(self):
        """Whether this DataOp has been marked with :meth:`.skb.mark_as_X()`."""
        return self._data_op._skrub_impl.is_X

    @check_data_op
    def mark_as_y(self):
        """Mark this DataOp as being the ``y`` table.

        This is used for cross-validation and hyperparameter selection: operations
        done before :meth:`.skb.mark_as_X()` and :meth:`.skb.mark_as_y()` are executed
        on the entire data and cannot benefit from hyperparameter tuning.
        Returns a copy; the original DataOp is left unchanged.

        Returns
        -------
        The input DataOp, which has been marked as being ``y``

        Notes
        -----
        During cross-validation, all the previous steps are first executed,
        until X and y have been materialized. Then, those are split into
        training and testing sets. The following steps in the DataOp plan are
        fitted on the train data, and applied to test data, within each split.

        This means that any step that comes before ``mark_as_X()`` or
        ``mark_as_y()``, meaning that it is needed to compute X and y, sees the
        full dataset and cannot benefit from hyperparameter tuning. So we
        should be careful to start our learner by building X and y, and to use
        ``mark_as_X()`` and ``mark_as_y()`` as soon as possible.

        Note: this marks the DataOp in-place and also returns it.

        See also
        --------
        :func:`skrub.y`
            ``skrub.y(value)`` can be used as a shorthand for
            ``skrub.var('y', value).skb.mark_as_y()``.

        Examples
        --------
        >>> import skrub
        >>> orders = skrub.var('orders', skrub.datasets.toy_orders(split='all').orders)
        >>> X = orders.drop(columns='delayed', errors='ignore').skb.mark_as_X()
        >>> delayed = orders['delayed']
        >>> delayed.skb.is_y
        False
        >>> y = delayed.skb.mark_as_y()
        >>> y.skb.is_y
        True

        Note the original is left unchanged

        >>> delayed.skb.is_y
        False

        Now if we run cross-validation:

        >>> from sklearn.dummy import DummyClassifier
        >>> pred = X.skb.apply(DummyClassifier(), y=y)
        >>> pred.skb.cross_validate(cv=2)['test_score']
        0    0.666667
        1    0.666667
        Name: test_score, dtype: float64

        First (outside of the cross-validation loop) ``X`` and ``y`` are
        computed. Then, they are split into training and test sets. Then the
        rest of the learner (in this case the last step, the
        ``DummyClassifier``) is evaluated on those splits.

        Please see the examples gallery for more information.
        """
        new = self._data_op._skrub_impl.__copy__()
        new.is_y = True
        return DataOp(new)

    @property
    def is_y(self):
        """Whether this DataOp has been marked with :meth:`.skb.mark_as_y()`."""
        return self._data_op._skrub_impl.is_y

    @check_data_op
    def set_name(self, name):
        """Give a name to this DataOp.

        Returns a modified copy.

        The name is displayed in the graph and reports so this can be useful to
        mark relevant parts of the learner.

        Moreover, the evaluation of this step can be bypassed and the result
        provided directly by providing a value for this name to ``eval()``,
        ``transform()``, ``predict()`` etc. (see examples)

        Parameters
        ----------
        name : str
            The name for this step. Must be unique within a learner. Cannot
            start with ``"_skrub_"``.

        Returns
        -------
        A new DataOp with the given name.

        Examples
        --------
        >>> import skrub
        >>> a = skrub.var('a', 1)
        >>> b = skrub.var('b', 2)
        >>> c = (a + b).skb.set_name('c')
        >>> c
        <c | BinOp: add>
        Result:
        ―――――――
        3
        >>> c.skb.name
        'c'
        >>> d = c * 10
        >>> d
        <BinOp: mul>
        Result:
        ―――――――
        30
        >>> d.skb.eval()
        30
        >>> d.skb.eval({'a': 10, 'b': 5})
        150

        We can override the result of ``c``. When we do, the operands ``a`` and
        ``b`` are not evaluated: evaluating ``c`` just returns the value we
        passed.

        >>> d.skb.eval({'c': -1}) # -1 * 10
        -10

        For DataOps that are not variables, the name can be set back to the
        default ``None``:

        >>> e = c.skb.set_name(None)
        >>> e.skb.name
        >>> c.skb.name
        'c'
        """
        check_name(name, isinstance(self._data_op._skrub_impl, Var))
        new = self._data_op._skrub_impl.__copy__()
        new.name = name
        return DataOp(new)

    @property
    def name(self):
        """A user-chosen name for the DataOp.

        The name is used for display, to retrieve a specific node inside the
        DataOp or to override its value. See :func:`DataOp.skb.set_name` for
        more information.
        """
        return self._data_op._skrub_impl.name

    def set_description(self, description):
        """Give a description to this DataOp.

        Returns a modified copy.

        The description can help document our learner. It is displayed in the
        execution report and can be retrieved from the ``.skb.description``
        attribute.

        Parameters
        ----------
        description : str
            The description

        Returns
        -------
        A new DataOp with the provided description.

        Examples
        --------
        >>> import skrub
        >>> a = skrub.var('a', 1)
        >>> b = skrub.var('b', 2)
        >>> c = (a + b).skb.set_description('the addition of a and b')
        >>> c
        <BinOp: add>
        Result:
        ―――――――
        3
        >>> c.skb.description
        'the addition of a and b'
        """
        new = self._data_op._skrub_impl.__copy__()
        new.description = description
        return DataOp(new)

    @property
    def description(self):
        """A user-defined description or comment about the DataOp.

        This can be set with ``.skb.set_description()`` and is displayed in the
        execution report.
        """
        return self._data_op._skrub_impl.description

    def __repr__(self):
        return f"<{self.__class__.__name__}>"

    @property
    @check_data_op
    def applied_estimator(self):
        """Retrieve the estimator applied in the previous step, as a DataOp.

        Notes
        -----
        This attribute only exists for DataOp created with
        ``.skb.apply()``.

        Examples
        --------
        >>> import skrub
        >>> orders_df = skrub.datasets.toy_orders().X
        >>> features = skrub.X(orders_df).skb.apply(skrub.TableVectorizer())
        >>> fitted_vectorizer = features.skb.applied_estimator
        >>> fitted_vectorizer
        <AppliedEstimator>
        Result:
        ―――――――
        ApplyToFrame(transformer=TableVectorizer())

        Note that in order to restrict transformers to a subset of columns,
        they will be wrapped in a meta-estimator ``ApplyToFrame`` or
        ``ApplyToCols`` depending if the transformer is applied to each column
        separately or not. The actual transformer can be retrieved through the
        ``transformer_`` attribute of ``ApplyToFrame`` or ``transformers_``
        attribute of ``ApplyToCols`` (a dictionary mapping column names to the
        corresponding transformer).

        >>> fitted_vectorizer.transformer_
        <GetAttr 'transformer_'>
        Result:
        ―――――――
        TableVectorizer()

        >>> fitted_vectorizer.transformer_.column_to_kind_
        <GetAttr 'column_to_kind_'>
        Result:
        ―――――――
        {'ID': 'numeric', 'quantity': 'numeric', 'date': 'datetime', 'product': 'low_cardinality'}

        Here is an example of an estimator applied column-wise:

        >>> orders_df['description'] = [f'describe {p}' for p in orders_df['product']]
        >>> from skrub import selectors as s
        >>> out = skrub.X(orders_df).skb.apply(
        ...     skrub.StringEncoder(n_components=2), cols=s.string() - "date"
        ... )
        >>> fitted_vectorizer = out.skb.applied_estimator
        >>> fitted_vectorizer
        <AppliedEstimator>
        Result:
        ―――――――
        ApplyToCols(cols=(string() - cols('date')),
                     transformer=StringEncoder(n_components=2))
        >>> fitted_vectorizer.transformers_
        <GetAttr 'transformers_'>
        Result:
        ―――――――
        {'product': StringEncoder(n_components=2), 'description': StringEncoder(n_components=2)}
        """  # noqa: E501
        if not isinstance(self._data_op._skrub_impl, Apply):
            attribute_error(
                self,
                "applied_estimator",
                (
                    "`.skb.applied_estimator` only exists "
                    "on data_ops created with ``.skb.apply()``"
                ),
            )
        return DataOp(AppliedEstimator(self._data_op))<|MERGE_RESOLUTION|>--- conflicted
+++ resolved
@@ -1478,14 +1478,9 @@
 
         .. note::
             When this function is invoked reports starting with ``full_data_op_report_``
-<<<<<<< HEAD
-            that are stored in the skrub data folder are automatically deleted after 7
-            days. This is to avoid accumulating too many reports over time. If you want
-=======
             that are stored in the skrub data folder are automatically deleted after
             7 days.
             This is to avoid accumulating too many reports over time. If you want
->>>>>>> 61c98a9e
             to keep specific reports, please specify an output directory.
 
 
