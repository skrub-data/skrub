# Scikit-learn-ish interface to the skrub DataOps
import numpy as np
import pandas as pd
from joblib import effective_n_jobs
from sklearn import model_selection
from sklearn.base import BaseEstimator, TransformerMixin, clone
from sklearn.exceptions import NotFittedError
<<<<<<< HEAD
from sklearn.utils import check_random_state
=======
from sklearn.model_selection import KFold, check_cv
>>>>>>> c4aa8ac0
from sklearn.utils.validation import check_is_fitted

from .. import _dataframe as sbd
from .. import _join_utils
from ._choosing import BaseNumericChoice, get_default
from ._data_ops import Apply, check_subsampled_X_y_shape
from ._evaluation import (
    choice_graph,
    eval_choices,
    evaluate,
    find_first_apply,
    find_node_by_name,
    find_X,
    find_y,
    get_params,
    param_grid,
    set_params,
    supported_modes,
)
from ._inspection import describe_params
from ._parallel_coord import DEFAULT_COLORSCALE, plot_parallel_coord
from ._subsampling import env_with_subsampling
from ._utils import KFOLD_5, X_NAME, Y_NAME, _CloudPickle, attribute_error

_FITTING_METHODS = ["fit", "fit_transform"]
_SKLEARN_SEARCH_FITTED_ATTRIBUTES_TO_COPY = [
    # Some attributes are intentionally left out because the skrub ParamSearch
    # doesn't expose them or they need more than simply copying to the skrub
    # object and are handled separately.
    #
    # In particular this list does not include `best_estimator_` nor `classes_`.
    #
    "cv_results_",
    "best_score_",
    "best_params_",
    "best_index_",
    "scorer_",
    "n_splits_",
    "refit_time_",
    "multimetric_",
]
_SEARCH_FITTED_ATTRIBUTES = _SKLEARN_SEARCH_FITTED_ATTRIBUTES_TO_COPY + [
    "best_learner_"
]


def _default_sklearn_tags():
    class _DummyTransformer(TransformerMixin, BaseEstimator):
        pass

    return _DummyTransformer().__sklearn_tags__()


class _SharedDict(dict):
    """A dict that does not get copied during deepcopy/sklearn clone.

    To make the evaluation environment available to the learners' methods, we
    put it in an attribute of the _XyPipeline or _XyParamSearch objects (see
    _XyPipeline for details). As it is potentially large and is never modified
    we avoid making copies by overriding __deepcopy__ and __sklearn_clone__.
    """

    def __deepcopy__(self, memo):
        return self

    def __sklearn_clone__(self):
        return self


def _copy_attr(source, target, attributes):
    for a in attributes:
        try:
            setattr(target, a, getattr(source, a))
        except AttributeError:
            pass


class _CloudPickleDataOp(_CloudPickle):
    """
    Mixin to serialize the `DataOp` attribute with cloudpickle when pickling a
    learner.
    """

    _cloudpickle_attributes = ["data_op"]


class SkrubLearner(_CloudPickleDataOp, BaseEstimator):
    """Learner that evaluates a skrub DataOp.

    This class is not meant to be instantiated manually, ``SkrubLearner``
    objects are created by calling :meth:`DataOp.skb.make_learner()` on a
    DataOp.
    """

    def __init__(self, data_op):
        self.data_op = data_op

    def __skrub_to_Xy_pipeline__(self, environment):
        """Convert to a fully scikit-learn compatible pipeline (fit takes X, y)."""
        new = _XyPipeline(self.data_op, _SharedDict(environment))
        _copy_attr(self, new, ["_is_fitted"])
        return new

    def _set_is_fitted(self, mode):
        if mode in _FITTING_METHODS:
            self._is_fitted = True

    def __sklearn_is_fitted__(self):
        return getattr(self, "_is_fitted", False)

    def _eval_in_mode(self, mode, environment):
        if mode not in _FITTING_METHODS:
            check_is_fitted(self)
        result = evaluate(self.data_op, mode, environment, clear=True)
        self._set_is_fitted(mode)
        return result

    def report(self, *, environment, mode, **full_report_kwargs):
        """Call the method specified by ``mode`` and return the result and full report.

        See :meth:`DataOp.skb.full_report` for more information.

        Parameters
        ----------
        environment : dict
            Bindings for variables contained in the :class:`DataOp` that was
            used to create this learner
            (e.g. ``{"X": X_df, "other_table": df, ...}``).
        mode : str
            The method to call in order to generate the report, such as
            ``"fit"``, ``"predict"``, etc.
        full_report_kwargs : dict
            See :meth:`DataOp.skb.full_report`

        Returns
        -------
        dict
            The result of ``DataOp.skb.full_report``: a dict containing
            ``'result'``, ``'error'`` and ``'report_path'``.
        """
        from ._inspection import full_report

        if mode not in _FITTING_METHODS:
            check_is_fitted(self)

        full_report_kwargs["clear"] = True
        result = full_report(
            self.data_op, environment=environment, mode=mode, **full_report_kwargs
        )
        if mode == "fit" and result["result"] is not None:
            result["result"] = self
        self._set_is_fitted(mode)
        return result

    def __getattr__(self, name):
        if name not in supported_modes(self.data_op):
            attribute_error(self, name)

        def f(*args, **kwargs):
            result = self._eval_in_mode(name, *args, **kwargs)
            return self if name == "fit" else result

        f.__name__ = name
        return f

    def get_params(self, deep=True):
        params = super().get_params(deep=deep)
        if not deep:
            return params
        params.update({f"data_op__{k}": v for k, v in get_params(self.data_op).items()})
        return params

    def set_params(self, **params):
        if "data_op" in params:
            self.data_op = params.pop("data_op")

        def to_id(key):
            if key.startswith("data_op__"):
                return int(key.lstrip("data_op__"))
            return int(key.split(":", 1)[0])

        def to_idx(val):
            if isinstance(val, str):
                return int(val.split(":", 1)[0])
            return val

        set_params(self.data_op, {to_id(k): to_idx(v) for k, v in params.items()})
        return self

    def get_param_grid(self):
        grid = param_grid(self.data_op)
        new_grid = []
        for subgrid in grid:
            subgrid = {f"data_op__{k}": v for k, v in subgrid.items()}
            new_grid.append(subgrid)
        return new_grid

    def find_fitted_estimator(self, name):
        """
        Find the scikit-learn estimator that has been fitted in a ``.skb.apply()`` step.

        This can be useful for example to inspect the fitted attributes of the
        estimator. The ``apply`` step must have been given a name with
        ``.skb.set_name()`` (see examples below).

        Parameters
        ----------
        name : str
            The name of the ``.skb.apply()`` step in which an estimator has
            been fitted.

        Returns
        -------
        scikit-learn estimator
            The fitted estimator. Depending on the nature of the estimator it
            may be wrapped in a ``skrub.ApplyToCols`` or ``skrub.ApplyToFrame``,
            see examples below.

        See also
        --------
        skrub.DataOp.skb.set_name :
            Give a name to this DataOp.

        skrub.DataOp.skb.apply :
            Apply a scikit-learn estimator to a dataframe or numpy array.

        Examples
        --------
        >>> from sklearn.decomposition import PCA
        >>> from sklearn.dummy import DummyClassifier
        >>> import skrub
        >>> from skrub import selectors as s

        >>> orders = skrub.datasets.toy_orders()
        >>> X, y = skrub.X(), skrub.y()
        >>> pred = (
        ...     X.skb.apply(skrub.StringEncoder(n_components=2), cols=["product"])
        ...     .skb.set_name("product_encoder")
        ...     .skb.apply(skrub.ToDatetime(), cols=["date"])
        ...     .skb.apply(skrub.DatetimeEncoder(add_total_seconds=False), cols=["date"])
        ...     .skb.apply(PCA(n_components=2), cols=s.glob("date_*"))
        ...     .skb.set_name("pca")
        ...     .skb.apply(DummyClassifier(), y=y)
        ...     .skb.set_name("classifier")
        ... )
        >>> learner = pred.skb.make_learner()
        >>> learner.fit({'X': orders.X, 'y': orders.y})
        SkrubLearner(data_op=<classifier | Apply DummyClassifier>)

        We can retrieve the fitted transformer for a given step with
        ``find_fitted_estimator``:

        >>> learner.find_fitted_estimator("classifier")
        DummyClassifier()

        Depending on the parameters passed to :meth:`DataOp.skb.apply`, the
        estimator we provide can be wrapped in a skrub transformer that applies
        it to several columns in the input, or to a subset of the columns in a
        dataframe. In other cases it may be applied without any wrapping. We
        provide examples for those 3 different cases below.

        Case 1: the ``StringEncoder`` is a skrub single-column transformer: it
        transforms a single column. In the learner it gets wrapped in a
        :class:`ApplyToCols` which independently fits a separate instance of the
        ``StringEncoder`` to each of the columns it transforms (in this case there is
        only one column, ``'product'``). The individual transformers can be found in the
        fitted attribute ``transformers_`` which maps column names to the corresponding
        fitted transformer.

        >>> encoder = learner.find_fitted_estimator('product_encoder')
        >>> encoder.transformers_
        {'product': StringEncoder(n_components=2)}
        >>> encoder.transformers_['product'].vectorizer_.vocabulary_
        {' pe': 2, 'pen': 12, 'en ': 8, ' pen': 3, 'pen ': 13, ' cu': 0, 'cup': 6, 'up ': 18, ' cup': 1, 'cup ': 7, ' sp': 4, 'spo': 16, 'poo': 14, 'oon': 10, 'on ': 9, ' spo': 5, 'spoo': 17, 'poon': 15, 'oon ': 11}

        This case (wrapping in :class:`ApplyToCols`) happens when the estimator is a skrub
        single-column transformer (it has a ``__single_column_transformer__``
        attribute), we pass ``.skb.apply(how='cols')`` or we pass
        ``.skb.apply(allow_reject=True)``.

        Case 2: the ``PCA`` is a regular scikit-learn transformer. In the learner it
        gets wrapped in a :class:`ApplyToFrame` which applies it to the subset of columns
        in the dataframe selected by the ``cols`` argument passed to ``.skb.apply()``.
        The fitted ``PCA`` can be found in the fitted attribute ``transformer_``.

        >>> pca = learner.find_fitted_estimator('pca')
        >>> pca
        ApplyToFrame(cols=glob('date_*'), transformer=PCA(n_components=2))
        >>> pca.transformer_
        PCA(n_components=2)
        >>> pca.transformer_.mean_
        array([2020.,    4.,    4.], dtype=float32)

        This case (wrapping in :class:`ApplyToFrame`) happens when the estimator is a
        scikit-learn transformer but not a single-column transformer, or we
        pass ``.skb.apply(how='frame')``.

        The ``DummyRegressor`` is a scikit-learn predictor. In the learner it gets
        applied directly to the input dataframe without any wrapping.

        >>> classifier = learner.find_fitted_estimator('classifier')
        >>> classifier
        DummyClassifier()
        >>> classifier.class_prior_
        array([0.75, 0.25])

        This case (no wrapping) happens when the estimator is a scikit-learn predictor
        (not a transformer), the input is not a dataframe (e.g. it is a numpy array), or
        we pass ``.skb.apply(how='no_wrap')``.
        """  # noqa: E501
        node = find_node_by_name(self.data_op, name)
        if node is None:
            raise KeyError(name)
        impl = node._skrub_impl
        if not isinstance(impl, Apply):
            raise TypeError(
                f"Node {name!r} does not represent "
                f"the application of an estimator: {node!r}"
            )
        if not hasattr(impl, "estimator_"):
            raise NotFittedError(
                f"Node {name!r} has not been fitted. Call fit() on the learner "
                "before attempting to retrieve fitted sub-estimators."
            )
        return node._skrub_impl.estimator_

    def truncated_after(self, name):
        """Extract the part of the learner that leads up to the given step.

        This is similar to slicing a scikit-learn pipeline. It can be useful
        for example to drive the hyperparameter selection with a supervised
        task but then extract only the part of the learner that performs
        feature extraction.

        The target step must have been given a name with ``.skb.set_name()``.

        Parameters
        ----------
        name : str
            The name of the intermediate step we want to extract.

        Returns
        -------
        SkrubLearner
            A skrub learner that performs all the transformations leading up to
            (and including) the required step.

        Examples
        --------
        >>> from sklearn.dummy import DummyClassifier
        >>> import skrub

        >>> orders = skrub.datasets.toy_orders()
        >>> X, y = skrub.X(), skrub.y()
        >>> pred = (
        ...     X.skb.apply(
        ...         skrub.TableVectorizer(datetime=skrub.DatetimeEncoder(add_total_seconds=False))
        ...     )
        ...     .skb.set_name("vectorizer")
        ...     .skb.apply(DummyClassifier(), y=y)
        ... )
        >>> learner = pred.skb.make_learner()
        >>> learner.fit({"X": orders.X, "y": orders.y})
        SkrubLearner(data_op=<Apply DummyClassifier>)
        >>> learner.predict({"X": orders.X})
        array([False, False, False, False])

        Truncate the learner after vectorization:

        >>> vectorizer = learner.truncated_after("vectorizer")
        >>> vectorizer
        SkrubLearner(data_op=<vectorizer | Apply TableVectorizer>)
        >>> vectorizer.transform({"X": orders.X})
            ID  product_cup  product_pen  ...  date_year  date_month  date_day
        0  1.0          0.0          1.0  ...     2020.0         4.0       3.0
        1  2.0          1.0          0.0  ...     2020.0         4.0       4.0
        2  3.0          1.0          0.0  ...     2020.0         4.0       4.0
        3  4.0          0.0          0.0  ...     2020.0         4.0       5.0

        Note this differs from ``find_fitted_estimator`` which extracts the inner
        scikit-learn estimator that has been fitted inside of a single step.

        This contains the full transformation up to the given step:

        >>> learner.truncated_after("vectorizer")
        SkrubLearner(data_op=<vectorizer | Apply TableVectorizer>)

        The result of ``find_fitted_estimator`` only contains the inner
        ``TableVectorizer`` that was fitted inside of the ``"vectorizer"``
        step:

        >>> learner.find_fitted_estimator("vectorizer")
        ApplyToFrame(transformer=TableVectorizer(datetime=DatetimeEncoder(add_total_seconds=False)))
        """  # noqa: E501
        node = find_node_by_name(self.data_op, name)
        if node is None:
            raise KeyError(name)
        new = self.__class__(node)
        _copy_attr(self, new, ["_is_fitted"])
        return new

    def describe_params(self):
        """Describe parameters for this learner.

        Returns a human-readable description (in form of a dict) of the
        parameters (outcomes of `choose_*` objects contained in the
        DataOp).
        """
        return describe_params(eval_choices(self.data_op), choice_graph(self.data_op))


# Xy_pipeline because it is an actual scikit-learn pippeline rather than
# a skrub learner
def _to_Xy_pipeline(learner, environment):
    return learner.__skrub_to_Xy_pipeline__(environment)


def _to_env_learner(learner):
    return learner.__skrub_to_env_learner__()


def _get_classes(data_op):
    first = find_first_apply(data_op)
    if first is None:
        attribute_error(data_op, "classes_")
    try:
        estimator = first._skrub_impl.estimator_
    except AttributeError:
        attribute_error(data_op, "classes_")
    return estimator.classes_


class _XyPipelineMixin:
    def _get_env(self, X, y):
        xy_environment = {X_NAME: X}
        if y is not None:
            xy_environment[Y_NAME] = y
        return {**self.environment, **xy_environment}

    @property
    def _estimator_type(self):
        first = find_first_apply(self.data_op)
        if first is None:
            return "transformer"
        try:
            return get_default(first._skrub_impl.estimator)._estimator_type
        except AttributeError:
            return "transformer"

    if hasattr(BaseEstimator, "__sklearn_tags__"):
        # scikit-learn >= 1.6

        def __sklearn_tags__(self):
            first = find_first_apply(self.data_op)
            if first is None:
                return _default_sklearn_tags()
            return get_default(first._skrub_impl.estimator).__sklearn_tags__()

    @property
    def classes_(self):
        try:
            return _get_classes(self.data_op)
        except AttributeError:
            attribute_error(self, "classes_")


class _XyPipeline(_XyPipelineMixin, SkrubLearner):
    """
    Scikit-learn compatible interface to the SkrubLearner.

    This is a private, transient class used only during cross-validation.

    It is used to swap out the fit({'baskets': ..., 'products': ...}) interface
    with the scikit-learn fit(X, y). It exists only during cross-validation and
    is converted back to the skrub learner interface after (if the fitted
    learners are kept, e.g., in the `best_learner_`). It shares state (the
    `DataOp`) with the `SkrubLearner` that it is converted to and from.

    To make the evaluation environment (the {'baskets': ...} dict) available,
    that is stored as an attribute of type SharedDict (a dict type for which
    scikit-learn's clone incurs no copy).
    """

    def __init__(self, data_op, environment):
        self.data_op = data_op
        self.environment = environment

    def __skrub_to_env_learner__(self):
        new = SkrubLearner(self.data_op)
        _copy_attr(self, new, ["_is_fitted"])
        return new

    def _eval_in_mode(self, mode, X, y=None):
        result = evaluate(self.data_op, mode, self._get_env(X, y), clear=True)
        self._set_is_fitted(mode)
        return result


def _find_Xy(data_op):
    """Find the nodes marked with `.skb.mark_as_X()` and `.skb.mark_as_y()`"""
    x_node = find_X(data_op)
    if x_node is None:
        raise ValueError('DataOp should have a node marked with "mark_as_X()"')
    result = {"X": x_node}
    if (y_node := find_y(data_op)) is not None:
        result["y"] = y_node
    else:
        first = find_first_apply(data_op)
        if first is None:
            return result
        if getattr(first._skrub_impl, "y", None) is not None:
            # the estimator requests a y so some node must have been
            # marked as y
            raise ValueError('DataOp should have a node marked with "mark_as_y()"')
    return result


def _compute_Xy(data_op, environment):
    """Evaluate the nodes marked with `.skb.mark_as_X()` and `.skb.mark_as_y()`."""

    Xy = _find_Xy(data_op.skb.clone())
    X = evaluate(
        Xy["X"],
        mode="fit_transform",
        environment=environment,
        clear=False,
    )
    if "y" in Xy:
        y = evaluate(
            Xy["y"],
            mode="fit_transform",
            environment=environment,
            clear=False,
        )
        msg = (
            "\nAre `.skb.subsample()` and `.skb.mark_as_*()` applied in the same order"
            " for both X and y?"
        )
        check_subsampled_X_y_shape(
            Xy["X"], Xy["y"], X, y, "fit_transform", environment, msg=msg
        )
    else:
        y = None
    return X, y


def _rename_cv_param_learner_to_estimator(kwargs):
    if "return_estimator" in kwargs:
        raise TypeError(
            "`skrub.cross_validate` does not have a `return_estimator` parameter. The"
            " equivalent of scikit-learn's `return_estimator` is called"
            " `return_pipeline`. Use `cross_validate(return_learner=True)` instead of"
            " `cross_validate(return_estimator=True)`."
        )
    renamed = dict(kwargs)
    if "return_learner" not in renamed:
        return kwargs
    renamed["return_estimator"] = renamed.pop("return_learner")
    return renamed


def cross_validate(learner, environment, *, keep_subsampling=False, **kwargs):
    """Cross-validate a learner built from a DataOp.

    This runs cross-validation from a learner that was built from a skrub
    DataOp with :func:`DataOp.skb.make_learner`, :func:`DataOp.skb.make_grid_search` or
    :func:`DataOp.skb.make_randomized_search`.

    It is useful to run nested cross-validation of a grid search or randomized
    search.

    Parameters
    ----------
    learner : skrub learner
        A learner generated from a skrub DataOp.

    environment : dict
        Bindings for variables contained in the DataOp.

    keep_subsampling : bool, default=False
        If True, and if subsampling has been configured (see
        :meth:`DataOp.skb.subsample`), use a subsample of the data. By
        default subsampling is not applied and all the data is used.

    kwargs : dict
        All other named arguments are forwarded to
        :func:`sklearn.model_selection.cross_validate`, except that scikit-learn's
        ``return_estimator`` parameter is named ``return_learner`` here.

    Returns
    -------
    dict
        Cross-validation results.

    See also
    --------
    :func:`sklearn.model_selection.cross_validate`:
        Evaluate metric(s) by cross-validation and also record fit/score times.

    :func:`skrub.DataOp.skb.make_learner`:
        Get a skrub learner for this DataOp.

    :func:`skrub.DataOp.skb.make_grid_search`:
        Find the best parameters with grid search.

    :func:`skrub.DataOp.skb.make_randomized_search`:
        Find the best parameters with grid search.

    Examples
    --------
    >>> from sklearn.datasets import make_classification
    >>> from sklearn.linear_model import LogisticRegression
    >>> import skrub

    >>> X_a, y_a = make_classification(random_state=0)
    >>> X, y = skrub.X(X_a), skrub.y(y_a)
    >>> log_reg = LogisticRegression(
    ...     **skrub.choose_float(0.01, 1.0, log=True, name="C")
    ... )
    >>> pred = X.skb.apply(log_reg, y=y)
    >>> search = pred.skb.make_randomized_search(random_state=0)
    >>> skrub.cross_validate(search, pred.skb.get_data())['test_score'] # doctest: +SKIP
    0    0.75
    1    0.90
    2    0.95
    3    0.75
    4    0.85
    Name: test_score, dtype: float64
    """
    environment = env_with_subsampling(learner.data_op, environment, keep_subsampling)
    kwargs = _rename_cv_param_learner_to_estimator(kwargs)
    X, y = _compute_Xy(learner.data_op, environment)
    result = model_selection.cross_validate(
        _to_Xy_pipeline(learner, environment),
        X,
        y,
        **kwargs,
    )
    if (fitted_learners := result.pop("estimator", None)) is not None:
        result["learner"] = [_to_env_learner(p) for p in fitted_learners]
    return pd.DataFrame(result)


def train_test_split(
    data_op,
    environment,
    *,
    keep_subsampling=False,
    split_func=model_selection.train_test_split,
    **split_func_kwargs,
):
    """Split an environment into a training an testing environments.

    This functionality is exposed to users through the
    ``DataOp.skb.train_test_split()`` method. See the corresponding docstring for
    details and examples.
    """
    environment = env_with_subsampling(data_op, environment, keep_subsampling)
    X, y = _compute_Xy(data_op, environment)
    if y is None:
        X_train, X_test = split_func(X, **split_func_kwargs)
    else:
        X_train, X_test, y_train, y_test = split_func(X, y, **split_func_kwargs)
    train_env = {**environment, X_NAME: X_train}
    test_env = {**environment, X_NAME: X_test}
    result = {
        "train": train_env,
        "test": test_env,
        "X_train": X_train,
        "X_test": X_test,
    }
    if y is not None:
        train_env[Y_NAME] = y_train
        test_env[Y_NAME] = y_test
        result["y_train"] = y_train
        result["y_test"] = y_test
    return result


def iter_cv_splits(data_op, environment, *, keep_subsampling=False, cv=KFOLD_5):
    """Yield splits of an environment into training an testing environments.

    This functionality is exposed to users through the
    ``DataOp.skb.iter_cv_splits()`` method. See the corresponding docstring for
    details and examples.
    """
    if cv is KFOLD_5:
        cv = KFold(5)
    cv = check_cv(cv)
    environment = env_with_subsampling(data_op, environment, keep_subsampling)
    X, y = _compute_Xy(data_op, environment)
    for train_idx, test_idx in cv.split(X, y):
        X_train, X_test = sbd.select_rows(X, train_idx), sbd.select_rows(X, test_idx)
        train_env = {**environment, X_NAME: X_train}
        test_env = {**environment, X_NAME: X_test}
        split_info = {
            "train": train_env,
            "test": test_env,
            "X_train": X_train,
            "X_test": X_test,
        }
        if y is not None:
            y_train, y_test = sbd.select_rows(y, train_idx), sbd.select_rows(
                y, test_idx
            )
            train_env[Y_NAME] = y_train
            test_env[Y_NAME] = y_test
            split_info["y_train"] = y_train
            split_info["y_test"] = y_test
        yield split_info


class ParamSearch(_CloudPickleDataOp, BaseEstimator):
    """Learner that evaluates a skrub DataOp with hyperparameter tuning.

    This class is not meant to be instantiated manually, ``ParamSearch``
    objects are created by calling :meth:`DataOp.skb.make_grid_search()` or
    :meth:`DataOp.skb.make_randomized_search()` on a DataOp.
    """

    def __init__(self, data_op, search):
        self.data_op = data_op
        self.search = search

    def __skrub_to_Xy_pipeline__(self, environment):
        new = _XyParamSearch(self.data_op, self.search, _SharedDict(environment))
        _copy_attr(self, new, _SEARCH_FITTED_ATTRIBUTES)
        return new

    def fit(self, environment):
        search = clone(self.search)
        search.estimator = _XyPipeline(self.data_op, _SharedDict(environment))
        param_grid = search.estimator.get_param_grid()
        if hasattr(search, "param_grid"):
            search.param_grid = param_grid
        else:
            assert hasattr(search, "param_distributions")
            search.param_distributions = param_grid
        X, y = _compute_Xy(self.data_op, environment)
        search.fit(X, y)
        _copy_attr(search, self, _SKLEARN_SEARCH_FITTED_ATTRIBUTES_TO_COPY)
        try:
            self.best_learner_ = _to_env_learner(search.best_estimator_)
        except AttributeError:
            # refit is set to False, there is no best_estimator_
            pass
        return self

    def __getattr__(self, name):
        if name not in supported_modes(self.data_op):
            attribute_error(self, name)

        def f(*args, **kwargs):
            return self._call_predictor_method(name, *args, **kwargs)

        f.__name__ = name
        return f

    def _call_predictor_method(self, name, environment):
        check_is_fitted(self, "cv_results_")
        if not hasattr(self, "best_learner_"):
            raise AttributeError(
                "This parameter search was initialized with `refit=False`. "
                f"{name} is available only after refitting on the best parameters. "
                "Please pass another value to `refit` or fit a learner manually "
                "using the `best_params_` or `cv_results_` attributes."
            )
        return getattr(self.best_learner_, name)(environment)

    @property
    def results_(self):
        """
        Cross-validation results containing parameters and scores in a dataframe.
        """
        try:
            return self._get_cv_results_table()[0]
        except NotFittedError:
            attribute_error(self, "results_")

    @property
    def detailed_results_(self):
        """
        More detailed cross-validation results table.

        Similar to ``results_`` but also contains the standard deviation of
        scores across folds, the scores on training data, and the fit and
        score durations.
        """
        try:
            return self._get_cv_results_table(detailed=True)[0]
        except NotFittedError:
            attribute_error(self, "results_")

    def _get_cv_results_table(self, detailed=False):
        check_is_fitted(self, "cv_results_")
        data_op_choices = choice_graph(self.data_op)

        all_rows = []
        for params in self.cv_results_["params"]:
            params = {int(k.lstrip("data_op__")): v for k, v in params.items()}
            all_rows.append(describe_params(params, data_op_choices))

        table = pd.DataFrame(
            all_rows, columns=list(data_op_choices["choice_display_names"].values())
        )
        if isinstance(self.scorer_, dict):
            metric_names = list(self.scorer_.keys())
            if isinstance(self.search.refit, str):
                metric_names.insert(
                    0, metric_names.pop(metric_names.index(self.search.refit))
                )
        else:
            metric_names = ["score"]
        result_keys = [
            *(f"mean_test_{n}" for n in metric_names),
            *(f"std_test_{n}" for n in metric_names),
            "mean_fit_time",
            "std_fit_time",
            "mean_score_time",
            "std_score_time",
            *(f"mean_train_{n}" for n in metric_names),
            *(f"std_train_{n}" for n in metric_names),
        ]
        new_names = _join_utils.pick_column_names(table.columns, result_keys)
        renaming = dict(zip(table.columns, new_names))
        table.columns = new_names
        metadata = _get_results_metadata(data_op_choices)
        metadata["log_scale_columns"] = [
            renaming[c] for c in metadata["log_scale_columns"]
        ]
        if detailed:
            for k in result_keys[len(metric_names) :][::-1]:
                if k in self.cv_results_:
                    table.insert(table.shape[1], k, self.cv_results_[k])
        for k in result_keys[: len(metric_names)][::-1]:
            table.insert(table.shape[1], k, self.cv_results_[k])
        metadata["col_score"] = f"mean_test_{metric_names[0]}"
        table = table.sort_values(
            metadata["col_score"],
            ascending=False,
            ignore_index=True,
            kind="stable",
        )
        return table, metadata

    def plot_results(self, *, colorscale=DEFAULT_COLORSCALE, min_score=None):
        """Create a parallel coordinate plot of the cross-validation results.

        Plotly must be installed to use this method.

        Parameters
        ----------
        colorscale : str, optional
            A colorscale name understood by plotly.

        min_score : float, optional
            Lines for models that have a score lower than ``min_score`` are not
            displayed, and the color scale lower bound is adjusted accordingly.
            This is useful when we are only interested in the models that
            perform well, to make the plot less cluttered and to make better
            use of the colorscale's range.

        Returns
        -------
        Plotly Figure
        """
        cv_results, metadata = self._get_cv_results_table(detailed=True)
        cv_results = cv_results.drop(
            [
                "std_test_score",
                "std_fit_time",
                "std_score_time",
                "mean_train_score",
                "std_train_score",
            ],
            axis="columns",
            errors="ignore",
        )

        if min_score is not None:
            col_score = metadata["col_score"]
            cv_results = cv_results[cv_results[col_score] >= min_score]
        if not cv_results.shape[0]:
            raise ValueError("No results to plot")
        return plot_parallel_coord(cv_results, metadata, colorscale=colorscale)


def _get_results_metadata(data_op_choices):
    log_scale_columns = set()
    int_columns = set()
    for choice_id, choice in data_op_choices["choices"].items():
        if isinstance(choice, BaseNumericChoice):
            choice_name = data_op_choices["choice_display_names"][choice_id]
            if choice.log:
                log_scale_columns.add(choice_name)
            if choice.to_int:
                int_columns.add(choice_name)
    return {
        "log_scale_columns": list(log_scale_columns),
        "int_columns": list(int_columns),
    }


class _XyParamSearch(_XyPipelineMixin, ParamSearch):
    # Similar to _XyPipeline but for ParamSearch. See _XyPipeline docstring.

    def __init__(self, data_op, search, environment):
        self.data_op = data_op
        self.search = search
        self.environment = environment

    def __skrub_to_env_learner__(self):
        new = ParamSearch(self.data_op, self.search)
        _copy_attr(self, new, _SEARCH_FITTED_ATTRIBUTES)
        return new

    @property
    def classes_(self):
        if not hasattr(self, "best_learner_"):
            attribute_error(self, "classes_")
        try:
            return _get_classes(self.best_learner_.data_op)
        except AttributeError:
            attribute_error(self, "classes_")

    def fit(self, X, y=None):
        super().fit(self._get_env(X, y))
        return self

    def _call_predictor_method(self, name, X, y=None):
        return getattr(self.best_learner_, name)(self._get_env(X, y))


class OptunaSearch(_CloudPickleDataOp, BaseEstimator):
    def __init__(
        self,
        data_op,
        study=None,
        cv=None,
        random_state=None,
        n_jobs=None,
        n_trials=10,
        timeout=None,
        callbacks=None,
        catch=(),
        refit=True,
    ):
        self.data_op = data_op
        self.study = study
        self.cv = cv
        self.random_state = random_state
        self.n_jobs = n_jobs
        self.n_trials = n_trials
        self.timeout = timeout
        self.callbacks = callbacks
        self.catch = catch
        self.refit = refit

    def fit(self, environment):
        import optuna
        import optuna.samplers

        if self.study is None:
            random_state = check_random_state(self.random_state)
            seed = random_state.randint(np.iinfo("int32").max)
            # The default sampler, we instantiate it to set the seed
            sampler = optuna.samplers.TPESampler(seed=seed)
            self.study_ = optuna.create_study(direction="maximize", sampler=sampler)
        else:
            self.study_ = self.study

        def objective(trial):
            learner = self.data_op.skb.make_learner(choosing=trial)
            cv_results = learner.data_op.skb.cross_validate(environment, cv=self.cv)
            return cv_results["test_score"].mean()

        n_jobs = effective_n_jobs(self.n_jobs)
        self.study_.optimize(
            objective,
            n_jobs=n_jobs,
            n_trials=self.n_trials,
            timeout=self.timeout,
            callbacks=self.callbacks,
            catch=self.catch,
        )
        self.best_params_ = self.study_.best_params
        if not self.refit:
            return self
        best_learner = self.data_op.skb.make_learner()
        best_learner.set_params(**self.study_.best_params)
        best_learner.fit(environment)
        self.best_learner_ = best_learner
        return self

    def __getattr__(self, name):
        if name not in supported_modes(self.data_op):
            attribute_error(self, name)

        def f(*args, **kwargs):
            return self._call_predictor_method(name, *args, **kwargs)

        f.__name__ = name
        return f

    def _call_predictor_method(self, name, environment):
        check_is_fitted(self, "study_")
        if not hasattr(self, "best_learner_"):
            raise AttributeError(
                "This parameter search was initialized with `refit=False`. "
                f"{name} is available only after refitting on the best parameters. "
                "Please pass another value to `refit` or fit a learner manually "
                "using the `best_params_` or `study_` attributes."
            )
        return getattr(self.best_learner_, name)(environment)<|MERGE_RESOLUTION|>--- conflicted
+++ resolved
@@ -5,11 +5,8 @@
 from sklearn import model_selection
 from sklearn.base import BaseEstimator, TransformerMixin, clone
 from sklearn.exceptions import NotFittedError
-<<<<<<< HEAD
+from sklearn.model_selection import KFold, check_cv
 from sklearn.utils import check_random_state
-=======
-from sklearn.model_selection import KFold, check_cv
->>>>>>> c4aa8ac0
 from sklearn.utils.validation import check_is_fitted
 
 from .. import _dataframe as sbd
