--- conflicted
+++ resolved
@@ -96,11 +96,8 @@
     "TextEncoder",
     "StringEncoder",
     "column_associations",
-<<<<<<< HEAD
     "toy_orders",
     "SquashingScaler",
-=======
->>>>>>> 2f00ccc9
     "get_config",
     "set_config",
     "config_context",
