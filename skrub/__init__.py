--- conflicted
+++ resolved
@@ -11,10 +11,7 @@
 from ._datetime_encoder import DatetimeEncoder
 from ._deduplicate import compute_ngram_distance, deduplicate
 from ._expressions import (
-<<<<<<< HEAD
-=======
     Expr,
->>>>>>> 27454fea
     X,
     as_expr,
     choose_bool,
@@ -53,13 +50,9 @@
 
 
 __all__ = [
-<<<<<<< HEAD
-    "var",
-=======
     "Expr",
     "var",
     "Expr",
->>>>>>> 27454fea
     "X",
     "y",
     "as_expr",
