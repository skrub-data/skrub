--- conflicted
+++ resolved
@@ -41,17 +41,13 @@
 from ._similarity_encoder import SimilarityEncoder
 from ._squashing_scaler import SquashingScaler
 from ._string_encoder import StringEncoder
+from ._string_parser import StringParser
 from ._table_vectorizer import Cleaner, TableVectorizer
 from ._tabular_pipeline import tabular_learner, tabular_pipeline
 from ._text_encoder import TextEncoder
 from ._to_categorical import ToCategorical
 from ._to_datetime import ToDatetime, to_datetime
-<<<<<<< HEAD
-from ._string_parser import StringParser
-from .datasets import toy_orders
-=======
 from ._to_float import ToFloat
->>>>>>> 9c37786c
 
 with open(_Path(__file__).parent / "VERSION.txt") as _fh:
     __version__ = _fh.read().strip()
@@ -106,11 +102,8 @@
     "get_config",
     "set_config",
     "config_context",
-<<<<<<< HEAD
-    "StringParser"
-=======
     "ApplyToCols",
     "ApplyToFrame",
     "ToFloat",
->>>>>>> 9c37786c
+    "StringParser",
 ]