"""
Implements the TableVectorizer: a preprocessor to automatically apply
transformers/encoders to different types of data, without the need to
manually categorize them beforehand, or construct complex Pipelines.
"""

import warnings
from typing import Literal
from warnings import warn

import numpy as np
import pandas as pd
import sklearn
from numpy.typing import ArrayLike, NDArray
from pandas._libs.tslibs.parsing import guess_datetime_format
from pandas.core.dtypes.base import ExtensionDtype
from sklearn.base import TransformerMixin, clone
from sklearn.compose import ColumnTransformer
from sklearn.preprocessing import OneHotEncoder
from sklearn.utils.deprecation import deprecated
from sklearn.utils.validation import check_is_fitted

from skrub import DatetimeEncoder, GapEncoder

# Required for ignoring lines too long in the docstrings
# flake8: noqa: E501


def _infer_date_format(date_column: pd.Series, n_trials: int = 100) -> str | None:
    """Infer the date format of a date column,
    by finding a format which should work for all dates in the column.

    Parameters
    ----------
    date_column : :obj:`~pandas.Series`
        A column of dates, as strings.
    n_trials : int, default=100
        Number of rows to use to infer the date format.

    Returns
    -------
    str or None
        The date format inferred from the column.
        If no format could be inferred, returns None.
    """
    if len(date_column) == 0:
        return
    date_column_sample = date_column.dropna().sample(
        frac=min(n_trials / len(date_column), 1), random_state=42
    )
    # try to infer the date format
    # see if either dayfirst or monthfirst works for all the rows
    with warnings.catch_warnings():
        # pandas warns when dayfirst is not strictly applied
        warnings.simplefilter("ignore")
        date_format_monthfirst = date_column_sample.apply(
            lambda x: guess_datetime_format(x)
        )
        date_format_dayfirst = date_column_sample.apply(
            lambda x: guess_datetime_format(x, dayfirst=True),
        )
    # if one row could not be parsed, return None
    if date_format_monthfirst.isnull().any() or date_format_dayfirst.isnull().any():
        return
    # even with dayfirst=True, monthfirst format can be inferred
    # so we need to check if the format is the same for all the rows
    elif date_format_monthfirst.nunique() == 1:
        # one monthfirst format works for all the rows
        # check if another format works for all the rows
        # if so, raise a warning
        if date_format_dayfirst.nunique() == 1:
            # check if monthfirst and dayfirst haven't found the same format
            if date_format_monthfirst.iloc[0] != date_format_dayfirst.iloc[0]:
                warnings.warn(
                    f"""
                    Both {date_format_monthfirst.iloc[0]} and {date_format_dayfirst.iloc[0]} are valid
                    formats for the dates in column '{date_column.name}'.
                    Format {date_format_monthfirst.iloc[0]} will be used.
                    """,
                    UserWarning,
                    stacklevel=2,
                )
        return date_format_monthfirst.iloc[0]
    elif date_format_dayfirst.nunique() == 1:
        # only this format works for all the rows
        return date_format_dayfirst.iloc[0]
    else:
        # more than two different formats were found
        # TODO: maybe we could deal with this case
        return


def _has_missing_values(df: pd.DataFrame | pd.Series) -> bool:
    """
    Returns True if `array` contains missing values, False otherwise.
    """
    return any(df.isnull())


def _replace_false_missing(df: pd.DataFrame | pd.Series) -> pd.DataFrame | pd.Series:
    """
    Takes a DataFrame or a Series, and replaces the "false missing", that is,
    strings that designate a missing value, but do not have the corresponding
    type. We convert these strings to np.nan.
    Also replaces `None` to np.nan.
    """
    # Should not replace "missing" (the string used for imputation in
    # categorical features).
    STR_NA_VALUES = [
        "null",
        "",
        "1.#QNAN",
        "#NA",
        "nan",
        "#N/A N/A",
        "-1.#QNAN",
        "<NA>",
        "-1.#IND",
        "-nan",
        "n/a",
        "-NaN",
        "1.#IND",
        "NULL",
        "NA",
        "N/A",
        "#N/A",
        "NaN",
    ]  # taken from pandas.io.parsers (version 1.1.4)
    df = df.replace(STR_NA_VALUES + [None, "?", "..."], np.nan)
    df = df.replace(r"^\s+$", np.nan, regex=True)  # Replace whitespaces
    return df


def _replace_missing_in_cat_col(ser: pd.Series, value: str = "missing") -> pd.Series:
    """
    Takes a Series with string data,
    replaces the missing values, and returns it.
    """
    ser = _replace_false_missing(ser)
    if pd.api.types.is_categorical_dtype(ser) and (value not in ser.cat.categories):
        ser = ser.cat.add_categories([value])
    ser = ser.fillna(value=value)
    return ser


OptionalTransformer = (
    TransformerMixin | Literal["drop", "remainder", "passthrough"] | None
)


class TableVectorizer(ColumnTransformer):
    """Automatically transform a heterogeneous dataframe to a numerical array.

    Easily transforms a heterogeneous data table
    (such as a :obj:`~pandas.DataFrame`) to a numerical array for machine
    learning. For this it transforms each column depending on its data type.
    It provides a simplified interface for the
    :class:`~sklearn.compose.ColumnTransformer`; more documentation of
    attributes and functions are available in its doc.

    .. versionadded:: 0.2.0

    Parameters
    ----------
    cardinality_threshold : int, default=40
        Two lists of features will be created depending on this value: strictly
        under this value, the low cardinality categorical features, and above or
        equal, the high cardinality categorical features.
        Different transformers will be applied to these two groups,
        defined by the parameters `low_card_cat_transformer` and
        `high_card_cat_transformer` respectively.
        Note: currently, missing values are counted as a single unique value
        (so they count in the cardinality).

    low_card_cat_transformer : {'drop', 'remainder', 'passthrough'} or Transformer, optional
        Transformer used on categorical/string features with low cardinality
        (threshold is defined by `cardinality_threshold`).
        Can either be a transformer object instance
        (e.g. :class:`~sklearn.preprocessing.OneHotEncoder`),
        a :class:`~sklearn.pipeline.Pipeline` containing the preprocessing steps,
        'drop' for dropping the columns,
        'remainder' for applying `remainder`,
        'passthrough' to return the unencoded columns,
        or `None` to use the default transformer
        (:class:`~sklearn.preprocessing.OneHotEncoder(handle_unknown="ignore", drop="if_binary")`).
        Features classified under this category are imputed based on the
        strategy defined with `impute_missing`.

    high_card_cat_transformer : {'drop', 'remainder', 'passthrough'} or Transformer, optional
        Transformer used on categorical/string features with high cardinality
        (threshold is defined by `cardinality_threshold`).
        Can either be a transformer object instance
        (e.g. :class:`~skrub.GapEncoder`),
        a :class:`~sklearn.pipeline.Pipeline` containing the preprocessing steps,
        'drop' for dropping the columns,
        'remainder' for applying `remainder`,
        'passthrough' to return the unencoded columns,
        or `None` to use the default transformer
        (:class:`~skrub.GapEncoder(n_components=30)`).
        Features classified under this category are imputed based on the
        strategy defined with `impute_missing`.

    numerical_transformer : {'drop', 'remainder', 'passthrough'} or Transformer, optional
        Transformer used on numerical features.
        Can either be a transformer object instance
        (e.g. :class:`~sklearn.preprocessing.StandardScaler`),
        a :class:`~sklearn.pipeline.Pipeline` containing the preprocessing steps,
        'drop' for dropping the columns,
        'remainder' for applying `remainder`,
        'passthrough' to return the unencoded columns,
        or `None` to use the default transformer (here nothing, so 'passthrough').
        Features classified under this category are not imputed at all
        (regardless of `impute_missing`).

    datetime_transformer : {'drop', 'remainder', 'passthrough'} or Transformer, optional
        Transformer used on datetime features.
        Can either be a transformer object instance
        (e.g. :class:`~skrub.DatetimeEncoder`),
        a :class:`~sklearn.pipeline.Pipeline` containing the preprocessing steps,
        'drop' for dropping the columns,
        'remainder' for applying `remainder`,
        'passthrough' to return the unencoded columns,
        or `None` to use the default transformer (:class:`~skrub.DatetimeEncoder()`).
        Features classified under this category are not imputed at all
        (regardless of `impute_missing`).

    auto_cast : bool, optional, default=True
        If set to `True`, will try to convert each column to the best possible
        data type (dtype).

    impute_missing : {'auto', 'force', 'skip'}, default='auto'
        When to impute missing values in categorical (textual) columns.
        'auto' will impute missing values if it is considered appropriate
        (we are using an encoder that does not support missing values and/or
        specific versions of pandas, numpy and scikit-learn).
        'force' will impute missing values in all categorical columns.
        'skip' will not impute at all.
        When imputed, missing values are replaced by the string 'missing'.
        As imputation logic for numerical features can be quite intricate,
        it is left to the user to manage.
        See also attribute :attr:`~skrub.TableVectorizer.imputed_columns_`.

    remainder : {'drop', 'passthrough'} or Transformer, default='passthrough'
        By default, all remaining columns that were not specified in `transformers`
        will be automatically passed through. This subset of columns is concatenated
        with the output of the transformers. (default 'passthrough').
        By specifying `remainder='drop'`, only the specified columns
        in `transformers` are transformed and combined in the output, and the
        non-specified columns are dropped.
        By setting `remainder` to be an estimator, the remaining
        non-specified columns will use the `remainder` estimator. The
        estimator must support :term:`fit` and :term:`transform`.
        Note that using this feature requires that the DataFrame columns
        input at :term:`fit` and :term:`transform` have identical order.

    sparse_threshold : float, default=0.3
        If the output of the different transformers contains sparse matrices,
        these will be stacked as a sparse matrix if the overall density is
        lower than this value. Use `sparse_threshold=0` to always return dense.
        When the transformed output consists of all dense data, the stacked
        result will be dense, and this keyword will be ignored.

    n_jobs : int, optional
        Number of jobs to run in parallel.
        ``None`` (the default) means 1 unless in a
        :obj:`joblib.parallel_backend` context.
        ``-1`` means using all processors.

    transformer_weights : dict, optional
        Multiplicative weights for features per transformer. The output of the
        transformer is multiplied by these weights. Keys are transformer names,
        values the weights.

    verbose : bool, default=False
        If True, the time elapsed while fitting each transformer will be
        printed as it is completed.

    Attributes
    ----------
    transformers_ : list of 3-tuples (str, Transformer or str, list of str)
        The collection of fitted transformers as tuples of
        (name, fitted_transformer, column). `fitted_transformer` can be an
        estimator, 'drop', or 'passthrough'. In case there were no columns
        selected, this will be an unfitted transformer.
        If there are remaining columns, the final element is a tuple of the
        form:
        ('remainder', transformer, remaining_columns) corresponding to the
        `remainder` parameter. If there are remaining columns, then
        ``len(transformers_)==len(transformers)+1``, otherwise
        ``len(transformers_)==len(transformers)``.

    columns_ : :obj:`~pandas.Index`
        The fitted array's columns. They are applied to the data passed
        to the `transform` method.

    types_ : dict mapping of str to type
        A mapping of inferred types per column.
        Key is the column name, value is the inferred dtype.
        Exists only if `auto_cast=True`.

    imputed_columns_ : list of str
        The list of columns in which we imputed the missing values.

    See Also
    --------
    :class:`skrub.GapEncoder` :
        Encodes dirty categories (strings) by constructing latent topics with continuous encoding.
    :class:`skrub.MinHashEncoder` :
        Encode string columns as a numeric array with the minhash method.
    :class:`skrub.SimilarityEncoder` :
        Encode string columns as a numeric array with n-gram string similarity.

    Notes
    -----
    The column order of the input data is not guaranteed to be the same
    as the output data (returned by :func:`~TableVectorizer.transform`).
    This is a due to the way the :class:`~sklearn.compose.ColumnTransformer`
    works.
    However, the output column order will always be the same for different
    calls to :func:`~TableVectorizer.transform` on a same fitted
    :class:`TableVectorizer` instance.
    For example, if input data has columns ['name', 'job', 'year'], then output
    columns might be shuffled, e.g. ['job', 'year', 'name'], but every call
    to :func:`~TableVectorizer.transform` on this instance will return this
    order.

    Examples
    --------
    Fit a :class:`TableVectorizer` on an example dataset:

    >>> from skrub.datasets import fetch_employee_salaries
    >>> ds = fetch_employee_salaries()
    >>> ds.X.head(3)
      gender department                          department_name                                           division assignment_category      employee_position_title underfilled_job_title date_first_hired  year_first_hired
    0      F        POL                     Department of Police  MSB Information Mgmt and Tech Division Records...    Fulltime-Regular  Office Services Coordinator                   NaN       09/22/1986              1986
    1      M        POL                     Department of Police         ISB Major Crimes Division Fugitive Section    Fulltime-Regular        Master Police Officer                   NaN       09/12/1988              1988
    2      F        HHS  Department of Health and Human Services      Adult Protective and Case Management Services    Fulltime-Regular             Social Worker IV                   NaN       11/19/1989              1989

    >>> tv = TableVectorizer()
    >>> tv.fit(ds.X)

    Now, we can inspect the transformers assigned to each column:

    >>> tv.transformers_
    [
        ('datetime', DatetimeEncoder(), ['date_first_hired']),
        ('low_card_cat', OneHotEncoder(drop='if_binary', handle_unknown='ignore'),
         ['gender', 'department', 'department_name', 'assignment_category']),
        ('high_card_cat', GapEncoder(n_components=30),
         ['division', 'employee_position_title', 'underfilled_job_title']),
        ('remainder', 'passthrough', ['year_first_hired'])
    ]
    """

    transformers_: list[tuple[str, str | TransformerMixin, list[str]]]
    columns_: pd.Index
    types_: dict[str, type]
    imputed_columns_: list[str]

    # Override required parameters
    _required_parameters = []

    def __init__(
        self,
        *,
        cardinality_threshold: int = 40,
        low_card_cat_transformer: OptionalTransformer = None,
        high_card_cat_transformer: OptionalTransformer = None,
        numerical_transformer: OptionalTransformer = None,
        datetime_transformer: OptionalTransformer = None,
        auto_cast: bool = True,
        impute_missing: Literal["auto", "force", "skip"] = "auto",
        # The next parameters are inherited from ColumnTransformer
        remainder: Literal["drop", "passthrough"] | TransformerMixin = "passthrough",
        sparse_threshold: float = 0.3,
        n_jobs: int = None,
        transformer_weights=None,
        verbose: bool = False,
    ):
        super().__init__(transformers=[])

        self.cardinality_threshold = cardinality_threshold
        self.low_card_cat_transformer = low_card_cat_transformer
        self.high_card_cat_transformer = high_card_cat_transformer
        self.numerical_transformer = numerical_transformer
        self.datetime_transformer = datetime_transformer
        self.auto_cast = auto_cast
        self.impute_missing = impute_missing

        self.remainder = remainder
        self.sparse_threshold = sparse_threshold
        self.n_jobs = n_jobs
        self.transformer_weights = transformer_weights
        self.verbose = verbose

    def _more_tags(self):
        """
        Used internally by sklearn to ease the estimator checks.
        """
        return {"allow_nan": [True]}

    def _clone_transformers(self):
        """
        For each of the different transformers that can be passed,
        create the corresponding variable name with a trailing underscore,
        which is the value that will be used in `transformers`.
        We clone the instances to avoid altering them.
        See the clone function docstring.
        Note: typos are not detected here, they are left in and are detected
        down the line in :func:`~sklearn.compose.ColumnTransformer.fit_transform`.
        """
        if isinstance(self.low_card_cat_transformer, sklearn.base.TransformerMixin):
            self.low_card_cat_transformer_ = clone(self.low_card_cat_transformer)
        elif self.low_card_cat_transformer is None:
            # sklearn is lenient and lets us use both
            # `handle_unknown="infrequent_if_exist"` and `drop="if_binary"`
            # at the same time
            self.low_card_cat_transformer_ = OneHotEncoder(
                drop="if_binary", handle_unknown="infrequent_if_exist"
            )
        elif self.low_card_cat_transformer == "remainder":
            self.low_card_cat_transformer_ = self.remainder
        else:
            self.low_card_cat_transformer_ = self.low_card_cat_transformer

        if isinstance(self.high_card_cat_transformer, sklearn.base.TransformerMixin):
            self.high_card_cat_transformer_ = clone(self.high_card_cat_transformer)
        elif self.high_card_cat_transformer is None:
            self.high_card_cat_transformer_ = GapEncoder(n_components=30)
        elif self.high_card_cat_transformer == "remainder":
            self.high_card_cat_transformer_ = self.remainder
        else:
            self.high_card_cat_transformer_ = self.high_card_cat_transformer

        if isinstance(self.numerical_transformer, sklearn.base.TransformerMixin):
            self.numerical_transformer_ = clone(self.numerical_transformer)
        elif self.numerical_transformer is None:
            self.numerical_transformer_ = "passthrough"
        elif self.numerical_transformer == "remainder":
            self.numerical_transformer_ = self.remainder
        else:
            self.numerical_transformer_ = self.numerical_transformer

        if isinstance(self.datetime_transformer, sklearn.base.TransformerMixin):
            self.datetime_transformer_ = clone(self.datetime_transformer)
        elif self.datetime_transformer is None:
            self.datetime_transformer_ = DatetimeEncoder()
        elif self.datetime_transformer == "remainder":
            self.datetime_transformer_ = self.remainder
        else:
            self.datetime_transformer_ = self.datetime_transformer

        # TODO: check that the provided transformers are valid

    def _auto_cast(self, X: pd.DataFrame) -> pd.DataFrame:
        """Takes a dataframe and tries to convert its columns to their best possible data type.

        Parameters
        ----------
        X : :obj:`~pandas.DataFrame` of shape (n_samples, n_features)
            The data to be transformed.

        Returns
        -------
        :obj:`~pandas.DataFrame`
            The same :obj:`~pandas.DataFrame`, with its columns cast to their
            best possible data type.
        """
        # Handle missing values
        for col in X.columns:
            # Convert pandas' NaN value (pd.NA) to numpy NaN value (np.nan)
            # because the former tends to raise all kind of issues when dealing
            # with scikit-learn (as of version 0.24).
            if _has_missing_values(X[col]):
                # Some numerical dtypes like Int64 or Float64 only support
                # pd.NA, so they must be converted to np.float64 before.
                if pd.api.types.is_numeric_dtype(X[col]):
                    X[col] = X[col].astype(np.float64)
                X[col].fillna(value=np.nan, inplace=True)

<<<<<<< HEAD
        # If mixed types,convert to string
=======
        # If mixed types, convert to string
>>>>>>> 9c371138
        for col in X.columns:
            unique_types = X[col].apply(lambda x: type(x)).nunique()
            if unique_types > 1:
                X[col] = np.where(X[col].isna(), X[col], X[col].astype(str))

        # Convert to the best possible data type
        self.types_ = {}
        for col in X.columns:
            if not pd.api.types.is_datetime64_any_dtype(X[col]):
                # we don't want to cast datetime64
                try:
                    X[col] = pd.to_numeric(X[col], errors="raise")
                except (ValueError, TypeError):
                    # Only try to convert to datetime
                    # if the variable isn't numeric.
                    # try to find the best format
                    format = _infer_date_format(X[col])
                    # if a format is found, try to apply to the whole column
                    # if no format is found, pandas will try to parse each row
                    # with a different engine, which can understand weirder formats
                    try:
                        # catch the warnings raised by pandas
                        # in case the conversion fails
                        with warnings.catch_warnings(record=True) as w:
                            X[col] = pd.to_datetime(
                                X[col], errors="raise", format=format
                            )
                        # if the conversion worked, raise pandas warnings
                        for warning in w:
                            with warnings.catch_warnings():
                                # otherwise the warning is considered a duplicate
                                warnings.simplefilter("always")
                                warnings.warn(
                                    "Warning raised by pandas when converting column"
                                    f" '{col}' to datetime: "
                                    + str(warning.message),
                                    UserWarning,
                                    stacklevel=2,
                                )
                    except (ValueError, TypeError):
                        pass
            # Cast pandas dtypes to numpy dtypes
            # for earlier versions of sklearn. FIXME: which ?
            if issubclass(X[col].dtype.__class__, ExtensionDtype):
                try:
                    X[col] = X[col].astype(X[col].dtype.type, errors="ignore")
                except (TypeError, ValueError):
                    pass
            self.types_[col] = X[col].dtype
        return X

    def _apply_cast(self, X: pd.DataFrame) -> pd.DataFrame:
        """Takes a dataframe, and applies the best data types learnt during fitting.

        Does the same thing as `_auto_cast`, but applies learnt info.
        """
        for col in X.columns:
            X[col] = _replace_false_missing(X[col])
            if _has_missing_values(X[col]):
                if pd.api.types.is_numeric_dtype(X[col]):
                    X[col] = X[col].astype(np.float64)
                X[col].fillna(value=np.nan, inplace=True)
        for col in self.imputed_columns_:
            X[col] = _replace_missing_in_cat_col(X[col])
<<<<<<< HEAD
        # If mixed types,convert to string
=======
        # If mixed types, convert to string
>>>>>>> 9c371138
        for col in X.columns:
            unique_types = X[col].apply(lambda x: type(x)).nunique()
            if unique_types > 1:
                X[col] = np.where(X[col].isna(), X[col], X[col].astype(str))
        for col, dtype in self.types_.items():
            # if categorical, add the new categories to prevent
            # them to be encoded as nan
            if pd.api.types.is_categorical_dtype(dtype):
                known_categories = dtype.categories
                new_categories = pd.unique(X[col])
                dtype = pd.CategoricalDtype(
                    categories=known_categories.union(new_categories)
                )
                self.types_[col] = dtype
            X[col] = X[col].astype(
                dtype
            )  # we dont use .loc (https://github.com/pandas-dev/pandas/issues/53729)
        return X

    def fit_transform(self, X: ArrayLike, y: ArrayLike = None) -> ArrayLike:
        """Fit all transformers, transform the data, and concatenate the results.

        In practice, it (1) converts features to their best possible types
        if `auto_cast=True`, (2) classify columns based on their data type,
        (3) replaces "false missing" (see :func:`_replace_false_missing`),
        and imputes categorical columns depending on `impute_missing`, and
        finally, transforms `X`.

        Parameters
        ----------
        X : array-like of shape (n_samples, n_features)
            Input data, of which specified subsets are used to fit the
            transformers.
        y : array-like of shape (n_samples,), optional
            Targets for supervised learning.

        Returns
        -------
        {array-like, sparse matrix} of shape (n_samples, sum_n_components)
            Hstack of results of transformers. sum_n_components is the
            sum of n_components (output dimension) over transformers. If
            any result is a sparse matrix, everything will be converted to
            sparse matrices.
        """
        if self.impute_missing not in ("skip", "force", "auto"):
            raise ValueError(
                "Invalid value for `impute_missing`, expected any of "
                "{'auto', 'force', 'skip'}, "
                f"got {self.impute_missing!r}. "
            )

        self._clone_transformers()

        # Convert to pandas DataFrame if not already.
        if not isinstance(X, pd.DataFrame):
            X = pd.DataFrame(X)
        else:
            # Create a copy to avoid altering the original data.
            X = X.copy()

        self.columns_ = X.columns

        # We replace in all columns regardless of their type,
        # as we might have some false missing
        # in numerical columns for instance.
        X = _replace_false_missing(X)

        # If auto_cast is True, we'll find and apply the best possible type
        # to each column.
        # We'll keep the results in order to apply the types in `transform`.
        if self.auto_cast:
            X = self._auto_cast(X)

        # Select columns by dtype
        numeric_columns = X.select_dtypes(include="number").columns.to_list()
        categorical_columns = X.select_dtypes(
            include=["string", "object", "category"]
        ).columns.to_list()
        datetime_columns = X.select_dtypes(
            include=["datetime", "datetimetz"]
        ).columns.to_list()

        # Classify categorical columns by cardinality
        low_card_cat_columns, high_card_cat_columns = [], []
        for col in categorical_columns:
            if X[col].nunique() < self.cardinality_threshold:
                low_card_cat_columns.append(col)
            else:
                high_card_cat_columns.append(col)

        # Next part: construct the transformers
        # Create the list of all the transformers.
        all_transformers: list[tuple[str, OptionalTransformer, list[str]]] = [
            ("numeric", self.numerical_transformer_, numeric_columns),
            ("datetime", self.datetime_transformer_, datetime_columns),
            ("low_card_cat", self.low_card_cat_transformer_, low_card_cat_columns),
            ("high_card_cat", self.high_card_cat_transformer_, high_card_cat_columns),
        ]
        # We will now filter this list, by keeping only the ones with:
        # - at least one column
        # - a valid encoder or string (filter out if None)
        self.transformers = []
        for trans in all_transformers:
            name, enc, cols = trans  # Unpack
            if len(cols) > 0 and enc is not None:
                self.transformers.append(trans)

        self.imputed_columns_ = []
        if self.impute_missing != "skip":
            # Impute if suiting
            if _has_missing_values(X):
                if self.impute_missing == "force":
                    # Only impute categorical columns
                    for col in categorical_columns:
                        X[col] = _replace_missing_in_cat_col(X[col])
                        self.imputed_columns_.append(col)

                elif self.impute_missing == "auto":
                    # Add special cases when we should impute.
                    pass

        # If there was missing values imputation, we cast the DataFrame again,
        # as pandas gives different types depending on whether a column has
        # missing values or not.
        if self.imputed_columns_ and self.auto_cast:
            X = self._auto_cast(X)

        if self.verbose:
            print(f"[TableVectorizer] Assigned transformers: {self.transformers}")

        X_enc = super().fit_transform(X, y)

        # For the "remainder" columns, the `ColumnTransformer` `transformers_`
        # attribute contains the index instead of the column name,
        # so we convert the values to the appropriate column names
        # if there is less than 20 columns in the remainder.
        for i, (name, enc, cols) in enumerate(self.transformers_):
            if name == "remainder" and len(cols) < 20:
                # In this case, "cols" is a list of ints (the indices)
                cols: list[int]
                self.transformers_[i] = (name, enc, [self.columns_[j] for j in cols])

        return X_enc

    def transform(self, X: ArrayLike) -> ArrayLike:
        """Transform `X` by applying the fitted transformers on the columns.

        Parameters
        ----------
        X : array-like of shape (n_samples, n_features)
            The data to be transformed.

        Returns
        -------
        {array-like, sparse matrix} of shape (n_samples, sum_n_components)
            Hstack of results of transformers. sum_n_components is the
            sum of n_components (output dimension) over transformers. If
            any result is a sparse matrix, everything will be converted to
            sparse matrices.
        """
        check_is_fitted(self, attributes=["transformers_"])
        if X.shape[1] != len(self.columns_):
            raise ValueError(
                "Passed array does not match column count of "
                f"array seen during fit. Got {X.shape[1]} "
                f"columns, expected {len(self.columns_)}"
            )

        if not isinstance(X, pd.DataFrame):
            X = pd.DataFrame(X)
        else:
            # Create a copy to avoid altering the original data.
            X = X.copy()

        if (X.columns != self.columns_).all():
            X.columns = self.columns_

        if self.auto_cast:
            X = self._apply_cast(X)

        return super().transform(X)

    def get_feature_names_out(self, input_features=None) -> list[str]:
        """Return clean feature names.

        Feature names are formatted like:
        "<column_name>_<value>" if encoded by
        :class:`~sklearn.preprocessing.OneHotEncoder` or alike,
        (e.g. "job_title_Police officer"), or "<column_name>" otherwise.

        Parameters
        ----------
        input_features : None
            Unused, only here for compatibility.

        Returns
        -------
        list of str
            Feature names.
        """
        ct_feature_names = super().get_feature_names_out()
        all_trans_feature_names = []

        for name, trans, cols, _ in self._iter(fitted=True):
            if isinstance(trans, str):
                if trans == "drop":
                    continue
                elif trans == "passthrough":
                    if all(isinstance(col, int) for col in cols):
                        cols = [self.columns_[i] for i in cols]
                    all_trans_feature_names.extend(cols)
                continue
            trans_feature_names = trans.get_feature_names_out(cols)
            all_trans_feature_names.extend(trans_feature_names)

        if len(ct_feature_names) != len(all_trans_feature_names):
            warn("Could not extract clean feature names; returning defaults. ")
            return list(ct_feature_names)

        return all_trans_feature_names


@deprecated("Use TableVectorizer instead.")
class SuperVectorizer(TableVectorizer):
    """Deprecated name of TableVectorizer."""

    pass<|MERGE_RESOLUTION|>--- conflicted
+++ resolved
@@ -478,11 +478,7 @@
                     X[col] = X[col].astype(np.float64)
                 X[col].fillna(value=np.nan, inplace=True)
 
-<<<<<<< HEAD
-        # If mixed types,convert to string
-=======
         # If mixed types, convert to string
->>>>>>> 9c371138
         for col in X.columns:
             unique_types = X[col].apply(lambda x: type(x)).nunique()
             if unique_types > 1:
@@ -547,11 +543,7 @@
                 X[col].fillna(value=np.nan, inplace=True)
         for col in self.imputed_columns_:
             X[col] = _replace_missing_in_cat_col(X[col])
-<<<<<<< HEAD
-        # If mixed types,convert to string
-=======
         # If mixed types, convert to string
->>>>>>> 9c371138
         for col in X.columns:
             unique_types = X[col].apply(lambda x: type(x)).nunique()
             if unique_types > 1:
