--- conflicted
+++ resolved
@@ -266,7 +266,6 @@
     >>> cleaner.all_processing_steps_['C']
     [CleanNullStrings(), DropUninformative(), ToStr()]
     >>> cleaner.all_processing_steps_['D']
-<<<<<<< HEAD
     [DropUninformative()]
 
     See Also:
@@ -274,9 +273,6 @@
     TableVectorizer :
         Process columns of a dataframe and convert them to a numeric (vectorized)
         representation.
-=======
-    [DropIfTooManyNulls()]
->>>>>>> ac113a99
     """
 
     def __init__(
