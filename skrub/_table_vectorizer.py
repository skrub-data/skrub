import reprlib
import warnings
from collections import UserDict
from typing import Iterable

import numpy as np
from sklearn.base import BaseEstimator, TransformerMixin, clone
from sklearn.pipeline import make_pipeline
from sklearn.preprocessing import OneHotEncoder
from sklearn.utils._estimator_html_repr import _VisualBlock
from sklearn.utils.validation import check_is_fitted

from . import _dataframe as sbd
from . import _selectors as s
from . import _utils
from ._check_input import CheckInputDataFrame
from ._clean_categories import CleanCategories
from ._clean_null_strings import CleanNullStrings
from ._datetime_encoder import DatetimeEncoder
from ._drop_if_too_many_nulls import DropIfTooManyNulls
from ._gap_encoder import GapEncoder
from ._on_each_column import SingleColumnTransformer
from ._repr import _SkrubHTMLDocumentationLinkMixin
from ._select_cols import Drop
from ._to_datetime import ToDatetime
from ._to_float32 import ToFloat32
from ._to_str import ToStr
from ._wrap_transformer import wrap_transformer

__all__ = ["TableVectorizer"]


class PassThrough(SingleColumnTransformer):
    def fit_transform(self, column, y=None):
        return column

    def transform(self, column):
        return column


HIGH_CARDINALITY_TRANSFORMER = GapEncoder(n_components=30)
LOW_CARDINALITY_TRANSFORMER = OneHotEncoder(
    sparse_output=False,
    dtype="float32",
    handle_unknown="ignore",
    drop="if_binary",
)
DATETIME_TRANSFORMER = DatetimeEncoder()
NUMERIC_TRANSFORMER = PassThrough()


class ShortReprDict(UserDict):
    """A dict with a shorter repr.

    Examples
    --------
    >>> d = {'one': 1, 'two': 2, 'three': 3, 'four': 4}
    >>> d
    {'one': 1, 'two': 2, 'three': 3, 'four': 4}
    >>> from skrub._table_vectorizer import ShortReprDict
    >>> ShortReprDict(d)
    {'four': 4, 'one': 1, ...}
    >>> _['two']
    2
    """

    def __repr__(self):
        r = reprlib.Repr()
        r.maxdict = 2
        return r.repr(dict(self))


def _created_by_predicate(col, transformers):
    return any(sbd.name(col) in t.created_outputs_ for t in transformers)


def _created_by(*transformers):
    """Selector for columns created by one of the provided transformers.

    Each of ``transformers`` must be an instance of ``OnEachColumn``.
    A column is matched if it was created (or modified) by one of them, i.e. if
    it is listed in one of their ``created_outputs_`` fitted attributes.

    .. note::

        This selector works by storing references to the ``transformers``. If
        they are cloned, the stored reference still points to the original
        object. Therefore if this selector is used to refer to earlier steps in
        a pipeline and the pipeline is cloned, it will not work as it will
        inspect the original transformers, not their clones. This is fine for
        the ``TableVectorizer`` because it uses ``_created_by`` in its (private
        attribute) ``_pipeline`` which is constructed and fitted during
        ``TableVectorizer.fit``, and is never cloned. ``_created_by`` is a
        private helper of ``TableVectorizer``, not meant to be generally useful
        and it should not be moved to the ``skrub._selectors`` module.
    """
    return s.Filter(
        _created_by_predicate,
        args=(transformers,),
        selector_repr=f"created_by(<any of {len(transformers)} transformers>)",
    )


def _check_transformer(transformer):
    if isinstance(transformer, str):
        if transformer == "passthrough":
            return PassThrough()
        if transformer == "drop":
            return Drop()
        raise ValueError(
            f"Value not understood: {transformer!r}. Please provide either"
            " 'passthrough', 'drop', or a scikit-learn transformer."
        )
    return clone(transformer)


<<<<<<< HEAD
class TableVectorizer(
    _SkrubHTMLDocumentationLinkMixin, TransformerMixin, BaseEstimator
):
    """Transform a dataframe to a numerical (vectorized) representation.
=======
def _get_preprocessors(*, cols, drop_null_fraction, n_jobs, add_tofloat32=True):
    steps = [CheckInputDataFrame()]
    transformers = [
        CleanNullStrings(),
        DropIfTooManyNulls(drop_null_fraction),
        ToDatetime(),
    ]
    if add_tofloat32:
        transformers.append(ToFloat32())
    transformers += [
        CleanCategories(),
        ToStr(),
    ]

    for transformer in transformers:
        steps.append(
            wrap_transformer(
                transformer,
                cols,
                allow_reject=True,
                n_jobs=n_jobs,
                columnwise=True,
            )
        )
    return steps


class Cleaner(TransformerMixin, BaseEstimator):
    """
    A light transformer that preprocesses each column of a dataframe.

    The ``Cleaner`` performs some consistency checks and basic preprocessing
    such as detecting null values represented as strings (e.g. ``'N/A'``) or parsing
    dates. See the "Notes" section for a full list.

    Parameters
    ----------
    drop_null_fraction : float or None, default=1.0
        Fraction of null above which the column is dropped. If `drop_null_fraction`
        is set to ``1.0``, the column is dropped if it contains only
        nulls or NaNs (this is the default behavior). If `drop_null_fraction` is a
        number in ``[0.0, 1.0)``, the column is dropped if the fraction of nulls
        is strictly larger than `drop_null_fraction`. If `drop_null_fraction` is
        ``None``, this selection is disabled: no columns are dropped based on the
        number of null values they contain.

    n_jobs : int, default=None
        Number of jobs to run in parallel.
        ``None`` means 1 unless in a joblib ``parallel_backend`` context.
        ``-1`` means using all processors.

    Attributes
    ----------
    all_processing_steps_ : dict
        Maps the name of each column to a list of all the processing steps that were
        applied to it.

    Notes
    -----
    The ``Cleaner`` performs the following set of transformations on each column:

    - ``CleanNullStrings()``: replace strings used to represent null values
    with actual null values.

    - ``DropIfTooManyNulls()``: drop the column if it contains too many null values.

    - ``ToDatetime()``: parse datetimes represented as strings and return them as
    actual datetimes with the correct dtype.

    - ``CleanCategories()``: process categorical columns depending on the dataframe
    library (Pandas or Polars) to force consistent typing and avoid issues downstream.

    - ``ToStr()``: convert columns to strings, unless they are numerical,
    categorical, or datetime.

    The ``Cleaner`` object should only be used for preliminary sanitizing of
    the data because it does not perform any transformations on numeric columns.
    On the other hand, the ``TableVectorizer`` converts numeric columns to float32
    and ensures that null values are represented with NaNs, which can be handled
    correctly by downstream scikit-learn estimators.

    Examples
    --------
    >>> from skrub import Cleaner
    >>> import pandas as pd
    >>> df = pd.DataFrame({
    ...     'A': ['one', 'two', 'two', 'three'],
    ...     'B': ['02/02/2024', '23/02/2024', '12/03/2024', '13/03/2024'],
    ...     'C': ['1.5', 'N/A', '12.2', 'N/A'],
    ...     'D': [1.5, 2.0, 2.5, 3.0],
    ... })
    >>> df
           A           B     C    D
    0    one  02/02/2024   1.5  1.5
    1    two  23/02/2024   N/A  2.0
    2    two  12/03/2024  12.2  2.5
    3  three  13/03/2024   N/A  3.0
    >>> df.dtypes
    A    object
    B    object
    C    object
    D   float64
    dtype: object

    The Cleaner will parse datetime columns and convert nulls to dtypes
    suitable to those of the column (e.g., ``np.NaN`` for numerical columns).

    >>> cleaner = Cleaner()
    >>> cleaner.fit_transform(df)
           A          B     C    D
    0    one 2024-02-02   1.5  1.5
    1    two 2024-02-23   NaN  2.0
    2    two 2024-03-12  12.2  2.5
    3  three 2024-03-13   NaN  3.0

    >>> cleaner.fit_transform(df).dtypes
    A            object
    B    datetime64[ns]
    C            object
    D           float64
    dtype: object

    We can inspect all the processing steps that were applied to a given column:

    >>> cleaner.all_processing_steps_['A']
    [CleanNullStrings(), DropIfTooManyNulls(), ToStr()]
    >>> cleaner.all_processing_steps_['B']
    [CleanNullStrings(), DropIfTooManyNulls(), ToDatetime()]
    >>> cleaner.all_processing_steps_['C']
    [CleanNullStrings(), DropIfTooManyNulls(), ToStr()]
    >>> cleaner.all_processing_steps_['D']
    [DropIfTooManyNulls()]

    See Also:
    --------
    TableVectorizer :
        Process columns of a dataframe and convert them to a numeric (vectorized)
        representation.
    """

    def __init__(self, drop_null_fraction=1.0, n_jobs=1):
        self.drop_null_fraction = drop_null_fraction
        self.n_jobs = n_jobs

    def fit_transform(self, X, y=None):
        """Fit transformer and transform dataframe.

        Parameters
        ----------
        X : dataframe of shape (n_samples, n_features)
            Input data to transform.

        y : array-like of shape (n_samples,) or (n_samples, n_outputs) or None, \
                default=None
            Target values for supervised learning (None for unsupervised
            transformations).

        Returns
        -------
        dataframe
            The transformed input.
        """
        all_steps = _get_preprocessors(
            cols=s.all(),
            drop_null_fraction=self.drop_null_fraction,
            n_jobs=self.n_jobs,
            add_tofloat32=False,
        )
        self._pipeline = make_pipeline(*all_steps)
        result = self._pipeline.fit_transform(X)
        input_names = all_steps[0].feature_names_out_
        self.all_processing_steps_ = {col: [] for col in input_names}
        for step in all_steps[1:]:
            for col, transformer in step.transformers_.items():
                self.all_processing_steps_[col].append(transformer)
        return result

    def transform(self, X):
        """Transform dataframe.

        Parameters
        ----------
        X : dataframe of shape (n_samples, n_features)
            Input data to transform.

        Returns
        -------
        dataframe
            The transformed input.
        """
        return self._pipeline.transform(X)

    def fit(self, X, y=None):
        """Fit transformer.

        Parameters
        ----------
        X : dataframe of shape (n_samples, n_features)
            Input data to transform.

        y : array-like, shape (n_samples,) or (n_samples, n_outputs) or None, \
                default=None
            Target values for supervised learning (None for unsupervised
            transformations).

        Returns
        -------
        self : Cleaner
            The fitted estimator.
        """
        self.fit_transform(X, y=y)
        return self


class SimpleCleaner(Cleaner):
    def __init__(self, drop_null_fraction=1.0, n_jobs=1):
        super().__init__(drop_null_fraction=drop_null_fraction, n_jobs=n_jobs)
        warnings.warn(
            (
                "SimpleCleaner was renamed to Cleaner and will be removed in the "
                "next release."
            ),
            category=DeprecationWarning,
        )


class TableVectorizer(TransformerMixin, BaseEstimator):
    """Transform a dataframe to a numeric (vectorized) representation.
>>>>>>> af6105d5

    Applies a different transformation to each of several kinds of columns:

    - `numeric`: floats, integers, and booleans.
    - `datetime`: datetimes and dates.
    - `low_cardinality`: string and categorical columns with a count
      of unique values smaller than a given threshold (40 by default). Category encoding
      schemes such as one-hot encoding, ordinal encoding etc. are typically appropriate
      for columns with few unique values.
    - `high_cardinality`: string and categorical columns with many
      unique values, such as free-form text. Such columns have so many distinct values
      that it is not possible to assign a distinct representation to each: the dimension
      would be too large and there would be too few examples of each category.
      Representations designed for text, such as topic modelling
      (:class:`~skrub.GapEncoder`) or locality-sensitive hashing
      (:class:`~skrub.MinHash`) are more appropriate.

    .. note::

        Transformations are applied **independently on each column**. A
        different transformer instance is used for each column separately;
        multivariate transformations are therefore not supported.

    The transformer for each kind of column can be configured with the corresponding
    parameter. A transformer is expected to be a `compatible scikit-learn transformer
    <https://scikit-learn.org/stable/glossary.html#term-transformer>`_. Special-cased
    strings ``"drop"`` and ``"passthrough"`` are accepted as well, to indicate to drop
    the columns or to pass them through untransformed, respectively.

    Additionally, it is possible to specify transformers for specific columns,
    overriding the categorization described above. This is done by providing a
    list of pairs ``(transformer, list_of_columns)`` as the
    ``specific_transformers`` parameter.

    .. note::

        The ``specific_transformers`` parameter will be removed in a future
        version of ``skrub``, when better utilities for building complex
        pipelines are introduced.

    Parameters
    ----------
    cardinality_threshold : int, default=40
        String and categorical columns with a number of unique values strictly smaller
        than this threshold are handled by the transformer ``low_cardinality``, the rest
        are handled by the transformer ``high_cardinality``.

    low_cardinality : transformer, "passthrough" or "drop", \
            default=OneHotEncoder instance
        The transformer for string or categorical columns with strictly fewer than
        ``cardinality_threshold`` unique values. By default, we use a
        :class:`~sklearn.preprocessing.OneHotEncoder` that ignores unknown categories
        and drop one of the transformed columns if the feature contains only 2
        categories.

    high_cardinality : transformer, "passthrough" or "drop", default=GapEncoder instance
        The transformer for string or categorical columns with at least
        ``cardinality_threshold`` unique values. The default is a
        :class:`~skrub.GapEncoder` with 30 components (30 output columns for each
        input).

    numeric : transformer, "passthrough" or "drop", default="passthrough"
        The transformer for numeric columns (floats, ints, booleans).

    datetime : transformer, "passthrough" or "drop", default=DatetimeEncoder instance
        The transformer for date and datetime columns. By default, we use a
        :class:`~skrub.DatetimeEncoder`.

    specific_transformers : list of (transformer, list of column names) pairs, \
            default=()
        Override the categories above for the given columns and force using the
        specified transformer. This disables any preprocessing usually done by
        the TableVectorizer; the columns are passed to the transformer without
        any modification. A column is not allowed to appear twice in
        ``specific_transformers``. Using ``specific_transformers`` provides
        similar functionality to what is offered by scikit-learn's
        :class:`~sklearn.compose.ColumnTransformer`.

    drop_null_fraction : float or None, default=1.0
        Fraction of null above which the column is dropped. If `drop_null_fraction` is
        set to ``1.0``, the column is dropped if it contains only
        nulls or NaNs (this is the default behavior). If `drop_null_fraction` is a
        number in ``[0.0, 1.0)``, the column is dropped if the fraction of nulls
        is strictly larger than `drop_null_fraction`. If `drop_null_fraction` is ``None``,
        this selection is disabled: no columns are dropped based on the number
        of null values they contain.

    n_jobs : int, default=None
        Number of jobs to run in parallel.
        ``None`` means 1 unless in a joblib ``parallel_backend`` context.
        ``-1`` means using all processors.

    Attributes
    ----------
    transformers_ : dict
        Maps the name of each column to the fitted transformer that was applied
        to it.

    column_to_kind_ : dict
        Maps each column name to the kind (``"high_cardinality"``,
        ``"low_cardinality"``, ``"specific"``, etc.) it was assigned.

    kind_to_columns_ : dict
        The reverse of ``column_to_kind_``: maps each kind of column
        (``"high_cardinality"``, ``"low_cardinality"``, etc.) to a list of
        column names. For example ``kind_to_columns['datetime']`` contains the
        names of all datetime columns.

    input_to_outputs_ : dict
        Maps the name of each input column to the names of the corresponding
        output columns.

    output_to_input_ : dict
        The reverse of ``input_to_outputs_``: maps the name of each output
        column to the name of the column in the input dataframe from which it
        was derived.

    all_processing_steps_ : dict
        Maps the name of each column to a list of all the processing steps that were
        applied to it. Those steps may include some pre-processing transformations such
        as converting strings to datetimes or numbers, the main transformer (e.g. the
        :class:`~skrub.DatetimeEncoder`), and a post-processing step casting the main
        transformer's output to :obj:`numpy.float32`. See the "Examples" section below
        for details.

    feature_names_in_ : list of str
        The names of the input columns, after applying some cleaning (casting
        all column names to strings and deduplication).

    n_features_in_ : int
        The number of input columns.

    all_outputs_ : list of str
        The names of the output columns.

    See Also
    --------
    tabular_learner :
        A function that accepts a scikit-learn estimator and creates a pipeline
        combining a ``TableVectorizer``, optional missing value imputation and
        the provided estimator.

    Examples
    --------
    >>> from skrub import TableVectorizer
    >>> import pandas as pd
    >>> df = pd.DataFrame({
    ...     'A': ['one', 'two', 'two', 'three'],
    ...     'B': ['02/02/2024', '23/02/2024', '12/03/2024', '13/03/2024'],
    ...     'C': ['1.5', 'N/A', '12.2', 'N/A'],
    ... })
    >>> df
           A           B     C
    0    one  02/02/2024   1.5
    1    two  23/02/2024   N/A
    2    two  12/03/2024  12.2
    3  three  13/03/2024   N/A
    >>> df.dtypes
    A    object
    B    object
    C    object
    dtype: object

    >>> vectorizer = TableVectorizer()
    >>> vectorizer.fit_transform(df)
       A_one  A_three  A_two  B_year  B_month  B_day  B_total_seconds     C
    0    1.0      0.0    0.0  2024.0      2.0    2.0     1.706832e+09   1.5
    1    0.0      0.0    1.0  2024.0      2.0   23.0     1.708646e+09   NaN
    2    0.0      0.0    1.0  2024.0      3.0   12.0     1.710202e+09  12.2
    3    0.0      1.0    0.0  2024.0      3.0   13.0     1.710288e+09   NaN

    We can inspect which outputs were created from a given column in the input
    dataframe:

    >>> vectorizer.input_to_outputs_['B']
    ['B_year', 'B_month', 'B_day', 'B_total_seconds']

    and the reverse mapping:

    >>> vectorizer.output_to_input_['B_total_seconds']
    'B'

    We can also see the encoder that was applied to a given column:

    >>> vectorizer.transformers_['B']
    DatetimeEncoder()
    >>> vectorizer.transformers_['A']
    OneHotEncoder(drop='if_binary', dtype='float32', handle_unknown='ignore',
                  sparse_output=False)
    >>> vectorizer.transformers_['A'].categories_
    [array(['one', 'three', 'two'], dtype=object)]

    We can see the columns grouped by the kind of encoder that was applied
    to them:

    >>> vectorizer.kind_to_columns_
    {'numeric': ['C'], 'datetime': ['B'], 'low_cardinality': ['A'], 'high_cardinality': [], 'specific': []}

    As well as the reverse mapping (from each column to its kind):

    >>> vectorizer.column_to_kind_
    {'C': 'numeric', 'B': 'datetime', 'A': 'low_cardinality'}

    Before applying the main transformer, the ``TableVectorizer`` applies
    several preprocessing steps, for example to detect numbers or dates that are
    represented as strings. By default, columns that contain only null values are
    dropped. Moreover, a final post-processing step is applied to all
    non-categorical columns in the encoder's output to cast them to float32.
    We can inspect all the processing steps that were applied to a given column:

    >>> vectorizer.all_processing_steps_['B']
    [CleanNullStrings(), DropIfTooManyNulls(), ToDatetime(), DatetimeEncoder(), {'B_day': ToFloat32(), 'B_month': ToFloat32(), ...}]

    Note that as the encoder (``DatetimeEncoder()`` above) produces multiple
    columns, the last processing step is not described by a single transformer
    like the previous ones but by a mapping from column name to transformer.

    ``all_processing_steps_`` is useful to inspect the details of the
    choices made by the ``TableVectorizer`` during preprocessing, for example:

    >>> vectorizer.all_processing_steps_['B'][2]
    ToDatetime()
    >>> _.format_
    '%d/%m/%Y'

    **Transformers are applied separately to each column**

    The ``TableVectorizer`` vectorizes each column separately -- a different
    transformer is applied to each column; multivariate transformers are not
    allowed.

    >>> df_1 = pd.DataFrame(dict(A=['one', 'two'], B=['three', 'four']))
    >>> vectorizer = TableVectorizer().fit(df_1)
    >>> vectorizer.transformers_['A'] is not vectorizer.transformers_['B']
    True
    >>> vectorizer.transformers_['A'].categories_
    [array(['one', 'two'], dtype=object)]
    >>> vectorizer.transformers_['B'].categories_
    [array(['four', 'three'], dtype=object)]

    **Overriding the transformer for specific columns**

    We can also provide transformers for specific columns. In that case the
    provided transformer has full control over the associated columns; no other
    processing is applied to those columns. A column cannot appear twice in the
    ``specific_transformers``.

    .. note::

        This functionality is likely to be removed in a future version of the
        ``TableVectorizer``.

    The overrides are provided as a list of pairs:
    ``(transformer, list_of_column_names)``.

    >>> from sklearn.preprocessing import OrdinalEncoder
    >>> vectorizer = TableVectorizer(
    ...     specific_transformers=[('drop', ['A']), (OrdinalEncoder(), ['B'])]
    ... )
    >>> df
           A           B     C
    0    one  02/02/2024   1.5
    1    two  23/02/2024   N/A
    2    two  12/03/2024  12.2
    3  three  13/03/2024   N/A
    >>> vectorizer.fit_transform(df)
         B     C
    0  0.0   1.5
    1  3.0   NaN
    2  1.0  12.2
    3  2.0   NaN

    Here the column 'A' has been dropped and the column 'B' has been passed to
    the ``OrdinalEncoder`` (instead of the default choice which would have been
    ``DatetimeEncoder``).

    We can see that 'A' and 'B' are now treated as 'specific' columns:

    >>> vectorizer.column_to_kind_
    {'C': 'numeric', 'A': 'specific', 'B': 'specific'}

    Preprocessing and postprocessing steps are not applied to columns appearing
    in ``specific_columns``. For example 'B' has not gone through
    ``ToDatetime()``:

    >>> vectorizer.all_processing_steps_
    {'A': [Drop()], 'B': [OrdinalEncoder()], 'C': [CleanNullStrings(), DropIfTooManyNulls(), ToFloat32(), PassThrough(), {'C': ToFloat32()}]}

    Specifying several ``specific_transformers`` for the same column is not allowed.

    >>> vectorizer = TableVectorizer(
    ...     specific_transformers=[('passthrough', ['A', 'B']), ('drop', ['A'])]
    ... )

    >>> vectorizer.fit_transform(df)
    Traceback (most recent call last):
        ...
    ValueError: Column 'A' used twice in 'specific_transformers', at indices 0 and 1.
    """  # noqa: E501

    def __init__(
        self,
        *,
        cardinality_threshold=40,
        low_cardinality=LOW_CARDINALITY_TRANSFORMER,
        high_cardinality=HIGH_CARDINALITY_TRANSFORMER,
        numeric=NUMERIC_TRANSFORMER,
        datetime=DATETIME_TRANSFORMER,
        specific_transformers=(),
        drop_null_fraction=1.0,
        n_jobs=None,
    ):
        self.cardinality_threshold = cardinality_threshold
        self.low_cardinality = _utils.clone_if_default(
            low_cardinality, LOW_CARDINALITY_TRANSFORMER
        )
        self.high_cardinality = _utils.clone_if_default(
            high_cardinality, HIGH_CARDINALITY_TRANSFORMER
        )
        self.numeric = _utils.clone_if_default(numeric, NUMERIC_TRANSFORMER)
        self.datetime = _utils.clone_if_default(datetime, DATETIME_TRANSFORMER)
        self.specific_transformers = specific_transformers
        self.n_jobs = n_jobs
        self.drop_null_fraction = drop_null_fraction

    def fit(self, X, y=None):
        """Fit transformer.

        Parameters
        ----------
        X : dataframe of shape (n_samples, n_features)
            Input data to transform.

        y : array-like, shape (n_samples,) or (n_samples, n_outputs) or None, \
                default=None
            Target values for supervised learning (None for unsupervised
            transformations).

        Returns
        -------
        self : TableVectorizer
            The fitted estimator.
        """
        self.fit_transform(X, y=y)
        return self

    def fit_transform(self, X, y=None):
        """Fit transformer and transform dataframe.

        Parameters
        ----------
        X : dataframe of shape (n_samples, n_features)
            Input data to transform.

        y : array-like of shape (n_samples,) or (n_samples, n_outputs) or None, \
                default=None
            Target values for supervised learning (None for unsupervised
            transformations).

        Returns
        -------
        dataframe
            The transformed input.
        """
        self._check_specific_columns()
        self._make_pipeline()
        output = self._pipeline.fit_transform(X, y=y)
        self.all_outputs_ = sbd.column_names(output)
        self._store_processing_steps()
        self._store_column_kinds()
        self._store_output_to_input()
        # for sklearn
        self.feature_names_in_ = self._preprocessors[0].feature_names_out_
        self.n_features_in_ = len(self.feature_names_in_)

        return output

    def transform(self, X):
        """Transform dataframe.

        Parameters
        ----------
        X : dataframe of shape (n_samples, n_features)
            Input data to transform.

        Returns
        -------
        dataframe
            The transformed input.
        """
        check_is_fitted(self, "transformers_")
        return self._pipeline.transform(X)

    def _check_specific_columns(self):
        specific_columns = {}
        for i, config in enumerate(self.specific_transformers):
            try:
                _, cols = config
                assert isinstance(cols, Iterable) and not isinstance(cols, str)
            except (ValueError, TypeError, AssertionError):
                raise ValueError(
                    "'specific_transformers' must be a list of "
                    "(transformer, list of columns) pairs. "
                    f"Got {config!r} at index {i}."
                )
            for c in cols:
                if not isinstance(c, str):
                    raise ValueError(
                        "Column names in 'specific_transformers' must be strings,"
                        f" got {c}"
                    )
                if c in specific_columns:
                    raise ValueError(
                        f"Column {c!r} used twice in 'specific_transformers', "
                        f"at indices {specific_columns[c]} and {i}."
                    )
            specific_columns.update({c: i for c in cols})
        self._specific_columns = list(specific_columns.keys())

    def _make_pipeline(self):
        def add_step(steps, transformer, cols, allow_reject=False):
            steps.append(
                wrap_transformer(
                    _check_transformer(transformer),
                    cols,
                    allow_reject=allow_reject,
                    n_jobs=self.n_jobs,
                    columnwise=True,
                )
            )
            return steps[-1]

        cols = s.all() - self._specific_columns

        self._preprocessors = [CheckInputDataFrame()]

        transformer_list = [CleanNullStrings()]
        transformer_list.append(DropIfTooManyNulls(self.drop_null_fraction))

        transformer_list += [
            ToDatetime(),
            ToFloat32(),
            CleanCategories(),
            ToStr(),
        ]

        for transformer in transformer_list:
            add_step(self._preprocessors, transformer, cols, allow_reject=True)

        self._encoders = []
        self._named_encoders = {}
        for name, selector in [
            ("numeric", s.numeric()),
            ("datetime", s.any_date()),
            (
                "low_cardinality",
                s.cardinality_below(self.cardinality_threshold),
            ),
            ("high_cardinality", s.all()),
        ]:
            self._named_encoders[name] = add_step(
                self._encoders,
                getattr(self, name),
                cols & selector - _created_by(*self._encoders),
            )

        self._specific_transformers = []
        for specific_transformer, specific_cols in self.specific_transformers:
            add_step(self._specific_transformers, specific_transformer, specific_cols)

        self._postprocessors = []
        add_step(
            self._postprocessors,
            ToFloat32(),
            s.all() - _created_by(*self._specific_transformers) - s.categorical(),
            allow_reject=True,
        )
        self._pipeline = make_pipeline(
            *self._preprocessors,
            *self._encoders,
            *self._specific_transformers,
            *self._postprocessors,
        )

    def _store_processing_steps(self):
        input_names = self._preprocessors[0].feature_names_out_
        to_outputs = {col: [col] for col in input_names}
        to_steps = {col: [] for col in input_names}
        self.transformers_ = {}
        # [1:] because CheckInputDataFrame not included in all_processing_steps_
        for step in self._preprocessors[1:]:
            for col, transformer in step.transformers_.items():
                to_steps[col].append(transformer)
        for step in self._encoders + self._specific_transformers:
            for col, transformer in step.transformers_.items():
                to_steps[col].append(transformer)
                to_outputs[col] = step.input_to_outputs_[col]
                self.transformers_[col] = transformer
        for col, outputs in to_outputs.items():
            post_proc = {
                c: t
                for c in outputs
                if (t := self._postprocessors[0].transformers_.get(c)) is not None
            }
            if post_proc:
                to_steps[col].append(ShortReprDict(post_proc))
        self.input_to_outputs_ = to_outputs
        self.all_processing_steps_ = to_steps

    def _store_column_kinds(self):
        self.kind_to_columns_ = {
            k: v.used_inputs_ for k, v in self._named_encoders.items()
        }
        self.kind_to_columns_["specific"] = self._specific_columns
        self.column_to_kind_ = {
            c: k for k, cols in self.kind_to_columns_.items() for c in cols
        }

    def _store_output_to_input(self):
        self.output_to_input_ = {
            out: input_
            for (input_, outputs) in self.input_to_outputs_.items()
            for out in outputs
        }

    def _sk_visual_block_(self):
        if hasattr(self, "kind_to_columns_"):
            name_details = [
                self.kind_to_columns_["numeric"],
                self.kind_to_columns_["datetime"],
                self.kind_to_columns_["low_cardinality"],
                self.kind_to_columns_["high_cardinality"],
            ]
        else:
            name_details = None
        return _VisualBlock(
            "parallel",
            [self.numeric, self.datetime, self.low_cardinality, self.high_cardinality],
            names=["numeric", "datetime", "low_cardinality", "high_cardinality"],
            name_details=name_details,
        )

    # scikit-learn compatibility

    def _more_tags(self):
        """
        Used internally by sklearn to ease the estimator checks.
        """
        return {
            "X_types": ["2darray", "string"],
            "allow_nan": [True],
            "_xfail_checks": {
                "check_complex_data": "Passthrough complex columns as-is.",
            },
        }

    def __sklearn_tags__(self):
        tags = super().__sklearn_tags__()
        tags.input_tags.string = True
        tags.input_tags.allow_nan = True
        return tags

    def get_feature_names_out(self, input_features=None):
        """Return the column names of the output of ``transform`` as a list of strings.

        Parameters
        ----------
        input_features : array-like of str or None, default=None
            Ignored.

        Returns
        -------
        list of strings
            The column names.
        """
        check_is_fitted(self, "all_outputs_")
        return np.asarray(self.all_outputs_)<|MERGE_RESOLUTION|>--- conflicted
+++ resolved
@@ -114,12 +114,6 @@
     return clone(transformer)
 
 
-<<<<<<< HEAD
-class TableVectorizer(
-    _SkrubHTMLDocumentationLinkMixin, TransformerMixin, BaseEstimator
-):
-    """Transform a dataframe to a numerical (vectorized) representation.
-=======
 def _get_preprocessors(*, cols, drop_null_fraction, n_jobs, add_tofloat32=True):
     steps = [CheckInputDataFrame()]
     transformers = [
@@ -346,9 +340,10 @@
         )
 
 
-class TableVectorizer(TransformerMixin, BaseEstimator):
+class TableVectorizer(
+    _SkrubHTMLDocumentationLinkMixin, TransformerMixin, BaseEstimator
+):
     """Transform a dataframe to a numeric (vectorized) representation.
->>>>>>> af6105d5
 
     Applies a different transformation to each of several kinds of columns:
 
