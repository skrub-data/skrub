--- conflicted
+++ resolved
@@ -648,19 +648,8 @@
                         self.imputed_columns_.append(col)
 
                 elif self.impute_missing == "auto":
-<<<<<<< HEAD
-                    for name, trans, cols in all_transformers:
-                        if isinstance(trans, OneHotEncoder) and parse_version(
-                            sklearn_version
-                        ) < parse_version("0.24"):
-                            # Only impute categorical columns
-                            for col in categorical_columns:
-                                X[col] = _replace_missing_in_cat_col(X[col])
-                                self.imputed_columns_.append(col)
-=======
                     # Add special cases when we should impute.
                     pass
->>>>>>> 29f3e22d
 
         # If there was missing values imputation, we cast the DataFrame again,
         # as pandas gives different types depending on whether a column has
@@ -762,34 +751,6 @@
 
         return all_trans_feature_names
 
-<<<<<<< HEAD
-    def get_feature_names(self, input_features=None) -> list[str]:
-        """Return clean feature names. Compatibility method for sklearn < 1.0.
-
-        Use :func:`~TableVectorizer.get_feature_names_out` instead.
-
-        Parameters
-        ----------
-        input_features : None
-            Unused, only here for compatibility.
-
-        Returns
-        -------
-        list of str
-            Feature names.
-        """
-        if parse_version(sklearn_version) >= parse_version("1.0"):
-            warn(
-                "Following the changes in scikit-learn 1.0, "
-                "get_feature_names is deprecated. "
-                "Use get_feature_names_out instead. ",
-                DeprecationWarning,
-                stacklevel=2,
-            )
-        return self.get_feature_names_out(input_features)
-
-=======
->>>>>>> 29f3e22d
 
 @deprecated("Use TableVectorizer instead.")
 class SuperVectorizer(TableVectorizer):
