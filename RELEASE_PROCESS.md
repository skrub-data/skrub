--- conflicted
+++ resolved
@@ -21,12 +21,8 @@
    but double-checking before the release is good practice.
 2. Update `dirty_cat/dirty_cat/VERSION.txt` with the new version number.
 3. Update `dirty_cat/setup.py`
-<<<<<<< HEAD
-4. You have to commit the changes with a new tag: the version you're
-=======
 4. Make a new branch in order to make a PR.
 5. You have to commit the changes with a new tag: the version you're
->>>>>>> b5b5e9b2
    going to push (e.g. `1.0`) with the commands
    `git commit -m "Preparing for release 1.0"`, `git tag 1.0`, `git push`
 6. Next, you will need to install the `twine` package with `pip install twine`
