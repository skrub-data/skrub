"""
Fuzzy joining tables using string columns.
The principle is as follows:
  1. We embed and transform the key string columns using CountVectorizer/
  HashingVectorizer and TfifdTransformer. HashingVectorizer is used if more than
  1_000_000 categories are found.
  2. For each category, we use the nearest neighbor method to find its closest
  neighbor and establish a match.
  3. We match the tables using the previous information.
Categories from the two tables that share many sub-strings (n-grams)
have greater probability of beeing matched together. The join is based on
morphological similarities between strings.
"""

import warnings
from typing import Literal, Tuple, Union

import numpy as np
import pandas as pd
from scipy.sparse import vstack
from sklearn.feature_extraction.text import (
    CountVectorizer,
    HashingVectorizer,
    TfidfTransformer,
    _VectorizerMixin,
)
from sklearn.neighbors import NearestNeighbors


def fuzzy_join(
    left: pd.DataFrame,
    right: pd.DataFrame,
    how: Literal["left", "right"] = "left",
    left_on: Union[str, None] = None,
    right_on: Union[str, None] = None,
    on: Union[str, None] = None,
    encoder: Union[Literal["hashing", "count"], _VectorizerMixin] = "hashing",
    analyzer: Literal["word", "char", "char_wb"] = "char_wb",
    ngram_range: Tuple[int, int] = (2, 4),
    return_score: bool = False,
    match_score: float = 0,
    drop_unmatched: bool = False,
    sort: bool = False,
    suffixes: Tuple[str, str] = ("_x", "_y"),
) -> pd.DataFrame:
    """
    Join two tables categorical string columns based on approximate
    matching and using morphological similarity.

    Parameters
    ----------
    left : :class:`~pandas.DataFrame`
        A table to merge.
    right : :class:`~pandas.DataFrame`
        A table used to merge with.
    how : {"left", "right"}, optional, default=`left`
        Type of merge to be performed. Note that unlike pandas' merge,
        only "left" and "right" are supported so far, as the fuzzy-join comes
        with its own mechanism to resolve lack of correspondence between
        left and right tables.
    left_on : str, optional, default=None
        Name of left table column to join.
    right_on : str, optional, default=None
        Name of right table key column to join
        with left table key column.
    on : str, optional, default=None
        Name of common left and right table join key columns.
        Must be found in both DataFrames. Use only if `left_on`
        and `right_on` parameters are not specified.
<<<<<<< HEAD
    encoder : Union[Literal["hashing", "count"], _VectorizerMixin], default=`hashing`
        Encoder parameter for the Vectorizer.
        Options: {`hashing`, `count`, `_VectorizerMixin`}. If `hashing`, the
        encoder will use the `HashingVectorizer`, if `count`, the encoder will
        use the `CountVectorizer`. It is possible to pass a `_VectorizerMixin`
        custom object to tweak the parameters of the encoder.
    analyzer : typing.Literal["word", "char", "char_wb"], default=`char_wb`
        Analyzer parameter for the CountVectorizer/HashingVectorizer passed to
        the encoder and used for the string similarities.
=======
    analyzer : {"word", "char", "char_wb"}, optional, default=`char_wb`
        Analyzer parameter for the CountVectorizer used for the string
        similarities.
>>>>>>> 51ad0fa4
        Options: {`word`, `char`, `char_wb`}, describing whether the matrix V
        to factorize should be made of word counts or character n-gram counts.
        Option `char_wb` creates character n-grams only from text inside word
        boundaries; n-grams at the edges of words are padded with space.
    ngram_range : int 2-tuple, optional, default=(2, 4)
        The lower and upper boundary of the range of n-values for different
        n-grams used in the string similarity. All values of n such
        that min_n <= n <= max_n will be used.
    return_score : boolean, default=True
        Whether to return matching score based on the distance between
        the nearest matched categories.
    match_score : float, default=0.0
        Distance score between the closest matches that will be accepted.
        In a [0, 1] interval. Closer to 1 means the matches need to be very
        close to be accepted, and closer to 0 that a bigger matching distance
        is tolerated.
    drop_unmatched : boolean, default=False
        Remove categories for which a match was not found in the two tables.
    sort : boolean, default=False
        Sort the join keys lexicographically in the result DataFrame.
        If False, the order of the join keys depends on the join type
        (`how` keyword).
    suffixes : str 2-tuple, default=('_x', '_y')
        A list of strings indicating the suffix to add when overlaping
        column names.

    Returns
    -------
    df_joined : :class:`~pandas.DataFrame`
        The joined table returned as a DataFrame. If `return_score` is True,
        another column will be added to the DataFrame containing the
        matching scores.

    Notes
    -----
    For regular joins, the output of fuzzy_join is identical
    to :func:`~pandas.merge`, except that both key columns are returned.

    Joining on indexes and multiple columns is not supported.

    When `return_score=True`, the returned :class:`~pandas.DataFrame` gives
    the distances between the closest matches in a [0, 1] interval.
    0 corresponds to no matching n-grams, while 1 is a
    perfect match.

    When we use `match_score=0`, the function will be forced to impute the
    nearest match (of the left table category) across all possible matching
    options in the right table column.

    When the neighbors are distant, we may use the `match_score` parameter
    with a value bigger than 0 to define the minimal level of matching
    score tolerated. If it is not reached, matches will be
    considered as not found and NaN values will be imputed.

    Examples
    --------
    >>> df1 = pd.DataFrame({'a': ['ana', 'lala', 'nana'], 'b': [1, 2, 3]})
    >>> df2 = pd.DataFrame({'a': ['anna', 'lala', 'ana', 'nnana'], 'c': [5, 6, 7, 8]})

    >>> df1
        a  b
    0   ana  1
    1  lala  2
    2  nana  3

    >>> df2
        a    c
    0  anna  5
    1  lala  6
    2  ana   7
    3  nnana 8

    To do a simple join based on the nearest match:

    >>> fuzzy_join(df1, df2, on='a')
        a_x  b   a_y    c
    0   ana  1   ana    7
    1  lala  2  lala    6
    2  nana  3  nnana   8

    When we want to accept only a certain match precision,
    we can use the `match_score` argument:

    >>> fuzzy_join(df1, df2, on='a', match_score=1, return_score=True)
        a_x  b   a_y    c  matching_score
    0   ana  1   ana  7.0  1.000000
    1  lala  2  lala  6.0  1.000000
    2  nana  3   NaN  NaN  0.532717

    As expected, the category "nana" has no exact match (`match_score=1`).
    """

    warnings.warn("This feature is still experimental.")

    if analyzer not in ["char", "word", "char_wb"]:
        raise ValueError(
            f"analyzer should be either 'char', 'word' or 'char_wb', got {analyzer!r}",
        )

    if encoder not in ["hashing", "count"]:
        if not issubclass(encoder.__class__, _VectorizerMixin):
            raise ValueError(
                "encoder should be either 'hashing', 'count', or a vectorizer object,"
                f" got {encoder!r}"
            )

    if how not in ["left", "right"]:
        raise ValueError(
            f"how should be either 'left' or 'right', got {how!r}",
        )

    for param in [on, left_on, right_on]:
        if param is not None and not isinstance(param, str):
            raise KeyError(
                "Parameter 'left_on', 'right_on' or 'on' has invalid type, expected"
                " string"
            )

    # TODO: enable joining on multiple keys as in pandas.merge
    if on is not None:
        left_col = on
        right_col = on
    elif left_on is not None and right_on is not None:
        left_col = left_on
        right_col = right_on
    else:
        raise KeyError(
            "Required parameter missing: either parameter"
            "'on' or the pair 'left_on', 'right_on' should be specified."
        )

    if how == "left":
        main_table = left.reset_index(drop=True).copy()
        aux_table = right.reset_index(drop=True).copy()
        main_col = left_col
        aux_col = right_col
    else:
        main_table = right.reset_index(drop=True).copy()
        aux_table = left.reset_index(drop=True).copy()
        main_col = right_col
        aux_col = left_col

    # Drop missing values in key columns
    main_table.dropna(subset=[main_col], inplace=True)
    aux_table.dropna(subset=[aux_col], inplace=True)

    # Make sure that the column types are string and categorical:
    main_col_clean = main_table[main_col].astype(str)
    aux_col_clean = aux_table[aux_col].astype(str)

    all_cats = pd.concat([main_col_clean, aux_col_clean], axis=0).unique()

    if encoder == "hashing":
        enc = HashingVectorizer(analyzer=analyzer, ngram_range=ngram_range)
    elif encoder == "count":
        enc = CountVectorizer(analyzer=analyzer, ngram_range=ngram_range)
    elif issubclass(encoder.__class__, _VectorizerMixin):
        enc = encoder
    else:
        raise ValueError(
            "encoder should be either 'hashing', 'count', or a vectorizer"
            f" object, got {encoder!r}"
        )

    enc_cv = enc.fit(all_cats)
    main_enc = enc_cv.transform(main_col_clean)
    aux_enc = enc_cv.transform(aux_col_clean)

    all_enc = vstack((main_enc, aux_enc))

    tfidf = TfidfTransformer().fit(all_enc)
    main_enc = tfidf.transform(main_enc)
    aux_enc = tfidf.transform(aux_enc)

    # Find nearest neighbor using KNN :
    neigh = NearestNeighbors(n_neighbors=1)

    neigh.fit(aux_enc)
    distance, neighbors = neigh.kneighbors(main_enc, return_distance=True)
    idx_closest = np.ravel(neighbors)

    main_table["fj_idx"] = idx_closest
    aux_table["fj_idx"] = aux_table.index

    norm_distance = 1 - (distance / 2)
    if drop_unmatched:
        main_table = main_table[match_score <= norm_distance]
        norm_distance = norm_distance[match_score <= norm_distance]
    else:
        main_table.loc[np.ravel(match_score > norm_distance), "fj_nan"] = 1

    if sort:
        main_table.sort_values(by=[main_col], inplace=True)

    # To keep order of columns as in pandas.merge (always left table first)
    if how == "left":
        df_joined = pd.merge(
            main_table, aux_table, on="fj_idx", suffixes=suffixes, how=how
        )
    else:
        df_joined = pd.merge(
            aux_table, main_table, on="fj_idx", suffixes=suffixes, how=how
        )

    if drop_unmatched:
        df_joined.drop(columns=["fj_idx"], inplace=True)
    else:
        idx = df_joined.index[df_joined["fj_nan"] == 1]
        if len(idx) != 0:
            df_joined.iloc[idx, df_joined.columns.get_loc("fj_idx") :] = np.NaN
        df_joined.drop(columns=["fj_idx", "fj_nan"], inplace=True)

    if return_score:
        df_joined = pd.concat(
            [df_joined, pd.DataFrame(norm_distance, columns=["matching_score"])], axis=1
        )

    return df_joined<|MERGE_RESOLUTION|>--- conflicted
+++ resolved
@@ -67,21 +67,15 @@
         Name of common left and right table join key columns.
         Must be found in both DataFrames. Use only if `left_on`
         and `right_on` parameters are not specified.
-<<<<<<< HEAD
     encoder : Union[Literal["hashing", "count"], _VectorizerMixin], default=`hashing`
         Encoder parameter for the Vectorizer.
         Options: {`hashing`, `count`, `_VectorizerMixin`}. If `hashing`, the
         encoder will use the `HashingVectorizer`, if `count`, the encoder will
         use the `CountVectorizer`. It is possible to pass a `_VectorizerMixin`
         custom object to tweak the parameters of the encoder.
-    analyzer : typing.Literal["word", "char", "char_wb"], default=`char_wb`
+    analyzer : {"word", "char", "char_wb"}, optional, default=`char_wb`
         Analyzer parameter for the CountVectorizer/HashingVectorizer passed to
         the encoder and used for the string similarities.
-=======
-    analyzer : {"word", "char", "char_wb"}, optional, default=`char_wb`
-        Analyzer parameter for the CountVectorizer used for the string
-        similarities.
->>>>>>> 51ad0fa4
         Options: {`word`, `char`, `char_wb`}, describing whether the matrix V
         to factorize should be made of word counts or character n-gram counts.
         Option `char_wb` creates character n-grams only from text inside word
