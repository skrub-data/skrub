--- conflicted
+++ resolved
@@ -360,33 +360,17 @@
     else:
         main_table = right.reset_index(drop=True).copy()
         aux_table = left.reset_index(drop=True).copy()
-<<<<<<< HEAD
         main_cols = right_col
         aux_cols = left_col
-=======
-        main_col = right_col
-        aux_col = left_col
-
-    # Make sure that the column types are string and categorical:
-    main_col_clean = main_table[main_col].astype(str)
-    aux_col_clean = aux_table[aux_col].astype(str)
 
     # Warn if presence of missing values
-    if main_table[main_col].isna().any():
+    if main_table[[main_cols]].isna().any().any():
         warnings.warn(
             "You are merging on missing values."
             " The output correspondence will be random or missing."
             " To avoid unexpected errors you can drop them.",
             UserWarning,
         )
-
-    all_cats = pd.concat([main_col_clean, aux_col_clean], axis=0).unique()
-
-    if encoder is None:
-        enc = HashingVectorizer(analyzer=analyzer, ngram_range=ngram_range)
-    else:
-        enc = encoder
->>>>>>> e3897b33
 
     main_num_cols = main_table[main_cols].select_dtypes(include="number").columns
     aux_num_cols = aux_table[aux_cols].select_dtypes(include="number").columns
