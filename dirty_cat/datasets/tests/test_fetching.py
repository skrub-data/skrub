--- conflicted
+++ resolved
@@ -1,18 +1,6 @@
-<<<<<<< HEAD
-"""
-Tests fetching.py (datasets fetching off OpenML.org).
-"""
-
-import warnings
-from functools import wraps
-from json import JSONDecodeError
-from pathlib import Path
-from tempfile import TemporaryDirectory
-=======
 from pathlib import Path
 from tempfile import TemporaryDirectory
 from typing import Callable, Tuple
->>>>>>> c0e30326
 from unittest import mock
 from urllib.error import URLError
 
@@ -20,22 +8,6 @@
 import pytest
 
 from dirty_cat.datasets import _fetching
-<<<<<<< HEAD
-from dirty_cat.datasets._fetching import (
-    Details,
-    Features,
-    _download_and_write_openml_dataset,
-    _export_gz_data_to_csv,
-    _features_to_csv_format,
-    _fetch_openml_dataset,
-    _get_details,
-    _get_features,
-    _read_json_from_gz,
-    fetch_world_bank_indicator,
-)
-from dirty_cat.datasets._utils import get_data_dir as _get_data_dir
-=======
->>>>>>> c0e30326
 
 
 def fetch_employee_salaries(**kwargs):
@@ -73,63 +45,14 @@
         temp_dir_1 = Path(temp_dir_1).absolute()
         temp_dir_2 = Path(temp_dir_2).absolute()
 
-<<<<<<< HEAD
-    # Hard-coded information about the test dataset.
-    # Centralizes used information here.
-    test_dataset = {
-        "id": 50,
-        "desc_start": "**Author**",
-        "url": "https://www.openml.org/d/50",
-        "csv_name": "tic-tac-toe.csv",
-        "dataset_rows_count": 958,
-        "dataset_columns_count": 10,
-    }
-
-    with TemporaryDirectory() as temp_dir:
-        temp_dir = Path(temp_dir).resolve()
-        try:
-            # First, we want to purposefully test ValueError exceptions.
-            with pytest.raises(ValueError):
-                assert fetch_openml_dataset(dataset_id=0, data_directory=temp_dir)
-                assert fetch_openml_dataset(dataset_id=2**32, data_directory=temp_dir)
-
-            # Valid call
-            returned_info = fetch_openml_dataset(
-                dataset_id=test_dataset["id"],
-                data_directory=temp_dir,
-            )
-
-        except URLError:
-            warnings.warn(
-                "No internet connection or the website is down, test aborted."
-            )
-            # One could try to manually recreate the tree structure
-            # created by ``fetch_openml()``,  and the
-            # ``.gz`` files within in order to finish the test.
-            pytest.skip(
-                "Exception: Skipping this test because we encountered an "
-                "issue probably related to an Internet connection problem. "
-=======
         # Fetch without loading into memory
         try:
             dataset_wo_load: _fetching.DatasetInfoOnly = fetching_function(
                 load_dataframe=False, directory=temp_dir_1
->>>>>>> c0e30326
             )
         except (ConnectionError, URLError) as e:
             pytest.skip(f"Got a network error ({e}), skipping.")
             return
-<<<<<<< HEAD
-
-        assert returned_info["description"].startswith(test_dataset["desc_start"])
-        assert returned_info["source"] == test_dataset["url"]
-        assert returned_info["path"] == (temp_dir / test_dataset["csv_name"])
-
-        assert returned_info["path"].is_file()
-
-        dataset = pd.read_csv(
-            returned_info["path"], sep=",", quotechar="'", escapechar="\\"
-=======
         else:
             assert isinstance(dataset_wo_load, _fetching.DatasetInfoOnly)
 
@@ -143,7 +66,6 @@
         from_disk_df = pd.read_csv(
             dataset_wo_load.path,
             **dataset_wo_load.read_csv_kwargs,
->>>>>>> c0e30326
         )
         y = from_disk_df[dataset_wo_load.target]
         X = from_disk_df.drop(dataset_wo_load.target, axis="columns")
@@ -159,254 +81,6 @@
             read_csv_kwargs=dataset_wo_load.read_csv_kwargs,
         )
 
-<<<<<<< HEAD
-        # Now that we have verified the file is on disk, we want to test
-        # whether calling the function again reads it from disk (it should)
-        # or queries the network again (it shouldn't).
-        with mock.patch("sklearn.datasets.fetch_openml") as mock_fetch_openml:
-            # Same valid call as above
-            disk_loaded_info = fetch_openml_dataset(
-                dataset_id=test_dataset["id"],
-                data_directory=temp_dir,
-            )
-            mock_fetch_openml.assert_not_called()
-            assert disk_loaded_info == returned_info
-
-
-@mock.patch("dirty_cat.datasets._fetching.Path.is_file")
-@mock.patch("dirty_cat.datasets._fetching._get_features")
-@mock.patch("dirty_cat.datasets._fetching._get_details")
-@mock.patch("dirty_cat.datasets._fetching._export_gz_data_to_csv")
-@mock.patch("dirty_cat.datasets._fetching._download_and_write_openml_dataset")
-def test_fetch_openml_dataset_mocked(
-    mock_download,
-    mock_export,
-    mock_get_details,
-    mock_get_features,
-    mock_pathlib_path_isfile,
-):
-    """
-    Test function ``_fetch_openml_dataset()``, but this time,
-    we mock the functions to test its inner mechanisms.
-    """
-
-    mock_get_details.return_value = Details(
-        name="Dataset_name", file_id="123456", description="Dummy dataset description."
-    )
-    mock_get_features.return_value = Features(
-        names=["id", "name", "transaction_id", "owner", "recipient"]
-    )
-
-    with TemporaryDirectory() as temp_dir:
-        temp_dir = Path(temp_dir).resolve()
-
-        # We test the function to see if it behaves correctly when files exist
-        mock_pathlib_path_isfile.return_value = True
-
-        fetch_openml_dataset(50, temp_dir)
-
-        mock_download.assert_not_called()
-        mock_export.assert_not_called()
-        mock_get_features.assert_not_called()
-        mock_get_details.assert_called_once()
-
-        # Reset mocks
-        mock_get_details.reset_mock()
-
-        # This time, the files do not exist
-        mock_pathlib_path_isfile.return_value = False
-
-        fetch_openml_dataset(50, temp_dir)
-
-        # Download should be called twice
-        mock_download.assert_called_with(dataset_id=50, data_directory=temp_dir)
-        mock_export.assert_called_once()
-        mock_get_features.assert_called_once()
-        mock_get_details.assert_called_once()
-
-
-@mock.patch("dirty_cat.datasets._fetching.fetch_openml")
-def test__download_and_write_openml_dataset(mock_fetch_openml):
-    """Tests function ``_download_and_write_openml_dataset()``."""
-
-    dataset_id = 2
-
-    with TemporaryDirectory() as temp_dir:
-        _download_and_write_openml_dataset(dataset_id, Path(temp_dir).resolve())
-
-        mock_fetch_openml.assert_called_once_with(
-            data_id=dataset_id, data_home=str(temp_dir), as_frame=True
-        )
-
-
-@mock.patch("dirty_cat.datasets._fetching.Path.is_file")
-def test__read_json_from_gz(mock_pathlib_path_isfile):
-    """Tests function ``_read_json_from_gz()``."""
-
-    dummy_file_path = Path("file/path.gz")
-
-    # Passing an invalid file path (does not exist).
-    mock_pathlib_path_isfile.return_value = False
-    with pytest.raises(FileNotFoundError):
-        assert _read_json_from_gz(dummy_file_path)
-
-    # Passing a valid file path,
-    # but reading it does not return JSON-encoded data.
-    mock_pathlib_path_isfile.return_value = True
-    with mock.patch(
-        "gzip.open", mock_open(read_data="This is not JSON-encoded data!")
-    ) as _:
-        with pytest.raises(JSONDecodeError):
-            assert _read_json_from_gz(dummy_file_path)
-
-    # Passing a valid file path, and reading it
-    # returns valid JSON-encoded data.
-    expected_return_value = {"data": "This is JSON-encoded data!"}
-    with mock.patch(
-        "gzip.open", mock_open(read_data='{"data": "This is JSON-encoded data!"}')
-    ) as _:
-        assert _read_json_from_gz(dummy_file_path) == expected_return_value
-
-
-@mock.patch("dirty_cat.datasets._fetching._read_json_from_gz")
-def test__get_details(mock_read_json_from_gz):
-    """Tests function ``_get_details()``."""
-
-    expected_return_value = Details(
-        "Dataset_name", "123456", "Dummy dataset description."
-    )
-
-    mock_read_json_from_gz.return_value = {
-        "data_set_description": {
-            "data": "This is JSON data!",
-            "name": "Dataset_name",
-            "file_id": "123456",
-            "description": "Dummy dataset description.",
-            "extra": "extra_field",
-        }
-    }
-
-    returned_value = _get_details(Path("/file/name.gz"))
-
-    assert returned_value == expected_return_value
-
-
-@mock.patch("dirty_cat.datasets._fetching._read_json_from_gz")
-def test__get_features(mock_read_json_from_gz):
-    """Tests function ``_get_features()``."""
-
-    expected_return_value = Features(
-        ["id", "name", "transaction_id", "owner", "recipient"]
-    )
-
-    mock_read_json_from_gz.return_value = {
-        "data_features": {
-            "feature": [
-                {"index": "0", "name": "id", "range": "123"},
-                {"index": "1", "name": "name", "dub": "dub"},
-                {"index": "2", "name": "transaction_id", "type": "5"},
-                {"index": "3", "name": "owner", "rights": {}},
-                {"index": "4", "name": "recipient", "extra": "extra"},
-            ]
-        }
-    }
-
-    returned_value = _get_features(Path("/file/name.gz"))
-
-    assert returned_value == expected_return_value
-
-
-def test__export_gz_data_to_csv():
-    """Tests function ``_export_gz_data_to_csv()``."""
-
-    features = Features(
-        [
-            "top-left-square",
-            "top-middle-square",
-            "top-right-square",
-            "middle-left-square",
-            "middle-middle-square",
-            "middle-right-square",
-            "bottom-left-square",
-            "bottom-middle-square",
-            "bottom-right-square",
-            "Class",
-        ]
-    )
-    arff_data = (
-        "% This is a comment\n"
-        "@relation tic-tac-toe\n"
-        "@attribute 'top-left-square' {b,o,x}\n"
-        "@data\n"
-        "x,x,x,x,o,o,x,o,o,positive\n"
-        "x,x,x,x,o,o,o,x,o,positive\n"
-    )
-
-    dummy_gz = Path("/dummy/file.gz")
-    dummy_csv = Path("/dummy/file.csv")
-
-    with mock.patch(
-        "pathlib.Path.open", mock_open(read_data="")
-    ) as mock_pathlib_path_open:
-        with mock.patch("gzip.open", mock_open(read_data=arff_data)) as mock_gzip_open:
-            _export_gz_data_to_csv(dummy_gz, dummy_csv, features)
-            mock_pathlib_path_open.assert_called_with(mode="w", encoding="utf8")
-            mock_gzip_open.assert_called_with(dummy_gz, mode="rt", encoding="utf8")
-
-
-def test__features_to_csv_format():
-    """Tests function ``_features_to_csv_format()``."""
-
-    features = Features(["id", "name", "transaction_id", "owner", "recipient"])
-    expected_return_value = "id,name,transaction_id,owner,recipient"
-    assert _features_to_csv_format(features) == expected_return_value
-
-
-@mock.patch("dirty_cat.datasets._fetching._fetch_openml_dataset")
-@mock.patch("dirty_cat.datasets._fetching._fetch_dataset_as_dataclass")
-def test_import_all_datasets(
-    mock_fetch_dataset_as_dataclass, mock_fetch_openml_dataset
-):
-    """Tests functions ``fetch_*()``."""
-
-    mock_fetch_openml_dataset.return_value = {
-        "name": "Example dataset",
-        "description": "This is a dataset.",
-        "source": "https://www.openml.org/",
-        "target": "To_predict",
-        "path": Path("/path/to/file.csv"),
-        "read_csv_kwargs": {"a": "b"},
-    }
-
-    expected_return_value_all = _fetching.DatasetAll(
-        name="Example dataset",
-        description="This is a dataset.",
-        source="https://www.openml.org/",
-        target="To_predict",
-        path=Path("/path/to/file.csv"),
-        X=pd.DataFrame([1, 2, 3, 4]),
-        y=pd.Series([5]),
-        read_csv_kwargs={"a": "b"},
-    )
-
-    expected_return_value_info_only = _fetching.DatasetInfoOnly(
-        name="Example dataset",
-        description="This is a dataset.",
-        source="https://www.openml.org/",
-        target="To_predict",
-        path=Path("/path/to/file.csv"),
-        read_csv_kwargs={"a": "b"},
-    )
-
-    for expected_return_value, load_dataframe in zip(
-        [expected_return_value_all, expected_return_value_info_only],
-        [True, False],
-    ):
-        mock_fetch_dataset_as_dataclass.return_value = expected_return_value
-
-        returned_value = _fetching.fetch_employee_salaries(
-            drop_linked=False, drop_irrelevant=False
-=======
         # Fetch and load into memory
         # We don't try-except because it should already have been downloaded
         # by the previous call.
@@ -415,7 +89,6 @@
         from_disk_df = pd.read_csv(
             dataset_w_load.path,
             **dataset_w_load.read_csv_kwargs,
->>>>>>> c0e30326
         )
         y = from_disk_df[dataset_w_load.target]
         X = from_disk_df.drop(dataset_w_load.target, axis="columns")
@@ -452,24 +125,6 @@
         "dataset_columns_count": 2,
     }
 
-<<<<<<< HEAD
-    try:
-        # First, we want to purposefully test FileNotFoundError exceptions.
-        with pytest.raises(FileNotFoundError):
-            assert fetch_world_bank_indicator(indicator_id="")
-            assert fetch_world_bank_indicator(indicator_id="should_not_exist")
-
-        # Valid call
-        returned_info = fetch_world_bank_indicator(indicator_id=test_dataset["id"])
-
-    except URLError:
-        warnings.warn("No internet connection or the website is down, test aborted.")
-        pytest.skip(
-            "Exception: Skipping this test because we encountered an "
-            "issue probably related to an Internet connection problem. "
-        )
-        return
-=======
     with TemporaryDirectory() as temp_dir:
         temp_dir = Path(temp_dir).absolute()
         try:
@@ -501,27 +156,10 @@
         assert returned_info.path.is_file()
 
         dataset = pd.read_csv(returned_info.path)
->>>>>>> c0e30326
 
-    assert returned_info.description.startswith(test_dataset["desc_start"])
-    assert returned_info.source == test_dataset["url"]
-    assert returned_info.path.is_file()
+        assert dataset.columns[0] == "Country Name"
+        assert dataset.shape[1] == test_dataset["dataset_columns_count"]
 
-<<<<<<< HEAD
-    dataset = pd.read_csv(returned_info.path)
-
-    assert dataset.columns[0] == "Country Name"
-    assert dataset.shape[1] == test_dataset["dataset_columns_count"]
-
-    # Now that we have verified the file is on disk, we want to test
-    # whether calling the function again reads it from disk (it should)
-    # or queries the network again (it shouldn't).
-    with mock.patch("urllib.request.urlretrieve") as mock_urlretrieve:
-        # Same valid call as above
-        disk_loaded_info = fetch_world_bank_indicator(indicator_id=test_dataset["id"])
-        mock_urlretrieve.assert_not_called()
-        assert disk_loaded_info == returned_info
-=======
         # Now that we have verified the file is on disk, we want to test
         # whether calling the function again reads it from disk (it should)
         # or queries the network again (it shouldn't).
@@ -532,5 +170,4 @@
                 directory=temp_dir,
             )
             mock_urlretrieve.assert_not_called()
-            assert disk_loaded_info == returned_info
->>>>>>> c0e30326
+            assert disk_loaded_info == returned_info