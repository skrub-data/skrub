--- conflicted
+++ resolved
@@ -20,20 +20,9 @@
 
 from dirty_cat.datasets.utils import get_data_dir
 
-<<<<<<< HEAD
 from zipfile import ZipFile
 import urllib.request
 
-
-Details = namedtuple("Details", ["name", "file_id", "description"])
-Features = namedtuple("Features", ["names"])
-
-DatasetAll = namedtuple('Dataset', ('description', 'X', 'y', 'source', 'path'))
-DatasetInfoOnly = namedtuple('Dataset', ('description', 'source', 'path',
-                                         'read_csv_kwargs'))
-
-=======
->>>>>>> 08bf7848
 # Directory where the ``.gz`` files containing the
 # details on downloaded datasets are stored.
 # Note: the tree structure is created by ``fetch_openml()``.
