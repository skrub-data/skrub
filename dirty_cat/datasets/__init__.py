--- conflicted
+++ resolved
@@ -13,18 +13,15 @@
 )
 
 __all__ = [
-    "get_data_dir",
+    "DatasetAll",
+    "DatasetInfoOnly",
+    "fetch_drug_directory",
+    "fetch_employee_salaries",
     "fetch_medical_charge",
     "fetch_midwest_survey",
-    "fetch_employee_salaries",
+    "fetch_open_payments",
     "fetch_road_safety",
-    "fetch_open_payments",
-    "fetch_drug_directory",
     "fetch_traffic_violations",
-<<<<<<< HEAD
-    "DatasetAll",
-    "DatasetInfoOnly",
-=======
     "fetch_world_bank_indicator",
->>>>>>> 3117c17b
+    "get_data_dir",
 ]