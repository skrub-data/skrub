--- conflicted
+++ resolved
@@ -237,12 +237,8 @@
               saved as a CSV file.
 
     """
-    path = f"{data_directory}/{indicator_id}.csv"
-<<<<<<< HEAD
-=======
-    Path(data_directory).mkdir(parents=True, exist_ok=True)
->>>>>>> 6601dd31
-    csv_path = Path(path).resolve()
+    csv_path = Path(f"{data_directory}/{indicator_id}.csv").resolve()
+    csv_path.parent.mkdir(parents=True, exist_ok=True)
     url = f"https://api.worldbank.org/v2/en/indicator/{indicator_id}?downloadformat=csv"  # noqa
     if csv_path.is_file():
         df = pd.read_csv(csv_path, nrows=0)
