--- conflicted
+++ resolved
@@ -639,11 +639,7 @@
     load_dataframe: bool = True,
     drop_linked: bool = True,
     drop_irrelevant: bool = True,
-<<<<<<< HEAD
     directory: Optional[Union[Path, str]] = None,
-=======
-    directory: Optional[Path] = None,
->>>>>>> c0e30326
 ) -> Union[DatasetAll, DatasetInfoOnly]:
     """Fetches the employee_salaries dataset (regression), available at
     https://openml.org/d/42125
