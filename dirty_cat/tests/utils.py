import random
from typing import Optional, Union

import numpy as np


def generate_data(
    n_samples,
    as_list=False,
    random_state: Optional[Union[int, float, str, bytes, bytearray]] = None,
    sample_length: int = 100,
) -> np.ndarray:
    if random_state is not None:
        random.seed(random_state)
    MAX_LIMIT = 255  # extended ASCII Character set
    str_list = []
    for i in range(n_samples):
        random_string = "category "
<<<<<<< HEAD
        for _ in range(sample_length):
=======
        for _ in range(100):
>>>>>>> 51ad0fa4
            random_integer = random.randint(1, MAX_LIMIT)
            random_string += chr(random_integer)
            if random_integer < 50:
                random_string += "  "
        str_list += [random_string]
    if as_list is True:
        X = str_list
    else:
        X = np.array(str_list).reshape(n_samples, 1)
    return X<|MERGE_RESOLUTION|>--- conflicted
+++ resolved
@@ -16,11 +16,7 @@
     str_list = []
     for i in range(n_samples):
         random_string = "category "
-<<<<<<< HEAD
         for _ in range(sample_length):
-=======
-        for _ in range(100):
->>>>>>> 51ad0fa4
             random_integer = random.randint(1, MAX_LIMIT)
             random_string += chr(random_integer)
             if random_integer < 50:
