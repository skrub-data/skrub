import numpy as np
import pandas as pd
import pytest
from sklearn.feature_extraction.text import HashingVectorizer

from dirty_cat import fuzzy_join


@pytest.mark.parametrize("analyzer", ["char", "char_wb", "word"])
def test_fuzzy_join(analyzer):
    """Testing if fuzzy_join results are as expected."""

    df1 = pd.DataFrame({"a1": ["ana", "lala", "nana et sana", np.NaN]})
    df2 = pd.DataFrame({"a2": ["anna", "lala et nana", "lana", "sana", np.NaN]})

    df_joined = fuzzy_join(
        left=df1,
        right=df2,
        left_on="a1",
        right_on="a2",
        match_score=0.45,
        return_score=True,
        analyzer=analyzer,
    )

    n_cols = df1.shape[1] + df2.shape[1] + 1

    assert df_joined.shape == (len(df1), n_cols)

    df_joined2 = fuzzy_join(
        df2,
        df1,
        how="left",
        left_on="a2",
        right_on="a1",
        match_score=0.35,
        return_score=True,
        analyzer=analyzer,
    )
    # Joining is always done on the left table and thus takes it shape:
    assert df_joined2.shape == (len(df2), n_cols)

    df_joined3 = fuzzy_join(
        df1,
        df2,
        how="right",
        right_on="a2",
        left_on="a1",
        match_score=0.35,
        return_score=True,
        analyzer=analyzer,
    )
    # We sort the index as the column order is not important here
    assert df_joined2.sort_index(axis=1).equals(df_joined3.sort_index(axis=1))

    df1["a2"] = 1

    df_on = fuzzy_join(df_joined, df1, on="a1", analyzer=analyzer, suffixes=("1", "2"))
    assert ("a11" and "a12") in df_on.columns

    df2["a1"] = 1

    df = fuzzy_join(
        df1,
        df2,
        left_on="a1",
        right_on="a2",
        analyzer=analyzer,
        return_score=True,
        suffixes=("l", "r"),
    )
    assert ("a1l" and "a1r") in df.columns


def test_fuzzy_join_dtypes():
    """
    Test that the dtypes of dataframes are maintained after join
    """
    a = pd.DataFrame({"col1": ["aaa", "bbb"], "col2": [1, 2]})
    b = pd.DataFrame({"col1": ["aaa_", "bbb_"], "col3": [1, 2]})
    c = fuzzy_join(a, b, on="col1")
    assert a.dtypes["col2"].kind == "i"
    assert c.dtypes["col2"] == a.dtypes["col2"]
    assert c.dtypes["col3"] == b.dtypes["col3"]


@pytest.mark.parametrize(
    "analyzer, on, how",
    [("a_blabla", True, "left"), (1, 3, "right")],
)
def test_parameters_error(analyzer, on, how):
    """Testing if correct errors are raised when wrong parameter values are given."""
    df1 = pd.DataFrame({"a": ["ana", "lala", "nana"], "b": [1, 2, 3]})
    df2 = pd.DataFrame({"a": ["anna", "lala", "ana", "sana"], "c": [5, 6, 7, 8]})
    with pytest.raises(
        ValueError,
        match=(
            f"analyzer should be either 'char', 'word' or 'char_wb', got {analyzer!r}"
        ),
    ):
        fuzzy_join(df1, df2, on="a", analyzer=analyzer, how=how)
    with pytest.raises(
        TypeError,
        match=r"invalid type",
    ):
        fuzzy_join(df1, df2, on=on, how=how)
    with pytest.raises(
        TypeError,
        match=r"invalid type",
    ):
        fuzzy_join(df1, df2, on="a", match_score="blabla")
    with pytest.raises(
        ValueError,
        match=r"numerical_match should be either",
    ):
        fuzzy_join(df1, df2, on="a", numerical_match="wrong_name")


def test_missing_keys():
    a = pd.DataFrame({"col1": ["aaa", "bbb"], "col2": [1, 2]})
    b = pd.DataFrame({"col1": ["aaa_", "bbb_"], "col3": [1, 2]})
    with pytest.raises(
        KeyError,
        match=r"Required parameter missing",
    ):
        fuzzy_join(a, b, left_on="col1")
    left = pd.DataFrame({"a": ["aa", np.NaN, "bb"], "b": [1, 2, np.NaN]})
    right = pd.DataFrame(
        {"a": ["aa", "bb", np.NaN, "cc", "dd"], "c": [5, 6, 7, 8, np.NaN]}
    )
    output = fuzzy_join(left, right, on="a")
    assert output.shape == (3, 4)


def test_drop_unmatched():
    a = pd.DataFrame({"col1": ["aaaa", "bbb", "ddd dd"], "col2": [1, 2, 3]})
    b = pd.DataFrame({"col1": ["aaa_", "bbb_", "cc ccc"], "col3": [1, 2, 3]})

    c1 = fuzzy_join(a, b, on="col1", match_score=0.5, drop_unmatched=True)
    assert c1.shape == (2, 4)

    c2 = fuzzy_join(a, b, on="col1", match_score=0.5)
    assert sum(c2["col3"].isna()) > 0

    c3 = fuzzy_join(a, b, on="col1", how="right", match_score=0.5)
    assert sum(c3["col3"].isna()) > 0

    c4 = fuzzy_join(a, b, on="col1", how="right", match_score=0.5, drop_unmatched=True)
    assert c4.shape == (2, 4)


def test_how_param():
    """
    Test correct shape of left and right joins.
    Also test if an error is raised when an incorrect parameter value is passed.
    """
    a = pd.DataFrame({"col1": ["aaaa", "bbb", "ddd dd"], "col2": [1, 2, 3]})
    b = pd.DataFrame(
        {
            "col2": ["aaa_", "bbb_", "ccc", "ddd", "eee", "fff"],
            "col3": [1, 2, 3, 4, 5, 6],
        }
    )

    c = fuzzy_join(a, b, left_on="col1", right_on="col2", how="left")
    assert c.shape == (len(a), 4)

    c = fuzzy_join(a, b, left_on="col1", right_on="col2", how="right")
    assert c.shape == (len(b), 4)

    with pytest.raises(
        ValueError,
        match=r"how should be either 'left' or 'right', got",
    ):
        c = fuzzy_join(a, b, how="inner")


def test_fuzzy_join_pandas_comparison():
    """Tests if fuzzy_join's output is as similar as
    possible with pandas.merge"""
    left = pd.DataFrame(
        {
            "key": ["K0", "K1", "K2", "K3"],
            "A": ["A0", "A1", "A2", "A3"],
            "B": ["B0", "B1", "B2", "B3"],
        }
    )

    right = pd.DataFrame(
        {
            "key": ["K0", "K1", "K2", "K3"],
            "C": ["C0", "C1", "C2", "C3"],
            "D": ["D0", "D1", "D2", "D3"],
        }
    )

    result = pd.merge(left, right, on="key", how="left")
    result_fj = fuzzy_join(left, right, on="key", how="left")

    result_fj.drop(columns=["key_y"], inplace=True)
    result_fj.rename(columns={"key_x": "key"}, inplace=True)

    pd.testing.assert_frame_equal(result, result_fj)

    result_r = pd.merge(left, right, on="key", how="right")
    result_r_fj = fuzzy_join(left, right, on="key", how="right")

    result_r_fj.drop(columns=["key_y"], inplace=True)
    result_r_fj.rename(columns={"key_x": "key"}, inplace=True)

    pd.testing.assert_frame_equal(result_r, result_r_fj)

    left = left.sample(frac=1, random_state=0)
    right = right.sample(frac=1, random_state=0)
    result_s = pd.merge(left, right, on="key", how="left", sort=True)
    result_s_fj = fuzzy_join(left, right, on="key", how="left", sort=True)

    result_s_fj.drop(columns=["key_y"], inplace=True)
    result_s_fj.rename(columns={"key_x": "key"}, inplace=True)

    pd.testing.assert_frame_equal(result_s, result_s_fj)


def test_correct_encoder():
    """Test that the encoder error checking is working as intended."""

    class TestVectorizer(HashingVectorizer):
        """Implements a custom vectorizer to check if the `encoder`
        parameter uses the passed instance as expected.
        Raises an error when `fit` is called.
        """

        def fit(self, X):
            raise AssertionError("Custom vectorizer was called as intended.")

    left = pd.DataFrame(
        {
            "key": ["K0", "K1", "K2", "K3"],
            "A": ["A0", "A1", "A2", "A3"],
            "B": ["B0", "B1", "B2", "B3"],
        }
    )

    right = pd.DataFrame(
        {
            "key": ["K0", "K1", "K2", "K3"],
            "C": ["C0", "C1", "C2", "C3"],
            "D": ["D0", "D1", "D2", "D3"],
        }
    )

    enc = TestVectorizer()

    with pytest.raises(
        AssertionError, match=r"Custom vectorizer was called as intended."
    ):
        fuzzy_join(left, right, on="key", how="left", encoder=enc)

    with pytest.raises(ValueError, match=r"encoder should be a vectorizer object"):
        fuzzy_join(left, right, on="key", how="left", encoder="awrongencoder")


<<<<<<< HEAD
def test_fj_numerical():
    """Testing if fuzzy_join results are as expected."""

    left = pd.DataFrame({"str1": ["aa", "a", "bb"], "int": [10, 2, 5]})
    right = pd.DataFrame(
        {
            "str2": ["aa", "bb", "a", "cc", "dd"],
            "int": [55, 6, 2, 15, 6],
        }
    )

    fj_num = fuzzy_join(left, right, on="int", numerical_match="number")
    n_cols = left.shape[1] + right.shape[1]

    assert fj_num.shape == (len(left), n_cols)

    fj_num2 = fuzzy_join(
        left, right, on="int", numerical_match="number", return_score=True
    )
    assert fj_num2.shape == (len(left), n_cols + 1)

    fj_num3 = fuzzy_join(
        left,
        right,
        on="int",
        numerical_match="number",
        match_score=0.9,
        drop_unmatched=True,
    )
    assert fj_num3.shape == (2, n_cols)

    with pytest.raises(
        ValueError,
        match=r"The columns you are trying ",
    ):
        fuzzy_join(left, right, on="int", numerical_match="error")


def test_fj_multiple_keys():
    """Test fuzzy joining on multiple keys, unique or mixed types"""

    left = pd.DataFrame(
        {
            "str1": ["Paris", "Paris", "Paris"],
            "str2": ["Texas", "France", "Greek God"],
            "int1": [10, 2, 5],
            "int2": [103, 250, 532],
        }
    )
    right = pd.DataFrame(
        {
            "str_1": ["Paris", "Paris", "Paris", "cc", "dd"],
            "str_2": ["TX", "FR", "GR Mytho", "cc", "dd"],
            "int1": [55, 6, 2, 15, 6],
            "int2": [554, 146, 32, 215, 612],
        }
    )

    # On multiple numeric keys
    fj_num = fuzzy_join(left, right, on=["int1", "int2"], numerical_match="number")
    assert fj_num.shape == (3, 8)

    # On multiple string keys
    fj_str = fuzzy_join(
        left, right, left_on=["str1", "str2"], right_on=["str_1", "str_2"]
    )
    assert fj_str.shape == (3, 8)

    # On mixed, numeric and string keys
    fj_mixed = fuzzy_join(
        left,
        right,
        left_on=["str1", "str2", "int2"],
        right_on=["str_1", "str_2", "int2"],
        numerical_match="number",
    )
    assert fj_mixed.shape == (3, 8)


def test_iterable_input():
    """Test if iterable input: list, set, dictionnary or tuple works"""
    df1 = pd.DataFrame(
        {"a": ["ana", "lala", "nana"], "str2": ["Texas", "France", "Greek God"]}
    )
    df2 = pd.DataFrame(
        {"a": ["anna", "lala", "ana", "nnana"], "str_2": ["TX", "FR", "GR Mytho", "dd"]}
    )
    assert fuzzy_join(df1, df2, on=["a"]).shape == (3, 4)
    assert fuzzy_join(df1, df2, on={"a"}).shape == (3, 4)
    assert fuzzy_join(df1, df2, on="a").shape == (3, 4)

    assert fuzzy_join(
        df1, df2, left_on=["a", "str2"], right_on={"a", "str_2"}
    ).shape == (3, 4)
    assert fuzzy_join(
        df1, df2, left_on=("a", "str2"), right_on={"a", "str_2"}
    ).shape == (3, 4)
=======
def test_missing_values():
    """
    Test fuzzy joining on missing values.
    """
    a = pd.DataFrame({"col1": ["aaaa", "bbb", "ddd dd"], "col2": [1, 2, 3]})
    b = pd.DataFrame({"col3": [np.NaN, "bbb", "ddd dd"], "col4": [1, 2, 3]})

    with pytest.warns(UserWarning, match=r"merging on missing values"):
        c = fuzzy_join(a, b, left_on="col1", right_on="col3", how="right")
    assert c.shape[0] == len(b)

    with pytest.warns(UserWarning, match=r"merging on missing values"):
        c = fuzzy_join(b, a, left_on="col3", right_on="col1", return_score=True)
    assert c.shape[0] == len(b)
>>>>>>> e3897b33
<|MERGE_RESOLUTION|>--- conflicted
+++ resolved
@@ -260,7 +260,6 @@
         fuzzy_join(left, right, on="key", how="left", encoder="awrongencoder")
 
 
-<<<<<<< HEAD
 def test_fj_numerical():
     """Testing if fuzzy_join results are as expected."""
 
@@ -358,7 +357,8 @@
     assert fuzzy_join(
         df1, df2, left_on=("a", "str2"), right_on={"a", "str_2"}
     ).shape == (3, 4)
-=======
+
+
 def test_missing_values():
     """
     Test fuzzy joining on missing values.
@@ -372,5 +372,4 @@
 
     with pytest.warns(UserWarning, match=r"merging on missing values"):
         c = fuzzy_join(b, a, left_on="col3", right_on="col1", return_score=True)
-    assert c.shape[0] == len(b)
->>>>>>> e3897b33
+    assert c.shape[0] == len(b)