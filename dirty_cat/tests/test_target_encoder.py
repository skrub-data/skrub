--- conflicted
+++ resolved
@@ -191,18 +191,14 @@
     Xout2 = encoder2.transform(Xtest)
     assert np.array_equal(Xout, Xout2)
 
-<<<<<<< HEAD
-
-def _test_missing_values(input_type, missing, cv=False):
-=======
+
 input_types = ["list", "numpy", "pandas"]
 missings = ["", "aaa", "error"]
 
 
 @pytest.mark.parametrize("input_type", input_types)
 @pytest.mark.parametrize("missing", missings)
-def test_missing_values(input_type, missing):
->>>>>>> 81394467
+def test_missing_values(input_type, missing, cv=False):
     X = [
         ["Red", "male"],
         [np.nan, "male"],
@@ -257,13 +253,9 @@
         return
 
 
-<<<<<<< HEAD
-def _test_missing_values_transform(input_type, missing, cv=False):
-=======
 @pytest.mark.parametrize("input_type", input_types)
 @pytest.mark.parametrize("missing", missings)
-def test_missing_values_transform(input_type, missing):
->>>>>>> 81394467
+def test_missing_values_transform(input_type, missing, cv=False):
     X = [
         ["Red", "male"],
         ["red", "male"],
@@ -307,31 +299,6 @@
         encoder.transform(X_test)
 
 
-<<<<<<< HEAD
-def test_missing_values():
-    input_types = ["list", "numpy", "pandas"]
-    handle_missing = ["aaa", "error", ""]
-    for input_type in input_types:
-        for missing in handle_missing:
-            _test_missing_values(input_type, missing)
-            _test_missing_values_transform(input_type, missing)
-            _test_missing_values(input_type, missing, cv=True)
-            _test_missing_values_transform(input_type, missing, cv=True)
-
-
-if __name__ == "__main__":
-    print("start test_target_encoder")
-    test_target_encoder()
-    print("test_target_encoder passed")
-
-    print("start test_target_encoder with K-fold encoding")
-    test_cv_target_encoder()
-    print("test_target_encoder with K-fold encoding passed")
-
-    print("start test_missing_values")
-    test_missing_values()
-    print("test_missing_values passed")
-=======
 def test_errors():
     """Test the different errors that may be raised during fit and transform"""
     enc = _target_encoder.TargetEncoder(handle_unknown="blabla")
@@ -356,5 +323,4 @@
     with pytest.raises(ValueError, match="The number of features in the input data "):
         enc4.transform(X2)
     with pytest.raises(ValueError, match="Found unknown categories "):
-        enc4.transform(X3)
->>>>>>> 81394467
+        enc4.transform(X3)