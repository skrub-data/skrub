import collections
import numpy as np
<<<<<<< HEAD
from sklearn.utils import check_array
=======
>>>>>>> 14121620

from sklearn.utils import check_array
from typing import Tuple, Union, Any, Hashable


class LRUDict:
    """ dict with limited capacity

    Using LRU eviction avoids memorizing a full dataset"""
    def __init__(self, capacity: int):
        self.capacity = capacity
        self.cache = collections.OrderedDict()

    def __getitem__(self, key: Hashable):
        try:
            value = self.cache.pop(key)
            self.cache[key] = value
            return value
        except KeyError:
            return -1

    def __setitem__(self, key: Hashable, value: Any):
        try:
            self.cache.pop(key)
        except KeyError:
            if len(self.cache) >= self.capacity:
                self.cache.popitem(last=False)
        self.cache[key] = value

    def __contains__(self, key: Hashable):
        return key in self.cache


def check_input(X) -> np.array:
    """
    Check input with sklearn standards.
    Also converts X to a numpy array if not already.
    """
    # TODO check for weird type of input to pass scikit learn tests
    #  without messing with the original type too much
<<<<<<< HEAD
    X_ = check_array(X,
                     dtype=None,
                     ensure_2d=True,
                     force_all_finite=False)
    # If the array contains both NaNs and strings, convert to object type
    if X_.dtype.kind in {'U', 'S'}:  # contains strings
        if np.any(X_ == "nan"):  # missing value converted to string
            return check_array(np.array(X, dtype=object),
                               dtype=None,
                               ensure_2d=True,
                               force_all_finite=False)
=======

    X_ = check_array(
        X,
        dtype=None,
        ensure_2d=True,
        force_all_finite=False,
    )
    # If the array contains both NaNs and strings, convert to object type
    if X_.dtype.kind in {'U', 'S'}:  # contains strings
        if np.any(X_ == "nan"):  # missing value converted to string
            return check_array(
                np.array(X, dtype=object),
                dtype=None,
                ensure_2d=True,
                force_all_finite=False,
            )

>>>>>>> 14121620
    return X_


class Version:
    """
    Replacement for `distutil.version.LooseVersion` and
    `packaging.version.Version`.
    Implemented to avoid `DeprecationWarning`s raised by the former,
    and avoid adding a dependency for the latter.

    It is therefore very bare-bones, so its code shouldn't be too
    hard to understand.
    It currently only supports major and minor versions.

    Inspired from https://stackoverflow.com/a/11887825/9084059
    Should eventually dissapear.

    Examples:
    >>> # Standard usage
    >>> Version(sklearn.__version__) > Version('0.22')
    >>> Version(sklearn.__version__) > '0.22'
    >>> # In general, pass the version as numbers separated by dots.
    >>> Version('1.5') <= Version('1.6.5')
    >>> Version('1.5') <= '1.6.5'
    >>> # You can also pass the separator for specific cases
    >>> Version('1-5', separator='-') == Version('1-6-5', separator='-')
    >>> Version('1-5', separator='-') == '1-6-5'
    >>> Version('1-5', separator='-') == '1.6.5'  # Won't work!
    """

    def __init__(self, value: str, separator: str = '.'):
        self.separator = separator
        self.major, self.minor = self._parse_version(value)

    def __repr__(self):
        return f'Version({self.major}.{self.minor})'

    def _parse_version(self, value: str) -> Tuple[int, int]:
        raw_parts = value.split(self.separator)
        if len(raw_parts) == 0:
            raise ValueError(f'Could not extract version from {value!r} '
                             f'(separator: {self.separator!r})')
        elif len(raw_parts) == 1:
            major = int(raw_parts[0])
            minor = 0
        else:
            major = int(raw_parts[0])
            minor = int(raw_parts[1])
            # Ditch the rest
        return major, minor

    def _cast_to_version(self, other: Union["Version", str]) -> "Version":
        if isinstance(other, str):
            # We pass our separator, as we expect they are the same
            other = Version(other, self.separator)
        return other

    def __eq__(self, other: Union["Version", str]):
        other = self._cast_to_version(other)
        return (self.major, self.minor) == (other.major, other.minor)

    def __ne__(self, other: Union["Version", str]):
        other = self._cast_to_version(other)
        return (self.major, self.minor) != (other.major, other.minor)

    def __lt__(self, other: Union["Version", str]):
        other = self._cast_to_version(other)
        return (self.major, self.minor) < (other.major, other.minor)

    def __le__(self, other: Union["Version", str]):
        other = self._cast_to_version(other)
        return (self.major, self.minor) <= (other.major, other.minor)

    def __gt__(self, other: Union["Version", str]):
        other = self._cast_to_version(other)
        return (self.major, self.minor) > (other.major, other.minor)

    def __ge__(self, other: Union["Version", str]):
        other = self._cast_to_version(other)
        return (self.major, self.minor) >= (other.major, other.minor)<|MERGE_RESOLUTION|>--- conflicted
+++ resolved
@@ -1,9 +1,5 @@
 import collections
 import numpy as np
-<<<<<<< HEAD
-from sklearn.utils import check_array
-=======
->>>>>>> 14121620
 
 from sklearn.utils import check_array
 from typing import Tuple, Union, Any, Hashable
@@ -44,19 +40,6 @@
     """
     # TODO check for weird type of input to pass scikit learn tests
     #  without messing with the original type too much
-<<<<<<< HEAD
-    X_ = check_array(X,
-                     dtype=None,
-                     ensure_2d=True,
-                     force_all_finite=False)
-    # If the array contains both NaNs and strings, convert to object type
-    if X_.dtype.kind in {'U', 'S'}:  # contains strings
-        if np.any(X_ == "nan"):  # missing value converted to string
-            return check_array(np.array(X, dtype=object),
-                               dtype=None,
-                               ensure_2d=True,
-                               force_all_finite=False)
-=======
 
     X_ = check_array(
         X,
@@ -74,7 +57,6 @@
                 force_all_finite=False,
             )
 
->>>>>>> 14121620
     return X_
 
 
