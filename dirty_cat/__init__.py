"""
dirty_cat: Learning on dirty categories.
"""
from pathlib import Path as _Path

try:
    from ._check_dependencies import check_dependencies

    check_dependencies()
except ModuleNotFoundError:
    import warnings

    warnings.warn(
        "pkg_resources is not available, dependencies versions will not be checked."
    )

from ._datetime_encoder import DatetimeEncoder
<<<<<<< HEAD
=======
from ._deduplicate import compute_ngram_distance, deduplicate
from ._feature_augmenter import FeatureAugmenter
from ._fuzzy_join import fuzzy_join
>>>>>>> 2b4b171f
from ._gap_encoder import GapEncoder
from ._minhash_encoder import MinHashEncoder
from ._fuzzy_join import fuzzy_join
from ._similarity_encoder import SimilarityEncoder
from ._super_vectorizer import SuperVectorizer
from ._target_encoder import TargetEncoder

with open(_Path(__file__).parent / "VERSION.txt") as _fh:
    __version__ = _fh.read().strip()


__all__ = [
    "DatetimeEncoder",
    "FeatureAugmenter",
    "fuzzy_join",
    "GapEncoder",
    "MinHashEncoder",
    "SimilarityEncoder",
    "SuperVectorizer",
    "TargetEncoder",
    "deduplicate",
    "compute_ngram_distance",
]<|MERGE_RESOLUTION|>--- conflicted
+++ resolved
@@ -15,15 +15,11 @@
     )
 
 from ._datetime_encoder import DatetimeEncoder
-<<<<<<< HEAD
-=======
 from ._deduplicate import compute_ngram_distance, deduplicate
 from ._feature_augmenter import FeatureAugmenter
 from ._fuzzy_join import fuzzy_join
->>>>>>> 2b4b171f
 from ._gap_encoder import GapEncoder
 from ._minhash_encoder import MinHashEncoder
-from ._fuzzy_join import fuzzy_join
 from ._similarity_encoder import SimilarityEncoder
 from ._super_vectorizer import SuperVectorizer
 from ._target_encoder import TargetEncoder
