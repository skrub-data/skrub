--- conflicted
+++ resolved
@@ -1,13 +1,6 @@
 import collections
-<<<<<<< HEAD
-import numpy as np
+from typing import Dict, List, Literal, Union
 import pandas as pd
-
-from typing import List, Dict, Literal, Union
-=======
-from typing import Dict, List, Literal, Union
->>>>>>> 4c8e1788
-
 import numpy as np
 from sklearn.base import BaseEstimator, TransformerMixin
 from sklearn.preprocessing import LabelEncoder
@@ -108,7 +101,6 @@
     categories_: List[np.array]
     n_: int
 
-<<<<<<< HEAD
     def __init__(self,
                  categories: Union[Literal["auto"], List[Union[List[str], np.array]]] = 'auto',
                  clf_type: Literal["regression", "binary-clf", "multiclass-clf"] = 'binary-clf',
@@ -119,16 +111,6 @@
                  n_folds=5,
                  n_inner_folds=3,
                  random_state=None):
-=======
-    def __init__(
-        self,
-        categories: Union[Literal["auto"], List[Union[List[str], np.array]]] = "auto",
-        clf_type: Literal["regression", "binary-clf", "multiclass-clf"] = "binary-clf",
-        dtype: type = np.float64,
-        handle_unknown: Literal["error", "ignore"] = "error",
-        handle_missing: Literal["error", ""] = "",
-    ):
->>>>>>> 4c8e1788
         self.categories = categories
         self.dtype = dtype
         self.clf_type = clf_type
@@ -196,7 +178,6 @@
                 'any of {"error", "ignore"}. '
             )
 
-<<<<<<< HEAD
         if self.clf_type not in ('regression', 'binary-clf', 'multiclass-clf'):
             raise ValueError(
                 "Problem type must be either 'regression', 'binary-clf' or 'multiclass-clf' "
@@ -204,20 +185,13 @@
             )
 
         if self.categories != 'auto':
-=======
-        if self.categories != "auto":
->>>>>>> 4c8e1788
             for cats in self.categories:
                 if not np.all(np.sort(cats) == np.array(cats)):
                     raise ValueError("Unsorted categories are not yet supported. ")
 
         X_temp = check_array(X, dtype=None)
-<<<<<<< HEAD
         y_temp = check_array(y, dtype=None, ensure_2d=False)
         if not hasattr(X, 'dtype') and np.issubdtype(X_temp.dtype, np.str_):
-=======
-        if not hasattr(X, "dtype") and np.issubdtype(X_temp.dtype, np.str_):
->>>>>>> 4c8e1788
             X = check_array(X, dtype=np.object)
             y = check_array(y, dtype=np.object, ensure_2d=False)
         else:
@@ -323,12 +297,8 @@
             )
 
         X_temp = check_array(X, dtype=None)
-<<<<<<< HEAD
         y_temp = check_array(self.y, dtype=None, ensure_2d=False)
         if not hasattr(X, 'dtype') and np.issubdtype(X_temp.dtype, np.str_):
-=======
-        if not hasattr(X, "dtype") and np.issubdtype(X_temp.dtype, np.str_):
->>>>>>> 4c8e1788
             X = check_array(X, dtype=np.object)
             y = check_array(self.y, dtype=np.object, ensure_2d=False)
         else:
@@ -361,48 +331,19 @@
 
         out = []
 
-<<<<<<< HEAD
         if self.cross_val is False:
             for j, cats in enumerate(self.categories_):
                 unqX = np.unique(X[:, j])
                 encoder = {x: 0 for x in unqX}
                 if self.clf_type in ['binary-clf', 'regression']:
-=======
-        for j, cats in enumerate(self.categories_):
-            unqX = np.unique(X[:, j])
-            encoder = {x: 0 for x in unqX}
-            if self.clf_type in ["binary-clf", "regression"]:
-                for x in unqX:
-                    if x not in cats:
-                        Eyx = 0
-                    else:
-                        Eyx = self.Eyx_[j][x]
-                    lambda_n = lambda_(self.counter_[j][x], self.n_ / self.k_[j])
-                    encoder[x] = lambda_n * Eyx + (1 - lambda_n) * self.Ey_
-                x_out = np.zeros((len(X[:, j]), 1))
-                for i, x in enumerate(X[:, j]):
-                    x_out[i, 0] = encoder[x]
-                out.append(x_out.reshape(-1, 1))
-            if self.clf_type == "multiclass-clf":
-                x_out = np.zeros((len(X[:, j]), len(self.classes_)))
-                lambda_n = {x: 0 for x in unqX}
-                for x in unqX:
-                    lambda_n[x] = lambda_(self.counter_[j][x], self.n_ / self.k_[j])
-                for k, c in enumerate(np.unique(self.classes_)):
->>>>>>> 4c8e1788
                     for x in unqX:
                         if x not in cats:
                             Eyx = 0
                         else:
-<<<<<<< HEAD
                             Eyx = self.Eyx_[j][x]
                         lambda_n = lambda_(self.counter_[j][x], self.n_/self.k_[j])
                         encoder[x] = lambda_n*Eyx + (1 - lambda_n)*self.Ey_
                     x_out = np.zeros((len(X[:, j]), 1))
-=======
-                            Eyx = self.Eyx_[c][j][x]
-                        encoder[x] = lambda_n[x] * Eyx + (1 - lambda_n[x]) * self.Ey_[c]
->>>>>>> 4c8e1788
                     for i, x in enumerate(X[:, j]):
                         x_out[i, 0] = encoder[x]
                     out.append(x_out.reshape(-1, 1))
