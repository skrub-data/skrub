import collections
import numpy as np
import pandas as pd

from sklearn.preprocessing import LabelEncoder
from sklearn.base import BaseEstimator, TransformerMixin
from sklearn.utils import check_array
from sklearn.utils.fixes import _object_dtype_isnan
<<<<<<< HEAD
from sklearn.model_selection import KFold
=======
from sklearn.utils.validation import check_is_fitted
from dirty_cat.utils import check_input
>>>>>>> c8e325ef


def lambda_(x, n):
    out = x / (x + n)
    return out


def arr_mean(X_g, y_g):
    """ Find the group mean of numpy arrays with categories """
    X_uniques = np.unique(X_g)
    grouped = [y_g[X_g == xi] for xi in X_uniques]
    mean = [gr.mean() for gr in grouped]
    return mean, X_uniques


class TargetEncoder(BaseEstimator, TransformerMixin):
    """Encode categorical features as a numeric array given a target vector.

    Each category is encoded given the effect that it has on the
    target variable y. The method considers that categorical
    variables can present rare categories. It represents each category by the
    probability of y conditional on this category.
    In addition it takes an empirical Bayes approach to shrink the estimate.


    Parameters
    ----------
    categories : 'auto' or a list of lists/arrays of values.
        Categories (unique values) per feature:

        - 'auto' : Determine categories automatically from the training data.
        - list : ``categories[i]`` holds the categories expected in the i-th
          column. The passed categories must be sorted and should not mix
          strings and numeric values.

        The categories used can be found in the ``categories_`` attribute.

    clf_type : string {'regression', 'binary-clf', 'multiclass-clf'}
        The type of classification/regression problem.

    dtype : number type, default np.float64
        Desired dtype of output.

    handle_unknown : 'error' (default) or 'ignore'
        Whether to raise an error or ignore if a unknown categorical feature is
        present during transform (default is to raise). When this parameter
        is set to 'ignore' and an unknown category is encountered during
        transform, the resulting one-hot encoded columns for this feature
        will be all zeros.

    handle_missing : 'error' or '' (default)
        Whether to raise an error or impute with blank string '' if missing
        values (NaN) are present during fit (default is to impute).
        When this parameter is set to '', and a missing value is encountered
        during fit_transform, the resulting encoded columns for this feature
        will be all zeros.

    cross_val : bool, default=False
        Computing impact coded features on a subset of the data, using nested
        KFold cross-validation loop. Very useful when the number of
        observations of the encoded columns is high, to avoid overfitting.
        The number of inner and outer folds are defined by the ``n_folds`` and
        ``n_inner_folds`` parameters.
    
    n_folds : int, default=5
        The number of outer folds for the nested KFold. Useful only when
        ``cross_val`` is True.

    n_inner_folds: int, default=3
        The number of inner folds for the nested KFold. Useful only when
        ``cross_val`` is True.


    Attributes
    ----------
    categories_ : list of arrays
        The categories of each feature determined during fitting
        (in order corresponding with output of ``transform``).

    References
    -----------
    For more details, see Micci-Barreca, 2001: A preprocessing scheme for
    high-cardinality categorical attributes in classification and prediction
    problems.
    """
    def __init__(self,
                 categories='auto',
                 clf_type='binary-clf',
                 dtype=np.float64,
                 handle_unknown='error',
                 handle_missing='',
                 cross_val=False,
                 n_folds=10,
                 n_inner_folds=3):
        self.categories = categories
        self.dtype = dtype
        self.clf_type = clf_type
        self.handle_unknown = handle_unknown
        self.handle_missing = handle_missing
        self.cross_val = cross_val
        self.n_folds = n_folds
        self.n_inner_folds = n_inner_folds

    def _more_tags(self):
        """
        Used internally by sklearn to ease the estimator checks.
        """
        return {"X_types": ["categorical"]}

    def fit(self, X, y):
        """Fit the TargetEncoder to X.
        Parameters
        ----------
        X : array-like, shape [n_samples, n_features]
            The data to determine the categories of each feature.
        y : array
            The associated target vector.

        Returns
        -------
        self
        """
        X = check_input(X)
        self.n_features_in_ = X.shape[1]
        if self.handle_missing not in ['error', '']:
            template = ("handle_missing should be either 'error' or "
                        "'', got %s")
            raise ValueError(template % self.handle_missing)
        if hasattr(X, 'iloc') and X.isna().values.any():
            if self.handle_missing == 'error':
                msg = ("Found missing values in input data; set "
                       "handle_missing='' to encode with missing values")
                raise ValueError(msg)
            if self.handle_missing != 'error':
                X = X.fillna(self.handle_missing)
        elif not hasattr(X, 'dtype') and isinstance(X, list):
            X = np.asarray(X, dtype=object)

        if hasattr(X, 'dtype'):
            mask = _object_dtype_isnan(X)
            if X.dtype.kind == 'O' and mask.any():
                if self.handle_missing == 'error':
                    msg = ("Found missing values in input data; set "
                           "handle_missing='' to encode with missing values")
                    raise ValueError(msg)
                if self.handle_missing != 'error':
                    X[mask] = self.handle_missing

        if self.handle_unknown not in ['error', 'ignore']:
            template = ("handle_unknown should be either 'error' or "
                        "'ignore', got %s")
            raise ValueError(template % self.handle_unknown)

        if self.categories != 'auto':
            for cats in self.categories:
                if not np.all(np.sort(cats) == np.array(cats)):
                    raise ValueError("Unsorted categories are not yet "
                                     "supported")

        X_temp = check_array(X, dtype=None)
        y_temp = check_array(y, dtype=None, ensure_2d=False)
        if not hasattr(X, 'dtype') and np.issubdtype(X_temp.dtype, np.str_):
            X = check_array(X, dtype=np.object)
            y = check_array(y, dtype=np.object, ensure_2d=False)
        else:
            X = X_temp
            y = y_temp

        self.y = y

        n_samples, n_features = X.shape

        self._label_encoders_ = [LabelEncoder() for _ in range(n_features)]

        for j in range(n_features):
            le = self._label_encoders_[j]
            Xj = X[:, j]
            if self.categories == 'auto':
                le.fit(Xj)
            else:
                if self.handle_unknown == 'error':
                    valid_mask = np.in1d(Xj, self.categories[j])
                    if not np.all(valid_mask):
                        diff = np.unique(Xj[~valid_mask])
                        msg = ("Found unknown categories {0} in column {1}"
                               " during fit".format(diff, j))
                        raise ValueError(msg)
                le.classes_ = np.array(self.categories[j])

        self.categories_ = [le.classes_ for le in self._label_encoders_]
        self.n_ = len(y)
        if self.clf_type in ['binary-clf', 'regression']:
            self.Eyx_ = [{cat: np.mean(y[X[:, j] == cat])
                          for cat in self.categories_[j]}
                         for j in range(len(self.categories_))]
            self.Ey_ = np.mean(y)
            self.counter_ = {j: collections.Counter(X[:, j])
                             for j in range(n_features)}
        if self.clf_type in ['multiclass-clf']:
            self.classes_ = np.unique(y)

            self.Eyx_ = {c: [{cat: np.mean((y == c)[X[:, j] == cat])
                              for cat in self.categories_[j]}
                             for j in range(len(self.categories_))]
                         for c in self.classes_}
            self.Ey_ = {c: np.mean(y == c) for c in self.classes_}
            self.counter_ = {j: collections.Counter(X[:, j])
                             for j in range(n_features)}
        self.k_ = {j: len(self.counter_[j]) for j in self.counter_}
        return self

    def transform(self, X):
        """Transform X using specified encoding scheme.

        Parameters
        ----------
        X : array-like, shape [n_samples, n_features_new]
            The data to encode.

        Returns
        -------
        X_new : 2-d array
            Transformed input.
        """
        check_is_fitted(self, attributes=["n_features_in_"])
        X = check_input(X)
        if X.shape[1] != self.n_features_in_:
            raise ValueError(
                f"Number of features in the input data ({X.shape[1]}) does not match the number of features "
                f"seen during fit ({self.n_features_in_})."
            )
        if hasattr(X, 'iloc') and X.isna().values.any():
            if self.handle_missing == 'error':
                msg = ("Found missing values in input data; set "
                       "handle_missing='' to encode with missing values")
                raise ValueError(msg)
            if self.handle_missing != 'error':
                X = X.fillna(self.handle_missing)
        elif not hasattr(X, 'dtype') and isinstance(X, list):
            X = np.asarray(X, dtype=object)

        if hasattr(X, 'dtype'):
            mask = _object_dtype_isnan(X)
            if X.dtype.kind == 'O' and mask.any():
                if self.handle_missing == 'error':
                    msg = ("Found missing values in input data; set "
                           "handle_missing='' to encode with missing values")
                    raise ValueError(msg)
                if self.handle_missing != 'error':
                    X[mask] = self.handle_missing

        X_temp = check_array(X, dtype=None)
        y_temp = check_array(self.y, dtype=None, ensure_2d=False)
        if not hasattr(X, 'dtype') and np.issubdtype(X_temp.dtype, np.str_):
            X = check_array(X, dtype=np.object)
            y = check_array(self.y, dtype=np.object, ensure_2d=False)
        else:
            X = X_temp
            y = y_temp

        n_samples, n_features = X.shape
        X_int = np.zeros_like(X, dtype=int)
        X_mask = np.ones_like(X, dtype=bool)

        for i in range(n_features):
            Xi = X[:, i]
            valid_mask = np.in1d(Xi, self.categories_[i])

            if not np.all(valid_mask):
                if self.handle_unknown == 'error':
                    diff = np.unique(X[~valid_mask, i])
                    msg = ("Found unknown categories {0} in column {1}"
                           " during transform".format(diff, i))
                    raise ValueError(msg)
                else:
                    # Set the problematic rows to an acceptable value and
                    # continue `The rows are marked `X_mask` and will be
                    # removed later.
                    X_mask[:, i] = valid_mask
                    Xi = Xi.copy()
                    Xi[~valid_mask] = self.categories_[i][0]
            X_int[:, i] = self._label_encoders_[i].transform(Xi)

        out = []

<<<<<<< HEAD
        if self.cross_val is False:
            for j, cats in enumerate(self.categories_):
                unqX = np.unique(X[:, j])
                encoder = {x: 0 for x in unqX}
                if self.clf_type in ['binary-clf', 'regression']:
=======
        for j, cats in enumerate(self.categories_):
            unqX = np.unique(X[:, j])
            encoder = {x: 0 for x in unqX}
            if self.clf_type in ['binary-clf', 'regression']:
                for x in unqX:
                    if x not in cats:
                        Eyx = 0
                    else:
                        Eyx = self.Eyx_[j][x]
                    lambda_n = lambda_(self.counter_[j][x], self.n_/self.k_[j])
                    encoder[x] = lambda_n*Eyx + (1 - lambda_n)*self.Ey_
                x_out = np.zeros((len(X[:, j]), 1))
                for i, x in enumerate(X[:, j]):
                    x_out[i, 0] = encoder[x]
                out.append(x_out.reshape(-1, 1))
            if self.clf_type == 'multiclass-clf':
                x_out = np.zeros((len(X[:, j]), len(self.classes_)))
                lambda_n = {x: 0 for x in unqX}
                for x in unqX:
                    lambda_n[x] = lambda_(self.counter_[j][x], self.n_/self.k_[j])
                for k, c in enumerate(np.unique(self.classes_)):
>>>>>>> c8e325ef
                    for x in unqX:
                        if x not in cats:
                            Eyx = 0
                        else:
                            Eyx = self.Eyx_[j][x]
                        lambda_n = lambda_(self.counter_[j][x], self.n/self.k[j])
                        encoder[x] = lambda_n*Eyx + (1 - lambda_n)*self.Ey_
                    x_out = np.zeros((len(X[:, j]), 1))
                    for i, x in enumerate(X[:, j]):
                        x_out[i, 0] = encoder[x]
                    out.append(x_out.reshape(-1, 1))
                if self.clf_type == 'multiclass-clf':
                    x_out = np.zeros((len(X[:, j]), len(self.classes_)))
                    lambda_n = {x: 0 for x in unqX}
                    for x in unqX:
                        lambda_n[x] = lambda_(self.counter_[j][x],
                                              self.n/self.k[j])
                    for k, c in enumerate(np.unique(self.classes_)):
                        for x in unqX:
                            if x not in cats:
                                Eyx = 0
                            else:
                                Eyx = self.Eyx_[c][j][x]
                            encoder[x] = lambda_n[x]*Eyx + \
                                (1 - lambda_n[x])*self.Ey_[c]
                        for i, x in enumerate(X[:, j]):
                            x_out[i, k] = encoder[x]
                    out.append(x_out)
            out = np.hstack(out)

        if self.cross_val is True:
            np.random.seed(1)
            kf = KFold(n_splits=self.n_folds, shuffle=True)
            # Global mean of the target, applied to unknown values
            global_mean = y.mean()
            split = 0
            out = np.zeros(shape=(n_samples, n_features))
            for j in range(n_features):
                impact_coded = pd.Series(dtype="float64")
                df_j = pd.DataFrame(X[:, j], columns=["features"])
                for infold, oof in kf.split(X[:, j]):
                    inner_means_df = pd.DataFrame()
                    infold_mean = y[infold].mean()
                    kf_inner = KFold(n_splits=self.n_inner_folds, shuffle=True)
                    inner_split = 0
                    for infold_inner, oof_inner in kf_inner.split(X[:, j][infold]):
                        X_a = X[:, j][infold][infold_inner]
                        y_a = y[infold][infold_inner]
                        infold_inner_mean, idx = arr_mean(X_a, y_a)
                        inner_means_df = inner_means_df.join(
                            pd.DataFrame(
                                infold_inner_mean, index=idx, columns=[inner_split]
                            ),
                            lsuffix=inner_split,
                            how="outer",
                        )
                        inner_means_df.fillna(infold_mean, inplace=True)
                        inner_split += 1
                    # Apply the mean of all infold_inner means
                    #  to the actual data, on oof
                    oof_X = df_j.iloc[oof]
                    inner_folds_mean = inner_means_df.mean(axis=1)
                    impact_coded_oof = (
                        oof_X["features"].map(inner_folds_mean).fillna(global_mean)
                    )
                    impact_coded = impact_coded.append(impact_coded_oof)
                    impact_coded.sort_index(inplace=True)
                    split += 1
                out[:, j] = impact_coded.to_numpy()
        return out<|MERGE_RESOLUTION|>--- conflicted
+++ resolved
@@ -6,12 +6,9 @@
 from sklearn.base import BaseEstimator, TransformerMixin
 from sklearn.utils import check_array
 from sklearn.utils.fixes import _object_dtype_isnan
-<<<<<<< HEAD
 from sklearn.model_selection import KFold
-=======
 from sklearn.utils.validation import check_is_fitted
 from dirty_cat.utils import check_input
->>>>>>> c8e325ef
 
 
 def lambda_(x, n):
@@ -297,35 +294,11 @@
 
         out = []
 
-<<<<<<< HEAD
         if self.cross_val is False:
             for j, cats in enumerate(self.categories_):
                 unqX = np.unique(X[:, j])
                 encoder = {x: 0 for x in unqX}
                 if self.clf_type in ['binary-clf', 'regression']:
-=======
-        for j, cats in enumerate(self.categories_):
-            unqX = np.unique(X[:, j])
-            encoder = {x: 0 for x in unqX}
-            if self.clf_type in ['binary-clf', 'regression']:
-                for x in unqX:
-                    if x not in cats:
-                        Eyx = 0
-                    else:
-                        Eyx = self.Eyx_[j][x]
-                    lambda_n = lambda_(self.counter_[j][x], self.n_/self.k_[j])
-                    encoder[x] = lambda_n*Eyx + (1 - lambda_n)*self.Ey_
-                x_out = np.zeros((len(X[:, j]), 1))
-                for i, x in enumerate(X[:, j]):
-                    x_out[i, 0] = encoder[x]
-                out.append(x_out.reshape(-1, 1))
-            if self.clf_type == 'multiclass-clf':
-                x_out = np.zeros((len(X[:, j]), len(self.classes_)))
-                lambda_n = {x: 0 for x in unqX}
-                for x in unqX:
-                    lambda_n[x] = lambda_(self.counter_[j][x], self.n_/self.k_[j])
-                for k, c in enumerate(np.unique(self.classes_)):
->>>>>>> c8e325ef
                     for x in unqX:
                         if x not in cats:
                             Eyx = 0
