--- conflicted
+++ resolved
@@ -103,23 +103,15 @@
     n_: int
 
     def __init__(self,
-<<<<<<< HEAD
-                 categories='auto',
-                 clf_type='binary-clf',
-                 dtype=np.float64,
-                 handle_unknown='error',
-                 handle_missing='',
+                 categories: Union[Literal["auto"], List[Union[List[str], np.array]]] = 'auto',
+                 clf_type: Literal["regression", "binary-clf", "multiclass-clf"] = 'binary-clf',
+                 dtype: type = np.float64,
+                 handle_unknown: Literal["error", "ignore"] = 'error',
+                 handle_missing: Literal["error", ""] = '',
                  cross_val=False,
                  n_folds=5,
                  n_inner_folds=3,
                  random_state=None):
-=======
-                 categories: Union[Literal["auto"], List[Union[List[str], np.array]]] = 'auto',
-                 clf_type: Literal["regression", "binary-clf", "multiclass-clf"] = 'binary-clf',
-                 dtype: type = np.float64,
-                 handle_unknown: Literal["error", "ignore"] = 'error',
-                 handle_missing: Literal["error", ""] = ''):
->>>>>>> 5be93bb4
         self.categories = categories
         self.dtype = dtype
         self.clf_type = clf_type
@@ -207,13 +199,9 @@
             y = check_array(y, dtype=np.object, ensure_2d=False)
         else:
             X = X_temp
-<<<<<<< HEAD
             y = y_temp
 
         self.y = y
-=======
-        X: np.array
->>>>>>> 5be93bb4
 
         n_samples, n_features = X.shape
 
