--- conflicted
+++ resolved
@@ -3,6 +3,8 @@
 apply encoders to different types of data, without the need to manually
 categorize them beforehand, or construct complex Pipelines.
 """
+
+# Author: Lilian Boulard <lilian@boulard.fr> | https://github.com/LilianBoulard
 
 import numpy as np
 import pandas as pd
@@ -232,11 +234,7 @@
         else:
             self.datetime_transformer_ = self.datetime_transformer
 
-<<<<<<< HEAD
-        # TODO check that the provided transformers are valid
-=======
         # TODO: check that the provided transformers are valid
->>>>>>> 14121620
 
     @staticmethod
     def _auto_cast(X: pd.DataFrame) -> pd.DataFrame:
@@ -266,17 +264,8 @@
                 # Some numerical dtypes like Int64 or Float64 only support
                 # pd.NA, so they must be converted to np.float64 before.
                 if pd.api.types.is_numeric_dtype(X[col]):
-<<<<<<< HEAD
-                    X[col] = X[col].astype(np.float64)
-                X[col] = X[col].fillna(np.nan)
-        STR_NA_VALUES = ['null', '', '1.#QNAN', '#NA', 'nan', '#N/A N/A', '-1.#QNAN', '<NA>', '-1.#IND', '-nan', 'n/a',
-                         '-NaN', '1.#IND', 'NULL', 'NA', 'N/A', '#N/A', 'NaN']  # taken from pandas.io.parsers (version 1.1.4)
-        X = X.replace(STR_NA_VALUES + [None, "?", "..."], np.nan)
-        X = X.replace(r'^\s+$', np.nan, regex=True) # replace whitespace only
-=======
                     X.loc[:, col] = X[col].astype(np.float64)
                 X[col].fillna(value=np.nan, inplace=True)
->>>>>>> 14121620
 
         # taken from pandas.io.parsers (version 1.1.4)
         STR_NA_VALUES = ['null', '', '1.#QNAN', '#NA', 'nan', '#N/A N/A',
@@ -428,12 +417,6 @@
             if len(cols) > 0 and enc is not None:
                 self.transformers.append(trans)
 
-<<<<<<< HEAD
-=======
-        if len(self.transformers) == 0:
-            raise RuntimeError('No transformers could be generated! ')
-
->>>>>>> 14121620
         self.imputed_columns_ = []
         if _has_missing_values(X):
 
