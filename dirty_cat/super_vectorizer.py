"""
Implements the SuperVectorizer: a preprocessor to automatically
apply encoders to different types of data, without the need to manually
categorize them beforehand, or construct complex Pipelines.
"""

import sklearn

import numpy as np
import pandas as pd

from warnings import warn
from typing import Union, Optional, List

from sklearn.base import BaseEstimator, clone
from sklearn.compose import ColumnTransformer
from sklearn.preprocessing import OneHotEncoder
from sklearn import __version__ as sklearn_version

from dirty_cat import GapEncoder, DatetimeEncoder
from dirty_cat.utils import Version, check_input


def _has_missing_values(df: Union[pd.DataFrame, pd.Series]) -> bool:
    """
    Returns True if `array` contains missing values, False otherwise.
    """
    return any(df.isnull())


def _replace_missing_in_col(df: pd.Series, value: str = "missing") -> pd.Series:
    """
    Takes a Series with string data, replaces the missing values, and returns it.
    """
    dtype_name = df.dtype.name

    if dtype_name == 'category' and (value not in df.cat.categories):
        df = df.cat.add_categories(value)
    df = df.fillna(value=value)
    return df


class SuperVectorizer(ColumnTransformer):
    """
    Easily transforms a heterogeneous data table (such as a dataframe) to
    a numerical array for machine learning. For this it transforms each
    column depending on its data type.
    It provides a simplified interface for scikit-learn's `ColumnTransformer`.

    .. versionadded:: 0.2.0

    Parameters
    ----------

    cardinality_threshold: int, default=40
        Two lists of features will be created depending on this value: strictly
        under this value, the low cardinality categorical values, and above or
        equal, the high cardinality categorical values.
        Different encoders will be applied to these two groups, defined by
        the parameters `low_card_cat_transformer` and
        `high_card_cat_transformer` respectively.

    low_card_cat_transformer: Transformer or str or None, default=None
        Transformer used on categorical/string features with low cardinality
        (threshold is defined by `cardinality_threshold`).
        Default value None is converted to `OneHotEncoder()`.
        Can either be a transformer object instance (e.g. `OneHotEncoder()`),
        a `Pipeline` containing the preprocessing steps,
        None to apply `remainder`, 'drop' for dropping the columns,
        or 'passthrough' to return the unencoded columns.

    high_card_cat_transformer: Transformer or str or None, default=None
        Transformer used on categorical/string features with high cardinality
        (threshold is defined by `cardinality_threshold`).
        Default value None is converted to `GapEncoder(n_components=30)`.
        Can either be a transformer object instance (e.g. `GapEncoder()`),
        a `Pipeline` containing the preprocessing steps,
        None to apply `remainder`, 'drop' for dropping the columns,
        or 'passthrough' to return the unencoded columns.

    numerical_transformer: Transformer or str or None, default=None
        Transformer used on numerical features.
        Can either be a transformer object instance (e.g. `StandardScaler()`),
        a `Pipeline` containing the preprocessing steps,
        None to apply `remainder`, 'drop' for dropping the columns,
        or 'passthrough' to return the unencoded columns.

    datetime_transformer: Transformer or str or None, default=None
        Transformer used on datetime features.
        Default value None is converted to `DatetimeEncoder()`.
        Can either be a transformer object instance (e.g. `DatetimeEncoder()`),
        a `Pipeline` containing the preprocessing steps,
        None to apply `remainder`, 'drop' for dropping the columns,
        or 'passthrough' to return the unencoded columns.

    auto_cast: bool, default=True
        If set to `True`, will try to convert each column to the best possible
        data type (dtype).

    impute_missing: str, default='auto'
        When to impute missing values in string columns.
        'auto' will impute missing values if it's considered appropriate
        (we are using an encoder that does not support missing values and/or
        specific versions of pandas, numpy and scikit-learn).
        'force' will impute all missing values.
        'skip' will not impute at all.
        When imputed, missing values are replaced by the string 'missing'.
        See also attribute `imputed_columns_`.

    remainder : {'drop', 'passthrough'} or estimator, default='drop'
        By default, only the specified columns in `transformers` are
        transformed and combined in the output, and the non-specified
        columns are dropped. (default of ``'drop'``).
        By specifying ``remainder='passthrough'``, all remaining columns that
        were not specified in `transformers` will be automatically passed
        through. This subset of columns is concatenated with the output of
        the transformers.
        By setting ``remainder`` to be an estimator, the remaining
        non-specified columns will use the ``remainder`` estimator. The
        estimator must support :term:`fit` and :term:`transform`.
        Note that using this feature requires that the DataFrame columns
        input at :term:`fit` and :term:`transform` have identical order.

    sparse_threshold: float, default=0.3
        If the output of the different transformers contains sparse matrices,
        these will be stacked as a sparse matrix if the overall density is
        lower than this value. Use sparse_threshold=0 to always return dense.
        When the transformed output consists of all dense data, the stacked result
        will be dense, and this keyword will be ignored.

    n_jobs : int, default=None
        Number of jobs to run in parallel.
        ``None`` means 1 unless in a :obj:`joblib.parallel_backend` context.
        ``-1`` means using all processors.

    transformer_weights : dict, default=None
        Multiplicative weights for features per transformer. The output of the
        transformer is multiplied by these weights. Keys are transformer names,
        values the weights.

    verbose : bool, default=False
        If True, the time elapsed while fitting each transformer will be
        printed as it is completed

    Attributes
    ----------

    transformers_: List[Tuple[str, Union[str, BaseEstimator], Union[str, int]]]
        The final distribution of columns.
        List of three-tuple containing
        (1) the name of the category
        (2) the encoder/transformer instance which will be applied
        or "passthrough" or "drop"
        (3) the list of column names or index

    columns_: List[Union[str, int]]
        The column names of fitted array.

    types_: Dict[str, type]
        A mapping of inferred types per column.
        Key is the column name, value is the inferred dtype.

    imputed_columns_: List[str]
        The list of columns in which we imputed the missing values.

    """

    # Override required parameters
    _required_parameters = []
    OptionalEstimator = Optional[Union[BaseEstimator, str]]

    def __init__(self, *,
                 cardinality_threshold: int = 40,
                 low_card_cat_transformer: Optional[Union[BaseEstimator, str]] = None,
                 high_card_cat_transformer: Optional[Union[BaseEstimator, str]] = None,
                 numerical_transformer: Optional[Union[BaseEstimator, str]] = None,
                 datetime_transformer: Optional[Union[BaseEstimator, str]] = None,
                 auto_cast: bool = True,
                 impute_missing: str = 'auto',
                 # The next parameters are inherited from ColumnTransformer
                 remainder: str = 'passthrough',
                 sparse_threshold: float = 0.3,
                 n_jobs: int = None,
                 transformer_weights=None,
                 verbose: bool = False,
                 ):
        super().__init__(transformers=[])

        self.cardinality_threshold = cardinality_threshold
        self.low_card_cat_transformer = low_card_cat_transformer
        self.high_card_cat_transformer = high_card_cat_transformer
        self.numerical_transformer = numerical_transformer
        self.datetime_transformer = datetime_transformer
        self.auto_cast = auto_cast
        self.impute_missing = impute_missing

        self.remainder = remainder
        self.sparse_threshold = sparse_threshold
        self.n_jobs = n_jobs
        self.transformer_weights = transformer_weights
        self.verbose = verbose

    def _more_tags(self):
        """
        Used internally by sklearn to ease the estimator checks.
        """
        return {"allow_nan": [True]}

    def _clone_transformers(self):
        if self.low_card_cat_transformer is not None:
            self.low_card_cat_transformer_ = clone(self.low_card_cat_transformer)
        else:
            self.low_card_cat_transformer_ = OneHotEncoder()
        if self.high_card_cat_transformer is not None:
            self.high_card_cat_transformer_ = clone(self.high_card_cat_transformer)
        else:
            self.high_card_cat_transformer_ = GapEncoder(n_components=30)
        if self.datetime_transformer is not None:
            self.datetime_transformer_ = clone(self.datetime_transformer)
        else:
            self.datetime_transformer_ = DatetimeEncoder()

        # TODO: check that the provided transformers are valid

    @staticmethod
    def _auto_cast(X: pd.DataFrame) -> pd.DataFrame:
        """
        Takes a dataframe and tries to convert its columns to the best
        possible data type.

        Parameters
        ----------
        X : {dataframe} of shape (n_samples, n_features)
            The data to be transformed.

        Returns
        -------
        pd.DataFrame
            The same pandas DataFrame, with its columns cast to the best
            possible data type.
        """
        from pandas.core.dtypes.base import ExtensionDtype

        # Handle missing values
        for col in X.columns:
            contains_missing: bool = _has_missing_values(X[col])
            # Convert pandas' NaN value (pd.NA) to numpy NaN value (np.nan)
            # because the former tends to raise all kind of issues when dealing
            # with scikit-learn (as of version 0.24).
            if contains_missing:
                # Some numerical dtypes like Int64 or Float64 only support
                # pd.NA, so they must be converted to np.float64 before.
                if pd.api.types.is_numeric_dtype(X[col]):
                    X[col] = X[col].astype(np.float64)
                X[col].fillna(value=np.nan, inplace=True)

        # taken from pandas.io.parsers (version 1.1.4)
        STR_NA_VALUES = ['null', '', '1.#QNAN', '#NA', 'nan', '#N/A N/A',
                         '-1.#QNAN', '<NA>', '-1.#IND', '-nan', 'n/a',
                         '-NaN', '1.#IND', 'NULL', 'NA', 'N/A', '#N/A', 'NaN']
        X = X.replace(STR_NA_VALUES + [None, "?", "..."], np.nan)
        X = X.replace(r'^\s+$', np.nan, regex=True)  # replace whitespaces

        # Convert to the best possible data type
        for col in X.columns:
            if not pd.api.types.is_datetime64_any_dtype(X[col]):
                # we don't want to cast datetime64
                try:
                    X[col] = pd.to_numeric(X[col], errors='raise')
                except:
                    # Only try to convert to datetime
                    # if the variable isn't numeric.
                    try:
                        X[col] = pd.to_datetime(X[col], errors='raise',
                                                infer_datetime_format=True)
                    except:
                        pass
            # Cast pandas dtypes to numpy dtypes
            # for earlier versions of sklearn
            if issubclass(X[col].dtype.__class__, ExtensionDtype):
                try:
                    X[col] = X[col].astype(X[col].dtype.type, errors='ignore')
                except (TypeError, ValueError):
                    pass
        return X

    def transform(self, X):
        """Transform X by applying fitted transformers on each column,
        and concatenate the results.

        Parameters
        ----------
        X : {array-like, dataframe} of shape (n_samples, n_features)
            The data to be transformed.

        Returns
        -------
        X_t : {array-like, sparse matrix} of \
                shape (n_samples, sum_n_components)
            hstack of results of transformers. sum_n_components is the
            sum of n_components (output dimension) over transformers. If
            any result is a sparse matrix, everything will be converted to
            sparse matrices.

        """
        if not isinstance(X, pd.DataFrame):
            X = pd.DataFrame(X)
        else:
            # Create a copy to avoid altering the original data.
            X = X.copy()
        # Auto cast the imported data to avoid having issues with
        # `object` dtype when we will cast columns to the fitted types.
        if self.auto_cast:
            X = self._auto_cast(X)
            self.types_ = {c: t for c, t in zip(X.columns, X.dtypes)}
        if X.shape[1] != len(self.columns_):
            raise ValueError("Passed array does not match column count of "
                             f"array seen at fit time. Got {X.shape[1]} "
                             f"columns, expected {len(self.columns_)}")

        # If the DataFrame does not have named columns already,
        # apply the learnt columns
        if pd.api.types.is_numeric_dtype(X.columns):
            X.columns = self.columns_

        for col in self.imputed_columns_:
            X[col] = _replace_missing_in_col(X[col])

        return super().transform(X)

    def fit_transform(self, X, y=None):
        """
        Fit all transformers, transform the data, and concatenate the results.

        Parameters
        ----------
        X: {array-like, dataframe} of shape (n_samples, n_features)
            Input data, of which specified subsets are used to fit the
            transformers.

        y: array-like of shape (n_samples,), default=None
            Targets for supervised learning.

        Returns
        -------
        X_t: {array-like, sparse matrix} of shape (n_samples, sum_n_components)
            hstack of results of transformers. sum_n_components is the
            sum of n_components (output dimension) over transformers. If
            any result is a sparse matrix, everything will be converted to
            sparse matrices.

        Raises
        ------
        RuntimeError
            If no transformers could be constructed,
            usually because transformers passed do not match any column.
            To fix the issue, try passing the least amount of None as encoders.
        """
        self._clone_transformers()
        # Convert to pandas DataFrame if not already.
        if not isinstance(X, pd.DataFrame):
            X = pd.DataFrame(X)
        else:
            # Create a copy to avoid altering the original data.
            X = X.copy()

        self.columns_ = X.columns
        # If auto_cast is True, we'll find and apply the best possible type
        # to each column.
        # We'll keep the results in order to apply the types in `transform`.
        if self.auto_cast:
            X = self._auto_cast(X)
            self.types_ = {c: t for c, t in zip(X.columns, X.dtypes)}

        # Select columns by dtype
        numeric_columns = X.select_dtypes(include=['int', 'float',
                                                   np.float64, np.float32, np.float16,
                                                   np.int64, np.int32, np.int16,
                                                   np.uint64, np.uint32, np.uint16]).columns.to_list()
        categorical_columns = X.select_dtypes(include=['string', 'object', 'category']).columns.to_list()
        datetime_columns = X.select_dtypes(include=['datetime', "datetimetz"]).columns.to_list()

        # Divide categorical columns by cardinality
        low_card_cat_columns = [
            col for col in categorical_columns
            if X[col].nunique() < self.cardinality_threshold
        ]
        high_card_cat_columns = [
            col for col in categorical_columns
            if X[col].nunique() >= self.cardinality_threshold
        ]

        # Next part: construct the transformers
        # Create the list of all the transformers.
        all_transformers = [
            ('numeric', self.numerical_transformer, numeric_columns),
            ('datetime', self.datetime_transformer_, datetime_columns),
            ('low_card_cat', self.low_card_cat_transformer_, low_card_cat_columns),
            ('high_card_cat', self.high_card_cat_transformer_, high_card_cat_columns),
        ]
        # We will now filter this list, by keeping only the ones with:
        # - at least one column
        # - a valid encoder or string (filter out if None)
        self.transformers = []
        for trans in all_transformers:
            name, enc, cols = trans  # Unpack
            if len(cols) > 0 and enc is not None:
                self.transformers.append(trans)

        if len(self.transformers) == 0:
            raise RuntimeError('No transformers could be generated !')

        self.imputed_columns_ = []
        if _has_missing_values(X):

            if self.impute_missing == 'force':
                for col in X.columns:
                    # Do not impute numeric columns
                    if not pd.api.types.is_numeric_dtype(X[col]):
                        X[col] = _replace_missing_in_col(X[col])
                        self.imputed_columns_.append(col)

            elif self.impute_missing == 'skip':
                pass

            elif self.impute_missing == 'auto':
                for name, trans, cols in all_transformers:
                    impute: bool = False

                    if isinstance(trans, OneHotEncoder) \
                            and Version(sklearn_version) < Version('0.24'):
                        impute = True

                    if impute:
                        for col in cols:
                            # Do not impute numeric columns
                            if not pd.api.types.is_numeric_dtype(X[col]):
                                X[col] = _replace_missing_in_col(X[col])
                                self.imputed_columns_.append(col)

            else:
                raise ValueError(
                    "Invalid value for `impute_missing`, expected any of "
                    f"{{'auto', 'force', 'skip'}}, got {self.impute_missing!r}."
                )

        # If there was missing values imputation, we cast the DataFrame again,
        # as pandas gives different types depending on whether a column has
        # missing values or not.
        if self.imputed_columns_:
            X = self._auto_cast(X)

        if self.verbose:
            print(f'[SuperVectorizer] Assigned transformers: {self.transformers}')

        check_input(X)

        res = super().fit_transform(X, y)

        # For the "remainder" columns, the `ColumnTransformer` `transformers_`
        # attribute contains the index instead of the column name,
        # so we convert the values to the appropriate column names
        # if there is less than 20 columns in the remainder.
        for i, (name, enc, cols) in enumerate(self.transformers_):
            if name == "remainder" and len(cols) < 20:
                self.transformers_[i] = (name, enc, [self.columns_[j] for j in cols])

        return res

    def get_feature_names_out(self, input_features=None) -> List[str]:
        """
        Returns clean feature names with format
        "<column_name>_<value>" if encoded by OneHotEncoder or alike,
        e.g. "job_title_Police officer", or "<column_name>" otherwise.
        """
        if Version(sklearn_version) < Version('0.23'):
            try:
                if Version(sklearn_version) < Version('1.0'):
                    ct_feature_names = super().get_feature_names()
                else:
                    ct_feature_names = super().get_feature_names_out()
            except NotImplementedError:
                raise NotImplementedError(
                    'Prior to sklearn 0.23, get_feature_names with '
                    '"passthrough" is unsupported. To use the method, '
                    'either make sure there is no "passthrough" in the '
                    'transformers, or update your copy of scikit-learn.'
                )
        else:
            if Version(sklearn_version) < Version('1.0'):
                ct_feature_names = super().get_feature_names()
            else:
                ct_feature_names = super().get_feature_names_out()
        all_trans_feature_names = []

        for name, trans, cols, _ in self._iter(fitted=True):
            if isinstance(trans, str):
                if trans == 'drop':
                    continue
                elif trans == 'passthrough':
                    if all(isinstance(col, int) for col in cols):
                        cols = [self.columns_[i] for i in cols]
                    all_trans_feature_names.extend(cols)
                continue
            if not hasattr(trans, 'get_feature_names'):
                all_trans_feature_names.extend(cols)
            else:
                if Version(sklearn_version) < Version('1.0'):
                    trans_feature_names = trans.get_feature_names(cols)
                else:
                    trans_feature_names = trans.get_feature_names_out(cols)
                all_trans_feature_names.extend(trans_feature_names)

        if len(ct_feature_names) != len(all_trans_feature_names):
            warn('Could not extract clean feature names ; returning defaults.')
            return ct_feature_names

        return all_trans_feature_names
    
<<<<<<< HEAD
    def get_feature_names(self, input_features=None) -> List[str]:
        """ Deprecated, use "get_feature_names_out"
=======
    def get_feature_names(self) -> List[str]:
>>>>>>> 25cd64ce
        """
        Ensures compatibility with sklearn < 1.0.
        Use `get_feature_names_out` instead.
        """
        if Version(sklearn_version) >= '1.0':
            warn(
                "Following the changes in scikit-learn 1.0, "
                "get_feature_names is deprecated. "
                "Use get_feature_names_out instead.",
                DeprecationWarning,
                stacklevel=2,
            )
        return self.get_feature_names_out(input_features)<|MERGE_RESOLUTION|>--- conflicted
+++ resolved
@@ -284,7 +284,7 @@
                     pass
         return X
 
-    def transform(self, X):
+    def transform(self, X) -> np.ndarray:
         """Transform X by applying fitted transformers on each column,
         and concatenate the results.
 
@@ -516,13 +516,8 @@
             return ct_feature_names
 
         return all_trans_feature_names
-    
-<<<<<<< HEAD
+
     def get_feature_names(self, input_features=None) -> List[str]:
-        """ Deprecated, use "get_feature_names_out"
-=======
-    def get_feature_names(self) -> List[str]:
->>>>>>> 25cd64ce
         """
         Ensures compatibility with sklearn < 1.0.
         Use `get_feature_names_out` instead.
