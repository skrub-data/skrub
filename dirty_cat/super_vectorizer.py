--- conflicted
+++ resolved
@@ -4,32 +4,16 @@
 categorize them beforehand, or construct complex Pipelines.
 """
 
-<<<<<<< HEAD
-# Author: Lilian Boulard <lilian@boulard.fr> | https://github.com/LilianBoulard
-
-import sklearn
+from typing import Dict, List, Literal, Optional, Tuple, Union
+from warnings import warn
 
 import numpy as np
 import pandas as pd
-
-from warnings import warn
-from typing import Union, Optional, List, Dict, Tuple, Literal
+from pandas.core.dtypes.base import ExtensionDtype
+from sklearn import __version__ as sklearn_version
 from sklearn.base import TransformerMixin, clone
 from sklearn.compose import ColumnTransformer
 from sklearn.preprocessing import OneHotEncoder
-from sklearn import __version__ as sklearn_version
-from pandas.core.dtypes.base import ExtensionDtype
-=======
-from typing import Dict, List, Literal, Optional, Tuple, Union
-from warnings import warn
-
-import numpy as np
-import pandas as pd
-from sklearn import __version__ as sklearn_version
-from sklearn.base import BaseEstimator, clone
-from sklearn.compose import ColumnTransformer
-from sklearn.preprocessing import OneHotEncoder
->>>>>>> 4c8e1788
 
 from dirty_cat import DatetimeEncoder, GapEncoder
 from dirty_cat.utils import Version, check_input
@@ -44,13 +28,28 @@
 
 def _replace_false_missing(ser: pd.Series) -> pd.Series:
     STR_NA_VALUES = [
-        'null', '', '1.#QNAN', '#NA', 'nan', '#N/A N/A',
-        '-1.#QNAN', '<NA>', '-1.#IND', '-nan', 'n/a', '-NaN',
-        '1.#IND', 'NULL', 'NA', 'N/A', '#N/A', 'NaN',
+        "null",
+        "",
+        "1.#QNAN",
+        "#NA",
+        "nan",
+        "#N/A N/A",
+        "-1.#QNAN",
+        "<NA>",
+        "-1.#IND",
+        "-nan",
+        "n/a",
+        "-NaN",
+        "1.#IND",
+        "NULL",
+        "NA",
+        "N/A",
+        "#N/A",
+        "NaN",
     ]  # taken from pandas.io.parsers (version 1.1.4)
     ser = ser.replace({pd.NA: np.nan})
     ser = ser.replace(STR_NA_VALUES + [None, "?", "..."], np.nan)
-    ser = ser.replace(r'^\s+$', np.nan, regex=True)  # Replace whitespaces
+    ser = ser.replace(r"^\s+$", np.nan, regex=True)  # Replace whitespaces
     return ser
 
 
@@ -59,20 +58,13 @@
     Takes a Series with string data, replaces the missing values, and returns it.
     """
     ser = _replace_false_missing(ser)
-    if ser.dtype.name == 'category' and (value not in ser.cat.categories):
+    if ser.dtype.name == "category" and (value not in ser.cat.categories):
         ser = ser.cat.add_categories([value])
     ser = ser.fillna(value=value)
     return ser
 
 
-<<<<<<< HEAD
 OptionalTransformer = Optional[Union[TransformerMixin, str]]
-=======
-    if dtype_name == "category" and (value not in df.cat.categories):
-        df = df.cat.add_categories(value)
-    df = df.fillna(value=value)
-    return df
->>>>>>> 4c8e1788
 
 
 class SuperVectorizer(ColumnTransformer):
@@ -209,41 +201,25 @@
     # Override required parameters
     _required_parameters = []
 
-<<<<<<< HEAD
-    def __init__(self, *,
-                 cardinality_threshold: int = 40,
-                 low_card_cat_transformer: OptionalTransformer = None,
-                 high_card_cat_transformer: OptionalTransformer = None,
-                 numerical_transformer: OptionalTransformer = None,
-                 datetime_transformer: OptionalTransformer = None,
-                 auto_cast: bool = True,
-                 impute_missing: str = 'auto',
-                 # The next parameters are inherited from ColumnTransformer
-                 remainder: Union[Literal["drop", "passthrough"], TransformerMixin] = 'passthrough',
-                 sparse_threshold: float = 0.3,
-                 n_jobs: int = None,
-                 transformer_weights=None,
-                 verbose: bool = False,
-                 ):
-=======
     def __init__(
         self,
         *,
         cardinality_threshold: int = 40,
-        low_card_cat_transformer: Optional[Union[BaseEstimator, str]] = None,
-        high_card_cat_transformer: Optional[Union[BaseEstimator, str]] = None,
-        numerical_transformer: Optional[Union[BaseEstimator, str]] = None,
-        datetime_transformer: Optional[Union[BaseEstimator, str]] = None,
+        low_card_cat_transformer: OptionalTransformer = None,
+        high_card_cat_transformer: OptionalTransformer = None,
+        numerical_transformer: OptionalTransformer = None,
+        datetime_transformer: OptionalTransformer = None,
         auto_cast: bool = True,
         impute_missing: str = "auto",
         # The next parameters are inherited from ColumnTransformer
-        remainder: Union[Literal["drop", "passthrough"], BaseEstimator] = "passthrough",
+        remainder: Union[
+            Literal["drop", "passthrough"], TransformerMixin
+        ] = "passthrough",
         sparse_threshold: float = 0.3,
         n_jobs: int = None,
         transformer_weights=None,
         verbose: bool = False,
     ):
->>>>>>> 4c8e1788
         super().__init__(transformers=[])
 
         self.cardinality_threshold = cardinality_threshold
@@ -312,33 +288,6 @@
                     X.loc[:, col] = X[col].astype(np.float64)
                 X[col].fillna(value=np.nan, inplace=True)
 
-<<<<<<< HEAD
-=======
-        # taken from pandas.io.parsers (version 1.1.4)
-        STR_NA_VALUES = [
-            "null",
-            "",
-            "1.#QNAN",
-            "#NA",
-            "nan",
-            "#N/A N/A",
-            "-1.#QNAN",
-            "<NA>",
-            "-1.#IND",
-            "-nan",
-            "n/a",
-            "-NaN",
-            "1.#IND",
-            "NULL",
-            "NA",
-            "N/A",
-            "#N/A",
-            "NaN",
-        ]
-        X = X.replace(STR_NA_VALUES + [None, "?", "..."], np.nan)
-        X = X.replace(r"^\s+$", np.nan, regex=True)  # replace whitespaces
-
->>>>>>> 4c8e1788
         # Convert to the best possible data type
         self.types_ = {}
         for col in X.columns:
@@ -395,9 +344,11 @@
             sparse matrices.
         """
         if X.shape[1] != len(self.columns_):
-            raise ValueError("Passed array does not match column count of "
-                             f"array seen at fit time. Got {X.shape[1]} "
-                             f"columns, expected {len(self.columns_)}")
+            raise ValueError(
+                "Passed array does not match column count of "
+                f"array seen at fit time. Got {X.shape[1]} "
+                f"columns, expected {len(self.columns_)}"
+            )
 
         if not isinstance(X, pd.DataFrame):
             X = pd.DataFrame(X)
@@ -411,23 +362,7 @@
         # Auto cast the imported data to avoid having issues with
         # `object` dtype when we will cast columns to the fitted types.
         if self.auto_cast:
-<<<<<<< HEAD
             X = self._apply_cast(X)
-=======
-            X = self._auto_cast(X)
-            self.types_ = {c: t for c, t in zip(X.columns, X.dtypes)}
-        if X.shape[1] != len(self.columns_):
-            raise ValueError(
-                "Passed array does not match column count of "
-                f"array seen at fit time. Got {X.shape[1]} "
-                f"columns, expected {len(self.columns_)}"
-            )
-
-        # If the DataFrame does not have named columns already,
-        # apply the learnt columns
-        if pd.api.types.is_numeric_dtype(X.columns):
-            X.columns = self.columns_
->>>>>>> 4c8e1788
 
         for col in self.imputed_columns_:
             X.loc[:, col] = _replace_missing_in_cat_col(X[col])
@@ -513,19 +448,11 @@
 
         # Next part: construct the transformers
         # Create the list of all the transformers.
-<<<<<<< HEAD
         all_transformers: List[Tuple[str, OptionalTransformer, List[str]]] = [
-            ('numeric', self.numerical_transformer, numeric_columns),
-            ('datetime', self.datetime_transformer_, datetime_columns),
-            ('low_card_cat', self.low_card_cat_transformer_, low_card_cat_columns),
-            ('high_card_cat', self.high_card_cat_transformer_, high_card_cat_columns),
-=======
-        all_transformers = [
             ("numeric", self.numerical_transformer, numeric_columns),
             ("datetime", self.datetime_transformer_, datetime_columns),
             ("low_card_cat", self.low_card_cat_transformer_, low_card_cat_columns),
             ("high_card_cat", self.high_card_cat_transformer_, high_card_cat_columns),
->>>>>>> 4c8e1788
         ]
         # We will now filter this list, by keeping only the ones with:
         # - at least one column
