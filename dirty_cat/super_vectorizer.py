"""
Implements the SuperVectorizer: a preprocessor to automatically
apply encoders to different types of data, without the need to manually
categorize them beforehand, or construct complex Pipelines.
"""

<<<<<<< HEAD
# Author: Lilian Boulard <lilian@boulard.fr> | https://github.com/LilianBoulard

=======
>>>>>>> 08bf7848
import numpy as np
import pandas as pd

from warnings import warn
<<<<<<< HEAD
from typing import Union, Optional, List, Tuple
from sklearn.base import TransformerMixin, clone
=======
from typing import Union, Optional, List, Dict, Tuple, Literal

from sklearn.base import BaseEstimator, clone
>>>>>>> 08bf7848
from sklearn.compose import ColumnTransformer
from sklearn.preprocessing import OneHotEncoder
from sklearn import __version__ as sklearn_version
from pandas.core.dtypes.base import ExtensionDtype

from dirty_cat import GapEncoder, DatetimeEncoder
from dirty_cat.utils import Version, check_input


def _has_missing_values(df: Union[pd.DataFrame, pd.Series]) -> bool:
    """
    Returns True if `array` contains missing values, False otherwise.
    """
    return any(df.isnull())


def _replace_false_missing(ser: pd.Series) -> pd.Series:
    STR_NA_VALUES = [
        'null', '', '1.#QNAN', '#NA', 'nan', '#N/A N/A',
        '-1.#QNAN', '<NA>', '-1.#IND', '-nan', 'n/a', '-NaN',
        '1.#IND', 'NULL', 'NA', 'N/A', '#N/A', 'NaN',
    ]  # taken from pandas.io.parsers (version 1.1.4)
    ser = ser.replace({pd.NA: np.nan})
    ser = ser.replace(STR_NA_VALUES + [None, "?", "..."], np.nan)
    ser = ser.replace(r'^\s+$', np.nan, regex=True)  # Replace whitespaces
    return ser


def _replace_missing_in_cat_col(ser: pd.Series, value: str = "missing") -> pd.Series:
    """
    Takes a Series with string data, replaces the missing values, and returns it.
    """
    ser = _replace_false_missing(ser)
    if ser.dtype.name == 'category' and (value not in ser.cat.categories):
        ser = ser.cat.add_categories([value])
    ser = ser.fillna(value=value)
    return ser


OptionalTransformer = Optional[Union[TransformerMixin, str]]


class SuperVectorizer(ColumnTransformer):
    """
    Easily transforms a heterogeneous data table (such as a dataframe) to
    a numerical array for machine learning. For this it transforms each
    column depending on its data type.
    It provides a simplified interface for scikit-learn's `ColumnTransformer`.

    .. versionadded:: 0.2.0

    Parameters
    ----------

    cardinality_threshold : int, default=40
        Two lists of features will be created depending on this value: strictly
        under this value, the low cardinality categorical values, and above or
        equal, the high cardinality categorical values.
        Different encoders will be applied to these two groups, defined by
        the parameters `low_card_cat_transformer` and
        `high_card_cat_transformer` respectively.

    low_card_cat_transformer : typing.Optional[typing.Union[sklearn.base.BaseEstimator, str]], default=None
        Transformer used on categorical/string features with low cardinality
        (threshold is defined by `cardinality_threshold`).
        Default value None is converted to `OneHotEncoder()`.
        Can either be a transformer object instance (e.g. `OneHotEncoder()`),
        a `Pipeline` containing the preprocessing steps,
        None to apply `remainder`, 'drop' for dropping the columns,
        or 'passthrough' to return the unencoded columns.

    high_card_cat_transformer : typing.Optional[typing.Union[sklearn.base.BaseEstimator, str]], default=None
        Transformer used on categorical/string features with high cardinality
        (threshold is defined by `cardinality_threshold`).
        Default value None is converted to `GapEncoder(n_components=30)`.
        Can either be a transformer object instance (e.g. `GapEncoder()`),
        a `Pipeline` containing the preprocessing steps,
        None to apply `remainder`, 'drop' for dropping the columns,
        or 'passthrough' to return the unencoded columns.

    numerical_transformer : typing.Optional[typing.Union[sklearn.base.BaseEstimator, str]], default=None
        Transformer used on numerical features.
        Can either be a transformer object instance (e.g. `StandardScaler()`),
        a `Pipeline` containing the preprocessing steps,
        None to apply `remainder`, 'drop' for dropping the columns,
        or 'passthrough' to return the unencoded columns.

    datetime_transformer : typing.Optional[typing.Union[sklearn.base.BaseEstimator, str]], default=None
        Transformer used on datetime features.
        Default value None is converted to `DatetimeEncoder()`.
        Can either be a transformer object instance (e.g. `DatetimeEncoder()`),
        a `Pipeline` containing the preprocessing steps,
        None to apply `remainder`, 'drop' for dropping the columns,
        or 'passthrough' to return the unencoded columns.

    auto_cast : bool, default=True
        If set to `True`, will try to convert each column to the best possible
        data type (dtype).

<<<<<<< HEAD
    impute_missing: str, default='auto'
        When to impute missing values in categorical columns.
=======
    impute_missing : str, default='auto'
        When to impute missing values in string columns.
>>>>>>> 08bf7848
        'auto' will impute missing values if it's considered appropriate
        (we are using an encoder that does not support missing values and/or
        specific versions of pandas, numpy and scikit-learn).
        'force' will impute missing values in all columns.
        'skip' will not impute at all.
        When imputed, missing values are replaced by the string 'missing'.
        See also attribute `imputed_columns_`.

    remainder : typing.Union[typing.Literal["drop", "passthrough"], sklearn.base.BaseEstimator], default='drop'
        By default, only the specified columns in `transformers` are
        transformed and combined in the output, and the non-specified
        columns are dropped. (default of ``'drop'``).
        By specifying ``remainder='passthrough'``, all remaining columns that
        were not specified in `transformers` will be automatically passed
        through. This subset of columns is concatenated with the output of
        the transformers.
        By setting ``remainder`` to be an estimator, the remaining
        non-specified columns will use the ``remainder`` estimator. The
        estimator must support :term:`fit` and :term:`transform`.
        Note that using this feature requires that the DataFrame columns
        input at :term:`fit` and :term:`transform` have identical order.

    sparse_threshold: float, default=0.3
        If the output of the different transformers contains sparse matrices,
        these will be stacked as a sparse matrix if the overall density is
        lower than this value. Use sparse_threshold=0 to always return dense.
        When the transformed output consists of all dense data, the stacked
        result will be dense, and this keyword will be ignored.

    n_jobs : int, default=None
        Number of jobs to run in parallel.
        ``None`` means 1 unless in a :obj:`joblib.parallel_backend` context.
        ``-1`` means using all processors.

    transformer_weights : dict, default=None
        Multiplicative weights for features per transformer. The output of the
        transformer is multiplied by these weights. Keys are transformer names,
        values the weights.

    verbose : bool, default=False
        If True, the time elapsed while fitting each transformer will be
        printed as it is completed

    Attributes
    ----------

    transformers_: typing.List[typing.Tuple[str, typing.Union[str, sklearn.base.BaseEstimator], typing.List[str]]]
        The final distribution of columns.
        List of three-tuple containing
        (1) the name of the category
        (2) the encoder/transformer instance which will be applied
        or "passthrough" or "drop"
        (3) the list of column names

<<<<<<< HEAD
    columns_: pd.Index
        The fitted array's columns. They are applied to the data passed
        to the `transform` method.
=======
    columns_: typing.List[typing.Union[str, int]]
        The column names of fitted array.
>>>>>>> 08bf7848

    types_: typing.Dict[str, type]
        A mapping of inferred types per column.
        Key is the column name, value is the inferred dtype.

    imputed_columns_: typing.List[str]
        The list of columns in which we imputed the missing values.

    """

    transformers_: List[Tuple[str, Union[str, BaseEstimator], List[str]]]
    columns_: List[str]
    types_: Dict[str, type]
    imputed_columns_: List[str]

    # Override required parameters
    _required_parameters = []

    def __init__(self, *,
                 cardinality_threshold: int = 40,
                 low_card_cat_transformer: OptionalTransformer = None,
                 high_card_cat_transformer: OptionalTransformer = None,
                 numerical_transformer: OptionalTransformer = None,
                 datetime_transformer: OptionalTransformer = None,
                 auto_cast: bool = True,
                 impute_missing: str = 'auto',
                 # The next parameters are inherited from ColumnTransformer
                 remainder: Union[Literal["drop", "passthrough"], BaseEstimator] = 'passthrough',
                 sparse_threshold: float = 0.3,
                 n_jobs: int = None,
                 transformer_weights=None,
                 verbose: bool = False,
                 ):
        super().__init__(transformers=[])

        self.cardinality_threshold = cardinality_threshold
        self.low_card_cat_transformer = low_card_cat_transformer
        self.high_card_cat_transformer = high_card_cat_transformer
        self.numerical_transformer = numerical_transformer
        self.datetime_transformer = datetime_transformer
        self.auto_cast = auto_cast
        self.impute_missing = impute_missing

        self.remainder = remainder
        self.sparse_threshold = sparse_threshold
        self.n_jobs = n_jobs
        self.transformer_weights = transformer_weights
        self.verbose = verbose

    def _more_tags(self):
        """
        Used internally by sklearn to ease the estimator checks.
        """
        return {"allow_nan": [True]}

    def _clone_transformers(self):
        if self.low_card_cat_transformer is not None:
            self.low_card_cat_transformer_ = clone(self.low_card_cat_transformer)
        else:
            self.low_card_cat_transformer_ = OneHotEncoder()
        if self.high_card_cat_transformer is not None:
            self.high_card_cat_transformer_ = clone(self.high_card_cat_transformer)
        else:
            self.high_card_cat_transformer_ = GapEncoder(n_components=30)
        if self.datetime_transformer is not None:
            self.datetime_transformer_ = clone(self.datetime_transformer)
        else:
            self.datetime_transformer_ = DatetimeEncoder()

        # TODO: check that the provided transformers are valid

    def _auto_cast(self, X: pd.DataFrame) -> pd.DataFrame:
        """
        Used during fit: takes a dataframe and tries to convert
        its columns to their best possible data type.

        Parameters
        ----------
        X : {dataframe} of shape (n_samples, n_features)
            The data to be transformed.

        Returns
        -------
        pd.DataFrame
            The same pandas DataFrame, with its columns cast to the best
            possible data type.
        """
        # Handle missing values
        for col in X.columns:
            X[col] = _replace_false_missing(X[col])
            contains_missing: bool = _has_missing_values(X[col])
            # Convert pandas' NaN value (pd.NA) to numpy NaN value (np.nan)
            # because the former tends to raise all kind of issues when dealing
            # with scikit-learn (as of version 0.24).
            if contains_missing:
                # Some numerical dtypes like Int64 or Float64 only support
                # pd.NA, so they must be converted to np.float64 before.
                if pd.api.types.is_numeric_dtype(X[col]):
                    X.loc[:, col] = X[col].astype(np.float64)
                X[col].fillna(value=np.nan, inplace=True)

<<<<<<< HEAD
        # Convert to best possible data type
        self.types_ = {}
=======
        # taken from pandas.io.parsers (version 1.1.4)
        STR_NA_VALUES = ['null', '', '1.#QNAN', '#NA', 'nan', '#N/A N/A',
                         '-1.#QNAN', '<NA>', '-1.#IND', '-nan', 'n/a',
                         '-NaN', '1.#IND', 'NULL', 'NA', 'N/A', '#N/A', 'NaN']
        X = X.replace(STR_NA_VALUES + [None, "?", "..."], np.nan)
        X = X.replace(r'^\s+$', np.nan, regex=True)  # replace whitespaces

        # Convert to the best possible data type
>>>>>>> 08bf7848
        for col in X.columns:
            if not pd.api.types.is_datetime64_any_dtype(X[col]):
                # we don't want to cast datetime64
                try:
                    X.loc[:, col] = pd.to_numeric(X[col], errors='raise')
                except:
                    # Only try to convert to datetime
                    # if the variable isn't numeric.
                    try:
                        X.loc[:, col] = pd.to_datetime(X[col], errors='raise',
                                                infer_datetime_format=True)
                    except:
                        pass
            # Cast pandas dtypes to numpy dtypes
            # for earlier versions of sklearn
            if issubclass(X[col].dtype.__class__, ExtensionDtype):
                try:
                    X.loc[:, col] = X[col].astype(X[col].dtype.type,
                                                  errors='ignore')
                except (TypeError, ValueError):
                    pass
            self.types_.update({col: X[col].dtype})
        return X

    def _apply_cast(self, X: pd.DataFrame) -> pd.DataFrame:
        """
        Used during transform: takes a pandas dataframe,
        and applies the best data types learnt during fitting.
        """
        for col in X.columns:
            X[col] = _replace_false_missing(X[col])
        for col, dtype in self.types_.items():
            X[col] = X[col].astype(dtype)
        return X

    def transform(self, X) -> np.ndarray:
        """
        Transform X by applying fitted transformers on each column,
        and concatenate the results.

        Parameters
        ----------
        X : {array-like, dataframe} of shape (n_samples, n_features)
            The data to be transformed.

        Returns
        -------
        {array-like, sparse matrix} of shape (n_samples, sum_n_components)
            hstack of results of transformers. sum_n_components is the
            sum of n_components (output dimension) over transformers. If
            any result is a sparse matrix, everything will be converted to
            sparse matrices.
        """
        if X.shape[1] != len(self.columns_):
            raise ValueError("Passed array does not match column count of "
                             f"array seen at fit time. Got {X.shape[1]} "
                             f"columns, expected {len(self.columns_)}")

        if not isinstance(X, pd.DataFrame):
            X = pd.DataFrame(X)
        else:
            # Create a copy to avoid altering the original data.
            X = X.copy()

        if (X.columns != self.columns_).all():
            X.columns = self.columns_

        # Auto cast the imported data to avoid having issues with
        # `object` dtype when we will cast columns to the fitted types.
        if self.auto_cast:
<<<<<<< HEAD
            X = self._apply_cast(X)

        for col in self.imputed_columns_:
            X[col] = _replace_missing_in_cat_col(X[col])
=======
            X = self._auto_cast(X)
            self.types_ = {c: t for c, t in zip(X.columns, X.dtypes)}
        if X.shape[1] != len(self.columns_):
            raise ValueError(f"Passed array does not match column count of "
                             f"array seen at fit time. Got {X.shape[1]} "
                             f"columns, expected {len(self.columns_)}")

        # If the DataFrame does not have named columns already,
        # apply the learnt columns
        if pd.api.types.is_numeric_dtype(X.columns):
            X.columns = self.columns_

        for col in self.imputed_columns_:
            X.loc[:, col] = _replace_missing_in_col(X[col])
>>>>>>> 08bf7848

        return super().transform(X)

    def fit_transform(self, X, y=None):
        """
        Fit all transformers, transform the data, and concatenate the results.

        Parameters
        ----------
        X : {array-like, dataframe} of shape (n_samples, n_features)
            Input data, of which specified subsets are used to fit the
            transformers.
        y : array-like of shape (n_samples,), default=None
            Targets for supervised learning.

        Returns
        -------
        {array-like, sparse matrix} of shape (n_samples, sum_n_components)
            hstack of results of transformers. sum_n_components is the
            sum of n_components (output dimension) over transformers. If
            any result is a sparse matrix, everything will be converted to
            sparse matrices.

        Raises
        ------
        RuntimeError
            If no transformers could be constructed,
            usually because transformers passed do not match any column.
            To fix the issue, try passing the least amount of None as encoders.
        """
        self._clone_transformers()
        # Convert to pandas DataFrame if not already.
        if not isinstance(X, pd.DataFrame):
            X = pd.DataFrame(X)
        else:
            # Create a copy to avoid altering the original data.
            X = X.copy()

        self.columns_ = X.columns.to_list()
        # If auto_cast is True, we'll find and apply the best possible type
        # to each column.
        # We'll keep the results in order to apply the types in `transform`.
        if self.auto_cast:
            X = self._auto_cast(X)

        # Select columns by dtype
        numeric_columns = X.select_dtypes(
            include=[
                'int', 'float',
                np.float64, np.float32, np.float16,
                np.int64, np.int32, np.int16,
                np.uint64, np.uint32, np.uint16
            ]).columns.to_list()
        categorical_columns = X.select_dtypes(
            include=['string', 'object', 'category']).columns.to_list()
        datetime_columns = X.select_dtypes(
            include=['datetime', "datetimetz"]).columns.to_list()

        # Divide categorical columns by cardinality
        low_card_cat_columns = [
            col for col in categorical_columns
            if X[col].nunique() < self.cardinality_threshold
        ]
        high_card_cat_columns = [
            col for col in categorical_columns
            if X[col].nunique() >= self.cardinality_threshold
        ]

        # Next part: construct the transformers
        # Create the list of all the transformers.
        all_transformers: List[Tuple[str, OptionalTransformer, List[str]]] = [
            ('numeric', self.numerical_transformer, numeric_columns),
            ('datetime', self.datetime_transformer_, datetime_columns),
            ('low_card_cat', self.low_card_cat_transformer_, low_card_cat_columns),
            ('high_card_cat', self.high_card_cat_transformer_, high_card_cat_columns),
        ]
        # We will now filter this list, by keeping only the ones with:
        # - at least one column
        # - a valid encoder or string (filter out if None)
        self.transformers = []
        for trans in all_transformers:
            name, enc, cols = trans  # Unpack
            if len(cols) > 0 and enc is not None:
                self.transformers.append(trans)

        if len(self.transformers) == 0:
            raise RuntimeError('No transformers could be generated! ')

        self.imputed_columns_ = []
        if _has_missing_values(X):

            if self.impute_missing == 'force':
                for col in X.columns:
                    # Do not impute numeric columns
                    if not pd.api.types.is_numeric_dtype(X[col]):
<<<<<<< HEAD
                        X[col] = _replace_missing_in_cat_col(X[col])
=======
                        X.loc[:, col] = _replace_missing_in_col(X[col])
>>>>>>> 08bf7848
                        self.imputed_columns_.append(col)

            elif self.impute_missing == 'skip':
                pass

            elif self.impute_missing == 'auto':
                for name, trans, cols in all_transformers:
                    impute: bool = False

                    if isinstance(trans, OneHotEncoder) \
                            and Version(sklearn_version) < Version('0.24'):
                        impute = True

                    if impute:
                        for col in cols:
                            # Do not impute numeric columns
                            if not pd.api.types.is_numeric_dtype(X[col]):
<<<<<<< HEAD
                                X[col] = _replace_missing_in_cat_col(X[col])
=======
                                X.loc[:, col] = _replace_missing_in_col(X[col])
>>>>>>> 08bf7848
                                self.imputed_columns_.append(col)

            else:
                raise ValueError(
                    "Invalid value for `impute_missing`, expected any of "
                    f"{{'auto', 'force', 'skip'}}, "
                    f"got {self.impute_missing!r}. "
                )

        # If there was missing values imputation, we cast the DataFrame again,
        # as pandas gives different types depending on whether a column has
        # missing values or not.
        if self.imputed_columns_:
            X = self._auto_cast(X)

        if self.verbose:
            print(f'[SuperVectorizer] Assigned transformers: '
                  f'{self.transformers}')

        check_input(X)

        res = super().fit_transform(X, y)

        # For the "remainder" columns, the `ColumnTransformer` `transformers_`
        # attribute contains the index instead of the column name,
        # so we convert the values to the appropriate column names
        # if there is less than 20 columns in the remainder.
        for i, (name, enc, cols) in enumerate(self.transformers_):
            if name == "remainder" and len(cols) < 20:
                # In this case, "cols" is a list of ints (the indices)
                cols: List[int]
                self.transformers_[i] = (
                    name, enc, [self.columns_[j] for j in cols]
                )

        return res

    def get_feature_names_out(self, input_features=None) -> List[str]:
        """
        Returns clean feature names with format
        "<column_name>_<value>" if encoded by OneHotEncoder or alike,
        e.g. "job_title_Police officer", or "<column_name>" otherwise.

        Returns
        -------
        typing.List[str]
            Feature names.
        """
        if Version(sklearn_version) < Version('0.23'):
            try:
                if Version(sklearn_version) < Version('1.0'):
                    ct_feature_names = super().get_feature_names()
                else:
                    ct_feature_names = super().get_feature_names_out()
            except NotImplementedError:
                raise NotImplementedError(
                    'Prior to sklearn 0.23, get_feature_names with '
                    '"passthrough" is unsupported. To use the method, '
                    'either make sure there is no "passthrough" in the '
                    'transformers, or update your copy of scikit-learn. '
                )
        else:
            if Version(sklearn_version) < Version('1.0'):
                ct_feature_names = super().get_feature_names()
            else:
                ct_feature_names = super().get_feature_names_out()
        all_trans_feature_names = []

        for name, trans, cols, _ in self._iter(fitted=True):
            if isinstance(trans, str):
                if trans == 'drop':
                    continue
                elif trans == 'passthrough':
                    if all(isinstance(col, int) for col in cols):
                        cols = [self.columns_[i] for i in cols]
                    all_trans_feature_names.extend(cols)
                continue
            if not hasattr(trans, 'get_feature_names'):
                all_trans_feature_names.extend(cols)
            else:
                if Version(sklearn_version) < Version('1.0'):
                    trans_feature_names = trans.get_feature_names(cols)
                else:
                    trans_feature_names = trans.get_feature_names_out(cols)
                all_trans_feature_names.extend(trans_feature_names)

        if len(ct_feature_names) != len(all_trans_feature_names):
            warn('Could not extract clean feature names; returning defaults. ')
            return ct_feature_names

        return all_trans_feature_names

    def get_feature_names(self, input_features=None) -> List[str]:
        """
        Ensures compatibility with sklearn < 1.0.
        Use `get_feature_names_out` instead.
        """
        if Version(sklearn_version) >= '1.0':
            warn(
                "Following the changes in scikit-learn 1.0, "
                "get_feature_names is deprecated. "
                "Use get_feature_names_out instead. ",
                DeprecationWarning,
                stacklevel=2,
            )
        return self.get_feature_names_out(input_features)<|MERGE_RESOLUTION|>--- conflicted
+++ resolved
@@ -4,23 +4,16 @@
 categorize them beforehand, or construct complex Pipelines.
 """
 
-<<<<<<< HEAD
 # Author: Lilian Boulard <lilian@boulard.fr> | https://github.com/LilianBoulard
 
-=======
->>>>>>> 08bf7848
+import sklearn
+
 import numpy as np
 import pandas as pd
 
 from warnings import warn
-<<<<<<< HEAD
-from typing import Union, Optional, List, Tuple
+from typing import Union, Optional, List, Dict, Tuple, Literal
 from sklearn.base import TransformerMixin, clone
-=======
-from typing import Union, Optional, List, Dict, Tuple, Literal
-
-from sklearn.base import BaseEstimator, clone
->>>>>>> 08bf7848
 from sklearn.compose import ColumnTransformer
 from sklearn.preprocessing import OneHotEncoder
 from sklearn import __version__ as sklearn_version
@@ -120,13 +113,8 @@
         If set to `True`, will try to convert each column to the best possible
         data type (dtype).
 
-<<<<<<< HEAD
-    impute_missing: str, default='auto'
+    impute_missing : str, default='auto'
         When to impute missing values in categorical columns.
-=======
-    impute_missing : str, default='auto'
-        When to impute missing values in string columns.
->>>>>>> 08bf7848
         'auto' will impute missing values if it's considered appropriate
         (we are using an encoder that does not support missing values and/or
         specific versions of pandas, numpy and scikit-learn).
@@ -181,14 +169,9 @@
         or "passthrough" or "drop"
         (3) the list of column names
 
-<<<<<<< HEAD
     columns_: pd.Index
         The fitted array's columns. They are applied to the data passed
         to the `transform` method.
-=======
-    columns_: typing.List[typing.Union[str, int]]
-        The column names of fitted array.
->>>>>>> 08bf7848
 
     types_: typing.Dict[str, type]
         A mapping of inferred types per column.
@@ -199,7 +182,7 @@
 
     """
 
-    transformers_: List[Tuple[str, Union[str, BaseEstimator], List[str]]]
+    transformers_: List[Tuple[str, Union[str, TransformerMixin], List[str]]]
     columns_: List[str]
     types_: Dict[str, type]
     imputed_columns_: List[str]
@@ -216,7 +199,7 @@
                  auto_cast: bool = True,
                  impute_missing: str = 'auto',
                  # The next parameters are inherited from ColumnTransformer
-                 remainder: Union[Literal["drop", "passthrough"], BaseEstimator] = 'passthrough',
+                 remainder: Union[Literal["drop", "passthrough"], TransformerMixin] = 'passthrough',
                  sparse_threshold: float = 0.3,
                  n_jobs: int = None,
                  transformer_weights=None,
@@ -290,19 +273,8 @@
                     X.loc[:, col] = X[col].astype(np.float64)
                 X[col].fillna(value=np.nan, inplace=True)
 
-<<<<<<< HEAD
-        # Convert to best possible data type
+        # Convert to the best possible data type
         self.types_ = {}
-=======
-        # taken from pandas.io.parsers (version 1.1.4)
-        STR_NA_VALUES = ['null', '', '1.#QNAN', '#NA', 'nan', '#N/A N/A',
-                         '-1.#QNAN', '<NA>', '-1.#IND', '-nan', 'n/a',
-                         '-NaN', '1.#IND', 'NULL', 'NA', 'N/A', '#N/A', 'NaN']
-        X = X.replace(STR_NA_VALUES + [None, "?", "..."], np.nan)
-        X = X.replace(r'^\s+$', np.nan, regex=True)  # replace whitespaces
-
-        # Convert to the best possible data type
->>>>>>> 08bf7848
         for col in X.columns:
             if not pd.api.types.is_datetime64_any_dtype(X[col]):
                 # we don't want to cast datetime64
@@ -373,27 +345,10 @@
         # Auto cast the imported data to avoid having issues with
         # `object` dtype when we will cast columns to the fitted types.
         if self.auto_cast:
-<<<<<<< HEAD
             X = self._apply_cast(X)
 
         for col in self.imputed_columns_:
-            X[col] = _replace_missing_in_cat_col(X[col])
-=======
-            X = self._auto_cast(X)
-            self.types_ = {c: t for c, t in zip(X.columns, X.dtypes)}
-        if X.shape[1] != len(self.columns_):
-            raise ValueError(f"Passed array does not match column count of "
-                             f"array seen at fit time. Got {X.shape[1]} "
-                             f"columns, expected {len(self.columns_)}")
-
-        # If the DataFrame does not have named columns already,
-        # apply the learnt columns
-        if pd.api.types.is_numeric_dtype(X.columns):
-            X.columns = self.columns_
-
-        for col in self.imputed_columns_:
-            X.loc[:, col] = _replace_missing_in_col(X[col])
->>>>>>> 08bf7848
+            X.loc[:, col] = _replace_missing_in_cat_col(X[col])
 
         return super().transform(X)
 
@@ -489,11 +444,7 @@
                 for col in X.columns:
                     # Do not impute numeric columns
                     if not pd.api.types.is_numeric_dtype(X[col]):
-<<<<<<< HEAD
-                        X[col] = _replace_missing_in_cat_col(X[col])
-=======
-                        X.loc[:, col] = _replace_missing_in_col(X[col])
->>>>>>> 08bf7848
+                        X.loc[:, col] = _replace_missing_in_cat_col(X[col])
                         self.imputed_columns_.append(col)
 
             elif self.impute_missing == 'skip':
@@ -511,11 +462,7 @@
                         for col in cols:
                             # Do not impute numeric columns
                             if not pd.api.types.is_numeric_dtype(X[col]):
-<<<<<<< HEAD
-                                X[col] = _replace_missing_in_cat_col(X[col])
-=======
-                                X.loc[:, col] = _replace_missing_in_col(X[col])
->>>>>>> 08bf7848
+                                X.loc[:, col] = _replace_missing_in_cat_col(X[col])
                                 self.imputed_columns_.append(col)
 
             else:
