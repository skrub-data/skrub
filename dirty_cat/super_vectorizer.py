--- conflicted
+++ resolved
@@ -22,15 +22,8 @@
 from sklearn import __version__ as sklearn_version
 
 from dirty_cat import GapEncoder, DatetimeEncoder
-from dirty_cat.utils import check_input
-from dirty_cat.utils import Version
-
-<<<<<<< HEAD
-=======
-
-_sklearn_loose_version = Version(sklearn.__version__)
-
->>>>>>> c8e325ef
+from dirty_cat.utils import Version, check_input
+
 
 def _has_missing_values(df: Union[pd.DataFrame, pd.Series]) -> bool:
     """
@@ -379,9 +372,9 @@
             self.types_ = {c: t for c, t in zip(X.columns, X.dtypes)}
 
         # Select columns by dtype
-        numeric_columns = X.select_dtypes(include=['int', 'float', 
+        numeric_columns = X.select_dtypes(include=['int', 'float',
                                                    np.float64, np.float32, np.float16,
-                                                   np.int64, np.int32, np.int16, 
+                                                   np.int64, np.int32, np.int16,
                                                    np.uint64, np.uint32, np.uint16]).columns.to_list()
         categorical_columns = X.select_dtypes(include=['string', 'object', 'category']).columns.to_list()
         datetime_columns = X.select_dtypes(include=['datetime', "datetimetz"]).columns.to_list()
@@ -474,7 +467,6 @@
             name, enc, cols = tup  # Unpack
             if name == "remainder" and len(cols) < 20:
                 self.transformers_[i] = (name, enc, [self.columns_[j] for j in cols])
-
 
         return res
 
