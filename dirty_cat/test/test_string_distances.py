--- conflicted
+++ resolved
@@ -1,15 +1,6 @@
 import numpy as np
 
-<<<<<<< HEAD
 from typing import List, Tuple
-
-try:
-    import Levenshtein
-except ImportError:
-    Levenshtein = False
-
-=======
->>>>>>> 79072968
 from dirty_cat import string_distances
 
 
@@ -39,132 +30,13 @@
     return pairs
 
 
-<<<<<<< HEAD
-def _random_common_char_pairs(n_pairs: int = 50, seed: int = 1):
-    """
-    Return string pairs with a common char at random positions, in order to
-    distinguish different thresholds for matching characters in Jaro
-    distance.
-    """
-    # Make strings with random length and common char at index 0
-    rng = np.random.RandomState(seed=seed)
-    list1 = ['a' + 'b' * rng.randint(2, 20) for k in range(n_pairs)]
-    list2 = ['a' + 'c' * rng.randint(2, 20) for k in range(n_pairs)]
-    # Shuffle strings
-    list1 = [''.join(rng.choice(
-        list(s), size=len(s), replace=False)) for s in list1]
-    list2 = [''.join(rng.choice(
-        list(s), size=len(s), replace=False)) for s in list2]
-    pairs = zip(list1, list2)
-    return pairs
-
-
-# TODO: some factorization of what is common for distances;
-# check results for same examples on all distances
-def _check_levenshtein_example_results(levenshtein_dist):
-    assert levenshtein_dist('', '') == 0
-    assert levenshtein_dist('', 'abc') == 3
-    assert levenshtein_dist('abc', '') == 3
-    assert levenshtein_dist('abc', 'abc') == 0
-    assert levenshtein_dist('abcd', 'abc') == 1
-    assert levenshtein_dist('abc', 'abcd') == 1
-    assert levenshtein_dist('xbcd', 'abcd') == 1
-    assert levenshtein_dist('axcd', 'abcd') == 1
-    assert levenshtein_dist('abxd', 'abcd') == 1
-    assert levenshtein_dist('abcx', 'abcd') == 1
-    assert levenshtein_dist('axcx', 'abcd') == 2
-    assert levenshtein_dist('axcx', 'abcde') == 3
-
-
 def _check_symmetry(dist_func, *args, **kwargs) -> None:
-=======
-def _check_symmetry(dist_func, *args, **kwargs):
->>>>>>> 79072968
     for (a, b) in _random_string_pairs():
         assert dist_func(
             a, b, *args, **kwargs) == dist_func(b, a, *args, **kwargs)
 
 
-<<<<<<< HEAD
-def _check_levenshtein_distances() -> None:
-    for levenshtein_dist in [
-            string_distances.levenshtein_seq]:
-        _check_levenshtein_example_results(levenshtein_dist)
-        _check_symmetry(levenshtein_dist)
-    for (a, b) in _random_string_pairs():
-        assert string_distances.levenshtein_array(
-            a, b) == string_distances.levenshtein_seq(a, b)
-        assert string_distances.levenshtein_seq(
-            a, b) == string_distances.levenshtein(a, b)
-        if Levenshtein is not False:
-            assert string_distances.levenshtein_seq(
-                a, b) == Levenshtein.distance(a, b)
-
-
-def test_levenshtein_ratio() -> None:
-    # TODO
-    # assert string_distances.levenshtein_ratio('', '') == 1
-    # assert string_distances.levenshtein_ratio('', 'abc') == 3
-    # assert string_distances.levenshtein_ratio('abc', '') == 3
-    # assert string_distances.levenshtein_ratio('abc', 'abc') == 0
-    # assert string_distances.levenshtein_ratio('abcd', 'abc') == 1
-    # assert string_distances.levenshtein_ratio('abc', 'abcd') == 1
-    # assert string_distances.levenshtein_ratio('xbcd', 'abcd') == 1
-    # assert string_distances.levenshtein_ratio('axcd', 'abcd') == 1
-    # assert string_distances.levenshtein_ratio('abxd', 'abcd') == 1
-    # assert string_distances.levenshtein_ratio('abcx', 'abcd') == 1
-    # assert string_distances.levenshtein_ratio('axcx', 'abcd') == 2
-    # assert string_distances.levenshtein_ratio('axcx', 'abcde') == 3
-    pass
-
-
-# Tests for jaro
-def test_jaro() -> None:
-    # If no character in common: similarity is 0
-    assert string_distances.jaro('Brian', 'Jesus') == 0
-    assert string_distances.jaro_winkler('Brian', 'Jesus') == 0
-
-
-def test_identical_strings() -> None:
-    # Test that if 2 strings are the same, the similarity
-    for string1, _ in _random_string_pairs(n_pairs=10):
-        assert string_distances.jaro(string1, string1) == 1
-        assert string_distances.jaro_winkler(string1, string1) == 1
-        assert string_distances.levenshtein_ratio(string1, string1) == 1
-
-
-def test_compare_implementations() -> None:
-    # Compare the implementations of python-Levenshtein to our
-    # pure-Python implementations
-    if Levenshtein is False:
-        raise unittest.SkipTest
-    # Test on strings with randomly placed common char
-    for string1, string2 in _random_common_char_pairs(n_pairs=50):
-        assert (string_distances._jaro_winkler(string1, string2,
-                                               winkler=False)
-                == Levenshtein.jaro(string1, string2)
-                )
-        assert (string_distances._jaro_winkler(string1, string2,
-                                               winkler=True)
-                == Levenshtein.jaro_winkler(string1, string2))
-        assert (string_distances.levenshtein_ratio(string1, string2)
-                == Levenshtein.ratio(string1, string2))
-    # Test on random strings
-    for string1, string2 in _random_string_pairs(n_pairs=50):
-        assert (string_distances._jaro_winkler(string1, string2,
-                                               winkler=False)
-                == Levenshtein.jaro(string1, string2))
-        assert (string_distances._jaro_winkler(string1, string2,
-                                               winkler=True)
-                == Levenshtein.jaro_winkler(string1, string2))
-        assert (string_distances.levenshtein_ratio(string1, string2)
-                == Levenshtein.ratio(string1, string2))
-
-
 def test_ngram_similarity() -> None:
-=======
-def test_ngram_similarity():
->>>>>>> 79072968
     # TODO
     # assert ...
     for n in range(1, 4):
