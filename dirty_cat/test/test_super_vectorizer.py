from typing import Dict, List

import numpy as np
import pandas as pd
import pytest
import sklearn
<<<<<<< HEAD
import pandas as pd

from typing import List, Dict, Tuple, Any

=======
from sklearn.exceptions import NotFittedError
>>>>>>> 4c8e1788
from sklearn.preprocessing import StandardScaler
from sklearn.utils.validation import check_is_fitted

from dirty_cat import GapEncoder, SuperVectorizer
from dirty_cat.utils import Version


def check_same_transformers(expected_transformers: dict, actual_transformers: list):
    # Construct the dict from the actual transformers
    actual_transformers_dict = {name: cols for name, trans, cols in actual_transformers}
    assert actual_transformers_dict == expected_transformers


def type_equality(expected_type, actual_type):
    """
    Checks that the expected type is equal to the actual type,
    assuming object and str types are equivalent
    (considered as categorical by the SuperVectorizer).
    """
    if (isinstance(expected_type, object) or isinstance(expected_type, str)) and (
        isinstance(actual_type, object) or isinstance(actual_type, str)
    ):
        return True
    else:
        return expected_type == actual_type


def _get_clean_dataframe() -> pd.DataFrame:
    """
    Creates a simple DataFrame with various types of data,
    and without missing values.
    """
    return pd.DataFrame(
        {
            "int": pd.Series([15, 56, 63, 12, 44], dtype="int"),
            "float": pd.Series([5.2, 2.4, 6.2, 10.45, 9.0], dtype="float"),
            "str1": pd.Series(
                ["public", "private", "private", "private", "public"], dtype="string"
            ),
            "str2": pd.Series(
                ["officer", "manager", "lawyer", "chef", "teacher"], dtype="string"
            ),
            "cat1": pd.Series(["yes", "yes", "no", "yes", "no"], dtype="category"),
            "cat2": pd.Series(
                ["20K+", "40K+", "60K+", "30K+", "50K+"], dtype="category"
            ),
        }
    )


def _get_dirty_dataframe() -> pd.DataFrame:
    """
    Creates a simple DataFrame with some missing values.
    We'll use different types of missing values (np.nan, pd.NA, None)
    to test the robustness of the vectorizer.
    """
    return pd.DataFrame(
        {
            "int": pd.Series([15, 56, pd.NA, 12, 44], dtype="Int64"),
            "float": pd.Series([5.2, 2.4, 6.2, 10.45, np.nan], dtype="Float64"),
            "str1": pd.Series(
                ["public", np.nan, "private", "private", "public"], dtype="object"
            ),
            "str2": pd.Series(
                ["officer", "manager", None, "chef", "teacher"], dtype="object"
            ),
            "cat1": pd.Series([np.nan, "yes", "no", "yes", "no"], dtype="object"),
            "cat2": pd.Series(["20K+", "40K+", "60K+", "30K+", np.nan], dtype="object"),
        }
    )


def _get_numpy_array() -> np.array:
    return np.array(
        [
            ["15", "56", pd.NA, "12", ""],
            ["?", "2.4", "6.2", "10.45", np.nan],
            ["public", np.nan, "private", "private", pd.NA],
            ["officer", "manager", None, "chef", "teacher"],
            [np.nan, "yes", "no", "yes", "no"],
            ["20K+", "40K+", "60K+", "30K+", np.nan],
        ]
    ).T


def _get_list_of_lists() -> list:
    return _get_numpy_array().tolist()


def _get_datetimes_dataframe() -> pd.DataFrame:
    """
    Creates a DataFrame with various date formats,
    already converted or to be converted.
    """
    return pd.DataFrame(
        {
            "pd_datetime": [
                pd.Timestamp("2019-01-01"),
                pd.Timestamp("2019-01-02"),
                pd.Timestamp("2019-01-03"),
                pd.Timestamp("2019-01-04"),
                pd.Timestamp("2019-01-05"),
            ],
            "np_datetime": [
                np.datetime64("2018-01-01"),
                np.datetime64("2018-01-02"),
                np.datetime64("2018-01-03"),
                np.datetime64("2018-01-04"),
                np.datetime64("2018-01-05"),
            ],
            "dmy-": [
                "11-12-2029",
                "02-12-2012",
                "11-09-2012",
                "13-02-2000",
                "10-11-2001",
            ],
            # "mdy-": ['11-13-2013',
            #          '02-12-2012',
            #          '11-31-2012',
            #          '05-02-2000',
            #          '10-11-2001'],
            "ymd/": [
                "2014/12/31",
                "2001/11/23",
                "2005/02/12",
                "1997/11/01",
                "2011/05/05",
            ],
            "ymd/_hms:": [
                "2014/12/31 00:31:01",
                "2014/12/30 00:31:12",
                "2014/12/31 23:31:23",
                "2015/12/31 01:31:34",
                "2014/01/31 00:32:45",
            ],
        }
    )


def _test_possibilities(
    X,
    expected_transformers_df: Dict[str, List[str]],
    expected_transformers_2: Dict[str, List[str]],
    expected_transformers_np_no_cast: Dict[str, List[int]],
    expected_transformers_series: Dict[str, List[str]],
    expected_transformers_plain: Dict[str, List[str]],
    expected_transformers_np_cast: Dict[str, List[int]],
):
    """
    Do a bunch of tests with the SuperVectorizer.
    We take some expected transformers results as argument. They're usually
    lists or dictionaries.
    """
    # Test with low cardinality and a StandardScaler for the numeric columns
    vectorizer_base = SuperVectorizer(
        cardinality_threshold=4,
        # we must have n_samples = 5 >= n_components
        high_card_cat_transformer=GapEncoder(n_components=2),
        numerical_transformer=StandardScaler(),
    )
    # Warning: order-dependant
    vectorizer_base.fit_transform(X)
    check_same_transformers(expected_transformers_df, vectorizer_base.transformers)

    # Test with higher cardinality threshold and no numeric transformer
    vectorizer_default = SuperVectorizer()  # Using default values
    vectorizer_default.fit_transform(X)
    check_same_transformers(expected_transformers_2, vectorizer_default.transformers)

    # Test with a numpy array
    arr = X.to_numpy()
    # Instead of the columns names, we'll have the column indices.
    vectorizer_base.fit_transform(arr)
    check_same_transformers(
        expected_transformers_np_no_cast, vectorizer_base.transformers
    )

    # Test with pandas series
    vectorizer_base.fit_transform(X["cat1"])
    check_same_transformers(expected_transformers_series, vectorizer_base.transformers)

    # Test casting values
    vectorizer_cast = SuperVectorizer(
        cardinality_threshold=4,
        # we must have n_samples = 5 >= n_components
        high_card_cat_transformer=GapEncoder(n_components=2),
        numerical_transformer=StandardScaler(),
    )
    X_str = X.astype("object")
    # With pandas
    vectorizer_cast.fit_transform(X_str)
    check_same_transformers(expected_transformers_plain, vectorizer_cast.transformers)
    # With numpy
    vectorizer_cast.fit_transform(X_str.to_numpy())
    check_same_transformers(expected_transformers_np_cast, vectorizer_cast.transformers)


def test_with_clean_data():
    """
    Defines the expected returns of the vectorizer in different settings,
    and runs the tests with a clean dataset.
    """
    X = _get_clean_dataframe()
    # Define the transformers we'll use throughout the test.
    expected_transformers_df = {
        "numeric": ["int", "float"],
        "low_card_cat": ["str1", "cat1"],
        "high_card_cat": ["str2", "cat2"],
    }
    expected_transformers_2 = {
        "low_card_cat": ["str1", "str2", "cat1", "cat2"],
    }
    expected_transformers_np_no_cast = {
        "low_card_cat": [2, 4],
        "high_card_cat": [3, 5],
        "numeric": [0, 1],
    }
    expected_transformers_series = {
        "low_card_cat": ["cat1"],
    }
    expected_transformers_plain = {
        "high_card_cat": ["str2", "cat2"],
        "low_card_cat": ["str1", "cat1"],
        "numeric": ["int", "float"],
    }
    expected_transformers_np_cast = {
        "numeric": [0, 1],
        "low_card_cat": [2, 4],
        "high_card_cat": [3, 5],
    }
    _test_possibilities(
        X,
        expected_transformers_df,
        expected_transformers_2,
        expected_transformers_np_no_cast,
        expected_transformers_series,
        expected_transformers_plain,
        expected_transformers_np_cast,
    )


def test_with_dirty_data() -> None:
    """
    Defines the expected returns of the vectorizer in different settings,
    and runs the tests with a dataset containing missing values.
    """
    X = _get_dirty_dataframe()
    # Define the transformers we'll use throughout the test.
    expected_transformers_df = {
        "numeric": ["int", "float"],
        "low_card_cat": ["str1", "cat1"],
        "high_card_cat": ["str2", "cat2"],
    }
    expected_transformers_2 = {
        "low_card_cat": ["str1", "str2", "cat1", "cat2"],
    }
    expected_transformers_np_no_cast = {
        "low_card_cat": [2, 4],
        "high_card_cat": [3, 5],
        "numeric": [0, 1],
    }
    expected_transformers_series = {
        "low_card_cat": ["cat1"],
    }
    expected_transformers_plain = {
        "high_card_cat": ["str2", "cat2"],
        "low_card_cat": ["str1", "cat1"],
        "numeric": ["int", "float"],
    }
    expected_transformers_np_cast = {
        "numeric": [0, 1],
        "low_card_cat": [2, 4],
        "high_card_cat": [3, 5],
    }

    _test_possibilities(
        X,
        expected_transformers_df,
        expected_transformers_2,
        expected_transformers_np_no_cast,
        expected_transformers_series,
        expected_transformers_plain,
        expected_transformers_np_cast,
    )


def test_auto_cast() -> None:
    """
    Tests that the SuperVectorizer automatic type detection works as expected.
    """
    vectorizer = SuperVectorizer()

    # Test datetime detection
    X = _get_datetimes_dataframe()

    expected_types_datetimes = {
        "pd_datetime": "datetime64[ns]",
        "np_datetime": "datetime64[ns]",
        "dmy-": "datetime64[ns]",
        "ymd/": "datetime64[ns]",
        "ymd/_hms:": "datetime64[ns]",
    }
    X_trans = vectorizer._auto_cast(X)
    for col in X_trans.columns:
        assert expected_types_datetimes[col] == X_trans[col].dtype

    # Test other types detection

    expected_types_clean_dataframe = {
        "int": "int64",
        "float": "float64",
        "str1": "object",
        "str2": "object",
        "cat1": "object",
        "cat2": "object",
    }

    X = _get_clean_dataframe()
    X_trans = vectorizer._auto_cast(X)
    for col in X_trans.columns:
        assert type_equality(expected_types_clean_dataframe[col], X_trans[col].dtype)

    # Test that missing values don't prevent type detection
    expected_types_dirty_dataframe = {
        "int": "float64",  # int type doesn't support nans
        "float": "float64",
        "str1": "object",
        "str2": "object",
        "cat1": "object",
        "cat2": "object",
    }

    X = _get_dirty_dataframe()
    X_trans = vectorizer._auto_cast(X)
    for col in X_trans.columns:
        assert type_equality(expected_types_dirty_dataframe[col], X_trans[col].dtype)


def test_with_arrays():
    """
    Check that the SuperVectorizer works if we input
    a list of lists or a numpy array.
    """
    expected_transformers = {
        "numeric": [0, 1],
        "low_card_cat": [2, 4],
        "high_card_cat": [3, 5],
    }
    vectorizer = SuperVectorizer(
        cardinality_threshold=4,
        # we must have n_samples = 5 >= n_components
        high_card_cat_transformer=GapEncoder(n_components=2),
        numerical_transformer=StandardScaler(),
    )

    X = _get_numpy_array()
    vectorizer.fit_transform(X)
    check_same_transformers(expected_transformers, vectorizer.transformers)

    X = _get_list_of_lists()
    vectorizer.fit_transform(X)
    check_same_transformers(expected_transformers, vectorizer.transformers)


def test_get_feature_names_out() -> None:
    X = _get_clean_dataframe()

    vec_w_pass = SuperVectorizer(remainder="passthrough")
    vec_w_pass.fit(X)

    if Version(sklearn.__version__) < Version("0.23"):
        with pytest.raises(NotImplementedError):
            # Prior to sklearn 0.23, ColumnTransformer.get_feature_names
            # with "passthrough" transformer(s) raises a NotImplementedError
            assert vec_w_pass.get_feature_names_out()
    else:
        # In this test, order matters. If it doesn't, convert to set.
        expected_feature_names_pass = [
            "str1_private",
            "str1_public",
            "str2_chef",
            "str2_lawyer",
            "str2_manager",
            "str2_officer",
            "str2_teacher",
            "cat1_no",
            "cat1_yes",
            "cat2_20K+",
            "cat2_30K+",
            "cat2_40K+",
            "cat2_50K+",
            "cat2_60K+",
            "int",
            "float",
        ]
        if Version(sklearn.__version__) < Version("1.0"):
            assert vec_w_pass.get_feature_names() == expected_feature_names_pass
        else:
            assert vec_w_pass.get_feature_names_out() == expected_feature_names_pass

    vec_w_drop = SuperVectorizer(remainder="drop")
    vec_w_drop.fit(X)

    # In this test, order matters. If it doesn't, convert to set.
    expected_feature_names_drop = [
        "str1_private",
        "str1_public",
        "str2_chef",
        "str2_lawyer",
        "str2_manager",
        "str2_officer",
        "str2_teacher",
        "cat1_no",
        "cat1_yes",
        "cat2_20K+",
        "cat2_30K+",
        "cat2_40K+",
        "cat2_50K+",
        "cat2_60K+",
    ]
    if Version(sklearn.__version__) < Version("1.0"):
        assert vec_w_drop.get_feature_names() == expected_feature_names_drop
    else:
        assert vec_w_drop.get_feature_names_out() == expected_feature_names_drop


def test_fit() -> None:
    # Simply checks sklearn's `check_is_fitted` function raises an error if
    # the SuperVectorizer is instantiated but not fitted.
    # See GH#193
    sup_vec = SuperVectorizer()
    with pytest.raises(NotFittedError):
        assert check_is_fitted(sup_vec)


def test_transform() -> None:
    X = _get_clean_dataframe()
    sup_vec = SuperVectorizer()
    sup_vec.fit(X)
    s = [34, 5.5, "private", "manager", "yes", "60K+"]
    x = np.array(s).reshape(1, -1)
    x_trans = sup_vec.transform(x)
    assert (x_trans == [[1, 0, 0, 0, 1, 0, 0, 0, 1, 0, 0, 0, 0, 1, 34, 5.5]]).all()


def test_fit_transform_equiv() -> None:
    """
    We will test the equivalence between using `.fit_transform(X)`
    and `.fit(X).transform(X).`
    """
    X1 = _get_clean_dataframe()
    X2 = _get_dirty_dataframe()

    sup_vec1 = SuperVectorizer()
    sup_vec2 = SuperVectorizer()
    sup_vec3 = SuperVectorizer()
    sup_vec4 = SuperVectorizer()

    enc1_x1 = sup_vec1.fit_transform(X1)
    enc2_x1 = sup_vec2.fit(X1).transform(X1)

    enc1_x2 = sup_vec3.fit_transform(X2)
    enc2_x2 = sup_vec4.fit(X2).transform(X2)

    assert np.allclose(enc1_x1, enc2_x1, rtol=0, atol=0, equal_nan=True)

    assert np.allclose(enc1_x2, enc2_x2, rtol=0, atol=0, equal_nan=True)


<<<<<<< HEAD
def test_passthrough():
    """
    Tests that when passed no encoders, the SuperVectorizer
    returns the dataset as-is.
    """

    def is_equal(elements: Tuple[Any, Any]) -> bool:
        """
        Fixture for values that return false when compared with `==`.
        """
        elem1, elem2 = elements
        return pd.isna(elem1) and pd.isna(elem2) or elem1 == elem2

    X_dirty = _get_dirty_dataframe()
    X_clean = _get_clean_dataframe()

    sv = SuperVectorizer(
        low_card_cat_transformer='passthrough',
        high_card_cat_transformer='passthrough',
        datetime_transformer='passthrough',
        numerical_transformer='passthrough',
        impute_missing='skip',
        auto_cast=False,
    )

    X_enc_dirty = sv.fit_transform(X_dirty)
    X_enc_clean = sv.fit_transform(X_clean)

    dirty_flat_df = X_dirty.to_numpy().ravel().tolist()
    dirty_flat_trans_df = X_enc_dirty.ravel().tolist()
    assert all(map(is_equal, zip(dirty_flat_df, dirty_flat_trans_df)))
    assert (X_clean.to_numpy() == X_enc_clean).all()


if __name__ == '__main__':
    print('start test_super_vectorizer with clean df')
=======
if __name__ == "__main__":
    print("start test_super_vectorizer with clean df")
>>>>>>> 4c8e1788
    test_with_clean_data()
    print("passed")
    print("start test_super_vectorizer with dirty df")
    test_with_dirty_data()
    print("passed")
    print("start test_auto_cast")
    test_auto_cast()
    print("passed")
    print("start test_with_arrays")
    test_with_arrays()
    print("passed")
    print("start  test_get_feature_names_out")
    test_get_feature_names_out()
    print("passed")
    print("start test_fit")
    test_fit()
<<<<<<< HEAD
    print('test_fit passed')
    print('start fit_transform_equiv')
    test_fit_transform_equiv()
    print('fit_transform_equiv passed')
=======
    print("passed")
    print("start fit_transform_equiv")
    test_fit_transform_equiv()
    print("passed")
>>>>>>> 4c8e1788

    print("Done")<|MERGE_RESOLUTION|>--- conflicted
+++ resolved
@@ -1,17 +1,11 @@
-from typing import Dict, List
-
 import numpy as np
-import pandas as pd
 import pytest
 import sklearn
-<<<<<<< HEAD
 import pandas as pd
 
 from typing import List, Dict, Tuple, Any
 
-=======
 from sklearn.exceptions import NotFittedError
->>>>>>> 4c8e1788
 from sklearn.preprocessing import StandardScaler
 from sklearn.utils.validation import check_is_fitted
 
@@ -482,7 +476,6 @@
     assert np.allclose(enc1_x2, enc2_x2, rtol=0, atol=0, equal_nan=True)
 
 
-<<<<<<< HEAD
 def test_passthrough():
     """
     Tests that when passed no encoders, the SuperVectorizer
@@ -517,38 +510,37 @@
     assert (X_clean.to_numpy() == X_enc_clean).all()
 
 
-if __name__ == '__main__':
+if __name__ == "__main__":
     print('start test_super_vectorizer with clean df')
-=======
-if __name__ == "__main__":
-    print("start test_super_vectorizer with clean df")
->>>>>>> 4c8e1788
     test_with_clean_data()
     print("passed")
+
     print("start test_super_vectorizer with dirty df")
     test_with_dirty_data()
     print("passed")
+
     print("start test_auto_cast")
     test_auto_cast()
     print("passed")
+
     print("start test_with_arrays")
     test_with_arrays()
-    print("passed")
+    print("test_with_arrays passed")
+
     print("start  test_get_feature_names_out")
     test_get_feature_names_out()
     print("passed")
+
     print("start test_fit")
     test_fit()
-<<<<<<< HEAD
-    print('test_fit passed')
-    print('start fit_transform_equiv')
-    test_fit_transform_equiv()
-    print('fit_transform_equiv passed')
-=======
-    print("passed")
+    print('passed')
+
     print("start fit_transform_equiv")
     test_fit_transform_equiv()
-    print("passed")
->>>>>>> 4c8e1788
+    print('passed')
+
+    print("start test_passthrough")
+    test_passthrough()
+    print('passed')
 
     print("Done")