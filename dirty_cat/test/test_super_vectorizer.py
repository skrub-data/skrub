--- conflicted
+++ resolved
@@ -476,16 +476,9 @@
     print('passed')
     print('start test_fit')
     test_fit()
-    print('passed')
+    print('test_fit passed')
     print('start fit_transform_equiv')
     test_fit_transform_equiv()
-<<<<<<< HEAD
     print('fit_transform_equiv passed')
-    print('start test_passthrough')
-    test_passthrough()
-    print('test_passthrough passed')
-=======
-    print('passed')
->>>>>>> 14121620
 
     print('Done')