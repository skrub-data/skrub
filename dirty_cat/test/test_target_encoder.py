import numpy as np
import pytest

from dirty_cat import target_encoder


def test_target_encoder():
    lambda_ = target_encoder.lambda_
    X1 = np.array(
        ["Red", "red", "green", "blue", "green", "green", "blue", "red"]
    ).reshape(-1, 1)
    X2 = np.array(
        ["male", "male", "female", "male", "female", "female", "female", "male"]
    ).reshape(-1, 1)
    X = np.hstack([X1, X2])

    # Case 1: binary-classification and regression
    y = np.array([1, 0, 0, 1, 0, 1, 0, 0])
    n = len(y)

    Ey_ = 3 / 8
    Eyx_ = {
        "color": {"Red": 1, "red": 0, "green": 1 / 3, "blue": 0.5},
        "gender": {"male": 0.5, "female": 0.25},
    }
    count_ = {
        "color": {"Red": 1, "red": 2, "green": 3, "blue": 2},
        "gender": {"male": 4, "female": 4},
    }

    encoder = target_encoder.TargetEncoder()
    encoder.fit(X, y)
    for j in range(X.shape[1]):
        assert np.array_equal(encoder.categories_[j], np.unique(X[:, j]))
    assert Ey_ == encoder.Ey_
    assert encoder.Eyx_[0] == Eyx_["color"]
    assert encoder.Eyx_[1] == Eyx_["gender"]

    Xtest1 = np.array(
        ["Red", "red", "blue", "green", "Red", "red", "blue", "green"]
    ).reshape(-1, 1)
    Xtest2 = np.array(
        ["male", "male", "male", "male", "female", "female", "female", "female"]
    ).reshape(-1, 1)
    Xtest = np.hstack([Xtest1, Xtest2])

    Xout = encoder.transform(Xtest)

    ans_dict = {
        var: {
            cat: Eyx_[var][cat] * lambda_(count_[var][cat], n / len(count_[var]))
            + Ey_ * (1 - lambda_(count_[var][cat], n / len(count_[var])))
            for cat in Eyx_[var]
        }
        for var in Eyx_
    }
    ans = np.zeros((n, 2))
    for j, col in enumerate(["color", "gender"]):
        for i in range(n):
            ans[i, j] = ans_dict[col][Xtest[i, j]]
    assert np.array_equal(Xout, ans)

    # Case 2: multiclass-classification
    y = np.array([1, 0, 2, 1, 0, 1, 0, 0])
    n = len(y)

    encoder = target_encoder.TargetEncoder(clf_type="multiclass-clf")
    encoder.fit(X, y)

    Ey_ = {0: 4 / 8, 1: 3 / 8, 2: 1 / 8}
    Eyx_ = {
        0: {
            "color": {"Red": 0, "red": 1, "green": 1 / 3, "blue": 0.5},
            "gender": {"male": 0.5, "female": 0.5},
        },
        1: {
            "color": {"Red": 1, "red": 0, "green": 1 / 3, "blue": 0.5},
            "gender": {"male": 0.5, "female": 0.25},
        },
        2: {
            "color": {"Red": 0, "red": 0, "green": 1 / 3, "blue": 0},
            "gender": {"male": 0, "female": 0.25},
        },
    }
    assert np.array_equal(np.unique(y), encoder.classes_)
    for k in [0, 1, 2]:
        assert Ey_[k] == encoder.Ey_[k]
        assert encoder.Eyx_[k][0] == Eyx_[k]["color"]
        assert encoder.Eyx_[k][1] == Eyx_[k]["gender"]

    count_ = {
        "color": {"Red": 1, "red": 2, "green": 3, "blue": 2},
        "gender": {"male": 4, "female": 4},
    }
    assert count_["color"] == encoder.counter_[0]
    assert count_["gender"] == encoder.counter_[1]

    ans_dict = {0: {}, 1: {}, 2: {}}
    for k in [0, 1, 2]:
        ans_dict[k] = {
            var: {
                cat: Eyx_[k][var][cat] * lambda_(count_[var][cat], n / len(count_[var]))
                + Ey_[k] * (1 - lambda_(count_[var][cat], n / len(count_[var])))
                for cat in Eyx_[k][var]
            }
            for var in Eyx_[k]
        }

<<<<<<< HEAD
    ans = np.zeros((n, 2*3))
=======
    ans = np.zeros((n, 2 * 3))
    Xtest1 = np.array(
        ["Red", "red", "blue", "green", "Red", "red", "blue", "green"]
    ).reshape(-1, 1)
    Xtest2 = np.array(
        ["male", "male", "male", "male", "female", "female", "female", "female"]
    ).reshape(-1, 1)
    Xtest = np.hstack([Xtest1, Xtest2])
>>>>>>> 4c8e1788
    for k in [0, 1, 2]:
        for j, col in enumerate(["color", "gender"]):
            for i in range(n):
<<<<<<< HEAD
                ans[i, j*3+k] = ans_dict[k][col][Xtest[i, j]]
    encoder = target_encoder.TargetEncoder(clf_type='multiclass-clf')
    encoder.fit(X, y)
    Xout = encoder.transform(Xtest)
    assert np.array_equal(Xout, ans)


def test_cv_target_encoder():
    X1 = np.array(['Red',
                   'red',
                   'green',
                   'blue',
                   'green',
                   'green',
                   'blue',
                   'red']).reshape(-1, 1)
    X2 = np.array(['male',
                   'male',
                   'female',
                   'male',
                   'female',
                   'female',
                   'female',
                   'male']).reshape(-1, 1)
    X = np.hstack([X1, X2])

    # Case 1: binary-classification and regression
    y = np.array([1, 0, 0, 1, 0, 1, 0, 0])
    n = len(y)

    encoder = target_encoder.TargetEncoder(cross_val=True)
    encoder.fit(X, y)
    t = encoder.transform(X)
    ft = encoder.fit_transform(X, y)
    assert np.all(t==ft)==True

    count_ = {'color': {'Red': 1,
                        'red': 2,
                        'green': 3,
                        'blue': 2},
              'gender': {'male': 4,
                         'female': 4}}
    assert count_['color'] == encoder.counter_[0]
    assert count_['gender'] == encoder.counter_[1]

    for j in range(X.shape[1]):
        assert np.array_equal(encoder.categories_[j], np.unique(X[:, j]))

    Xtest1 = np.array(['Red',
                       'red',
                       'blue',
                       'green',
                       'Red',
                       'red',
                       'blue',
                       'green']).reshape(-1, 1)
    Xtest2 = np.array(['male',
                       'male',
                       'male',
                       'male',
                       'female',
                       'female',
                       'female',
                       'female']).reshape(-1, 1)
    Xtest = np.hstack([Xtest1, Xtest2])

    Xout = encoder.transform(Xtest)

    # Test same seed returns the same results:
    encoder2 = target_encoder.TargetEncoder(cross_val=True)
    encoder2.fit(X, y)
    t = encoder.transform(X)
    ft = encoder.fit_transform(X, y)
    assert np.all(t==ft)==True

    Xout2 = encoder2.transform(Xtest)
    assert np.array_equal(Xout, Xout2)

    # Case 2: multiclass-classification
    y = np.array([1, 0, 2, 1, 0, 1, 0, 0])

    encoder = target_encoder.TargetEncoder(clf_type='multiclass-clf',
                                           cross_val=True)
=======
                ans[i, 2 * j + k] = ans_dict[k][col][Xtest[i, j]]

    Xout = encoder.transform(Xtest)
    ans = np.zeros((n, 2 * 3))
    Xtest1 = np.array(
        ["Red", "red", "blue", "green", "Red", "red", "blue", "green"]
    ).reshape(-1, 1)
    Xtest2 = np.array(
        ["male", "male", "male", "male", "female", "female", "female", "female"]
    ).reshape(-1, 1)
    Xtest = np.hstack([Xtest1, Xtest2])
    for k in [0, 1, 2]:
        for j, col in enumerate(["color", "gender"]):
            for i in range(n):
                ans[i, j * 3 + k] = ans_dict[k][col][Xtest[i, j]]
    encoder = target_encoder.TargetEncoder(clf_type="multiclass-clf")
>>>>>>> 4c8e1788
    encoder.fit(X, y)
    t = encoder.transform(X)
    ft = encoder.fit_transform(X, y)
    assert np.all(t==ft)==True

    Xout = encoder.transform(Xtest)

    assert np.array_equal(np.unique(y), encoder.classes_)

<<<<<<< HEAD
    count_ = {'color': {'Red': 1,
                        'red': 2,
                        'green': 3,
                        'blue': 2},
              'gender': {'male': 4,
                         'female': 4}}
    assert count_['color'] == encoder.counter_[0]
    assert count_['gender'] == encoder.counter_[1]

    # Test same seed returns the same results:
    encoder2 = target_encoder.TargetEncoder(clf_type='multiclass-clf',
                             cross_val=True)
    encoder2.fit(X, y)
    Xout2 = encoder2.transform(Xtest)
    assert np.array_equal(Xout, Xout2)


def _test_missing_values(input_type, missing, cv=False):
    X = [['Red', 'male'],
         [np.nan, 'male'],
         ['green', 'female'],
         ['blue', 'male'],
         ['green', 'female'],
         ['green', 'female'],
         ['blue', 'female'],
         [np.nan, np.nan]]

    color_cat = ['Red', '', 'green', 'blue']
    gender_cat = ['male', '', 'female']

    if input_type == 'numpy':
=======
def _test_missing_values(input_type, missing):
    X = [
        ["Red", "male"],
        [np.nan, "male"],
        ["green", "female"],
        ["blue", "male"],
        ["green", "female"],
        ["green", "female"],
        ["blue", "female"],
        [np.nan, np.nan],
    ]

    color_cat = ["Red", "", "green", "blue"]
    gender_cat = ["male", "", "female"]

    if input_type == "numpy":
>>>>>>> 4c8e1788
        X = np.array(X, dtype=object)
    elif input_type == "pandas":
        pd = pytest.importorskip("pandas")
        X = pd.DataFrame(X)

    # Case 1: binary-classification and regression
    y = np.array([1, 0, 0, 1, 0, 1, 0, 0])

    Ey_ = 3 / 8
    Eyx_ = {
        "color": {"Red": 1, "": 0, "green": 1 / 3, "blue": 0.5},
        "gender": {"male": 2 / 3, "female": 0.25, "": 0},
    }
    count_ = {
        "color": {"Red": 1, "": 2, "green": 3, "blue": 2},
        "gender": {"male": 3, "female": 4, "": 1},
    }

<<<<<<< HEAD
    encoder = target_encoder.TargetEncoder(handle_missing=missing, cross_val=cv)
    if missing == 'error':
=======
    encoder = target_encoder.TargetEncoder(handle_missing=missing)
    if missing == "error":
>>>>>>> 4c8e1788
        with pytest.raises(ValueError, match=r"Found missing values in input"):
            encoder.fit_transform(X, y)
        return
    elif missing == "":
        encoder.fit_transform(X, y)

        assert set(encoder.categories_[0]) == set(color_cat)
        assert set(encoder.categories_[1]) == set(gender_cat)
        assert Ey_ == encoder.Ey_
        assert encoder.Eyx_[0] == Eyx_["color"]
        assert encoder.Eyx_[1] == Eyx_["gender"]
        assert dict(encoder.counter_[0]) == count_["color"]
        assert dict(encoder.counter_[1]) == count_["gender"]
    else:
        with pytest.raises(ValueError, match=r"expected any of"):
            encoder.fit_transform(X, y)
        return


<<<<<<< HEAD
def _test_missing_values_transform(input_type, missing, cv=False):
    X = [['Red', 'male'],
         ['red', 'male'],
         ['green', 'female'],
         ['blue', 'male'],
         ['green', 'female'],
         ['green', 'female'],
         ['blue', 'female'],
         ['red', 'male']]

    X_test = [['Red', 'male'],
              [np.nan, 'male'],
              ['green', 'female'],
              ['blue', 'male'],
              ['green', 'female'],
              ['green', 'female'],
              ['blue', 'female'],
              [np.nan, np.nan]]

    if input_type == 'numpy':
=======
def _test_missing_values_transform(input_type, missing):
    X = [
        ["Red", "male"],
        ["red", "male"],
        ["green", "female"],
        ["blue", "male"],
        ["green", "female"],
        ["green", "female"],
        ["blue", "female"],
        ["red", "male"],
    ]

    X_test = [
        ["Red", "male"],
        [np.nan, "male"],
        ["green", "female"],
        ["blue", "male"],
        ["green", "female"],
        ["green", "female"],
        ["blue", "female"],
        [np.nan, np.nan],
    ]

    if input_type == "numpy":
>>>>>>> 4c8e1788
        X_test = np.array(X_test, dtype=object)
    elif input_type == "pandas":
        pd = pytest.importorskip("pandas")
        X_test = pd.DataFrame(X_test)

    # Case 1: binary-classification and regression
    y = np.array([1, 0, 0, 1, 0, 1, 0, 0])

<<<<<<< HEAD
    encoder = target_encoder.TargetEncoder(handle_unknown='ignore',
                                           handle_missing=missing,
                                           cross_val=cv)
    if missing == 'error':
=======
    Ey_ = 3 / 8

    encoder = target_encoder.TargetEncoder(
        handle_unknown="ignore", handle_missing=missing
    )
    if missing == "error":
>>>>>>> 4c8e1788
        encoder.fit_transform(X, y)
        with pytest.raises(ValueError, match=r"Found missing values in input"):
            encoder.transform(X_test)
        return
    elif missing == "":
        encoder.fit_transform(X, y)
        encoder.transform(X_test)


def test_missing_values():
    input_types = ["list", "numpy", "pandas"]
    handle_missing = ["aaa", "error", ""]
    for input_type in input_types:
        for missing in handle_missing:
            _test_missing_values(input_type, missing)
            _test_missing_values_transform(input_type, missing)
            _test_missing_values(input_type, missing, cv=True)
            _test_missing_values_transform(input_type, missing, cv=True)


if __name__ == '__main__':
    print('start test_target_encoder')
    test_target_encoder()
    print('test_target_encoder passed')

    print('start test_target_encoder with K-fold encoding')
    test_cv_target_encoder()
    print('test_target_encoder with K-fold encoding passed')

    print('start test_missing_values')
    test_missing_values()
    print('test_missing_values passed')<|MERGE_RESOLUTION|>--- conflicted
+++ resolved
@@ -106,24 +106,12 @@
             for var in Eyx_[k]
         }
 
-<<<<<<< HEAD
     ans = np.zeros((n, 2*3))
-=======
-    ans = np.zeros((n, 2 * 3))
-    Xtest1 = np.array(
-        ["Red", "red", "blue", "green", "Red", "red", "blue", "green"]
-    ).reshape(-1, 1)
-    Xtest2 = np.array(
-        ["male", "male", "male", "male", "female", "female", "female", "female"]
-    ).reshape(-1, 1)
-    Xtest = np.hstack([Xtest1, Xtest2])
->>>>>>> 4c8e1788
     for k in [0, 1, 2]:
         for j, col in enumerate(["color", "gender"]):
             for i in range(n):
-<<<<<<< HEAD
-                ans[i, j*3+k] = ans_dict[k][col][Xtest[i, j]]
-    encoder = target_encoder.TargetEncoder(clf_type='multiclass-clf')
+                ans[i, j * 3 + k] = ans_dict[k][col][Xtest[i, j]]
+    encoder = target_encoder.TargetEncoder(clf_type="multiclass-clf")
     encoder.fit(X, y)
     Xout = encoder.transform(Xtest)
     assert np.array_equal(Xout, ans)
@@ -205,24 +193,6 @@
 
     encoder = target_encoder.TargetEncoder(clf_type='multiclass-clf',
                                            cross_val=True)
-=======
-                ans[i, 2 * j + k] = ans_dict[k][col][Xtest[i, j]]
-
-    Xout = encoder.transform(Xtest)
-    ans = np.zeros((n, 2 * 3))
-    Xtest1 = np.array(
-        ["Red", "red", "blue", "green", "Red", "red", "blue", "green"]
-    ).reshape(-1, 1)
-    Xtest2 = np.array(
-        ["male", "male", "male", "male", "female", "female", "female", "female"]
-    ).reshape(-1, 1)
-    Xtest = np.hstack([Xtest1, Xtest2])
-    for k in [0, 1, 2]:
-        for j, col in enumerate(["color", "gender"]):
-            for i in range(n):
-                ans[i, j * 3 + k] = ans_dict[k][col][Xtest[i, j]]
-    encoder = target_encoder.TargetEncoder(clf_type="multiclass-clf")
->>>>>>> 4c8e1788
     encoder.fit(X, y)
     t = encoder.transform(X)
     ft = encoder.fit_transform(X, y)
@@ -232,7 +202,6 @@
 
     assert np.array_equal(np.unique(y), encoder.classes_)
 
-<<<<<<< HEAD
     count_ = {'color': {'Red': 1,
                         'red': 2,
                         'green': 3,
@@ -260,28 +229,10 @@
          ['blue', 'female'],
          [np.nan, np.nan]]
 
-    color_cat = ['Red', '', 'green', 'blue']
-    gender_cat = ['male', '', 'female']
-
-    if input_type == 'numpy':
-=======
-def _test_missing_values(input_type, missing):
-    X = [
-        ["Red", "male"],
-        [np.nan, "male"],
-        ["green", "female"],
-        ["blue", "male"],
-        ["green", "female"],
-        ["green", "female"],
-        ["blue", "female"],
-        [np.nan, np.nan],
-    ]
-
     color_cat = ["Red", "", "green", "blue"]
     gender_cat = ["male", "", "female"]
 
     if input_type == "numpy":
->>>>>>> 4c8e1788
         X = np.array(X, dtype=object)
     elif input_type == "pandas":
         pd = pytest.importorskip("pandas")
@@ -300,13 +251,8 @@
         "gender": {"male": 3, "female": 4, "": 1},
     }
 
-<<<<<<< HEAD
     encoder = target_encoder.TargetEncoder(handle_missing=missing, cross_val=cv)
     if missing == 'error':
-=======
-    encoder = target_encoder.TargetEncoder(handle_missing=missing)
-    if missing == "error":
->>>>>>> 4c8e1788
         with pytest.raises(ValueError, match=r"Found missing values in input"):
             encoder.fit_transform(X, y)
         return
@@ -326,7 +272,6 @@
         return
 
 
-<<<<<<< HEAD
 def _test_missing_values_transform(input_type, missing, cv=False):
     X = [['Red', 'male'],
          ['red', 'male'],
@@ -347,32 +292,6 @@
               [np.nan, np.nan]]
 
     if input_type == 'numpy':
-=======
-def _test_missing_values_transform(input_type, missing):
-    X = [
-        ["Red", "male"],
-        ["red", "male"],
-        ["green", "female"],
-        ["blue", "male"],
-        ["green", "female"],
-        ["green", "female"],
-        ["blue", "female"],
-        ["red", "male"],
-    ]
-
-    X_test = [
-        ["Red", "male"],
-        [np.nan, "male"],
-        ["green", "female"],
-        ["blue", "male"],
-        ["green", "female"],
-        ["green", "female"],
-        ["blue", "female"],
-        [np.nan, np.nan],
-    ]
-
-    if input_type == "numpy":
->>>>>>> 4c8e1788
         X_test = np.array(X_test, dtype=object)
     elif input_type == "pandas":
         pd = pytest.importorskip("pandas")
@@ -381,19 +300,10 @@
     # Case 1: binary-classification and regression
     y = np.array([1, 0, 0, 1, 0, 1, 0, 0])
 
-<<<<<<< HEAD
     encoder = target_encoder.TargetEncoder(handle_unknown='ignore',
                                            handle_missing=missing,
                                            cross_val=cv)
     if missing == 'error':
-=======
-    Ey_ = 3 / 8
-
-    encoder = target_encoder.TargetEncoder(
-        handle_unknown="ignore", handle_missing=missing
-    )
-    if missing == "error":
->>>>>>> 4c8e1788
         encoder.fit_transform(X, y)
         with pytest.raises(ValueError, match=r"Found missing values in input"):
             encoder.transform(X_test)
