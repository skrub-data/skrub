--- conflicted
+++ resolved
@@ -107,29 +107,16 @@
         assert np.allclose(encoded, ans)
 
 
-<<<<<<< HEAD
-def _test_similarity(similarity: str, similarity_f: Callable,
-                     hashing_dim: Optional[int] = None,
+def _test_similarity(similarity_f: Callable, hashing_dim: Optional[int] = None,
                      categories: str = 'auto', n_prototypes: int = None,
                      ) -> None:
-=======
-def _test_similarity(similarity_f, hashing_dim=None, categories='auto', n_prototypes=None):
->>>>>>> 79072968
     if n_prototypes is None:
         X = np.array(['aa', 'aaa', 'aaab']).reshape(-1, 1)
         X_test = np.array([['Aa', 'aAa', 'aaa', 'aaab', ' aaa  c']]).reshape(-1, 1)
 
         model = similarity_encoder.SimilarityEncoder(
-<<<<<<< HEAD
-            similarity=similarity, hashing_dim=hashing_dim,
-            categories=categories, n_prototypes=n_prototypes)
-
-        if similarity == 'ngram':
-            model.ngram_range = (3, 3)
-=======
             hashing_dim=hashing_dim, categories=categories,
             n_prototypes=n_prototypes, ngram_range=(3, 3))
->>>>>>> 79072968
 
         encoder = model.fit(X).transform(X_test)
 
@@ -147,15 +134,8 @@
 
         try:
             model = similarity_encoder.SimilarityEncoder(
-<<<<<<< HEAD
-                similarity=similarity, hashing_dim=hashing_dim,
-                categories=categories, n_prototypes=n_prototypes,
-                random_state=42,
-            )
-=======
                 hashing_dim=hashing_dim, categories=categories,
                 n_prototypes=n_prototypes, random_state=42, ngram_range=(3, 3))
->>>>>>> 79072968
         except ValueError as e:
             assert (e.__str__() == 'n_prototypes expected None or a positive non null integer')
             return
