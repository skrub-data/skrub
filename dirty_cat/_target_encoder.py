--- conflicted
+++ resolved
@@ -208,7 +208,6 @@
                     raise ValueError("Unsorted categories are not yet supported. ")
 
         X_temp = check_array(X, dtype=None)
-<<<<<<< HEAD
         y_temp = check_array(y, dtype=None, ensure_2d=False)
         if not hasattr(X, "dtype") and np.issubdtype(X_temp.dtype, np.str_):
             X = check_array(X, dtype=np.object)
@@ -218,9 +217,6 @@
             y = y_temp
 
         self.y = y
-=======
-        X = X_temp
->>>>>>> 81394467
 
         n_samples, n_features = X.shape
 
@@ -307,7 +303,6 @@
             )
 
         X_temp = check_array(X, dtype=None)
-<<<<<<< HEAD
         y_temp = check_array(self.y, dtype=None, ensure_2d=False)
         if not hasattr(X, "dtype") and np.issubdtype(X_temp.dtype, np.str_):
             X = check_array(X, dtype=np.object)
@@ -315,9 +310,6 @@
         else:
             X = X_temp
             y = y_temp
-=======
-        X = X_temp
->>>>>>> 81394467
 
         n_samples, n_features = X.shape
         X_int = np.zeros_like(X, dtype=int)
