--- conflicted
+++ resolved
@@ -25,12 +25,9 @@
       - uses: prefix-dev/setup-pixi@v0.8.1
         with:
           pixi-version: v0.30.0
-<<<<<<< HEAD
-=======
 
       - name: Remove the current lock file
         run: rm -f pixi.lock
->>>>>>> 0fabb346
 
       - name: Update the pixi lock files
         run: pixi update
