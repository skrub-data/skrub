import tracemalloc
import os

from collections import defaultdict
from datetime import datetime
from itertools import product
from pathlib import Path
<<<<<<< HEAD
from random import choice
from string import ascii_letters, digits
from time import perf_counter, time as get_time
from typing import Any, Dict, List, Optional, Union
from collections.abc import Mapping, Collection, Callable
=======
from time import perf_counter
from collections.abc import Callable, Collection
>>>>>>> 3a83501d
from warnings import warn
from typing import Any

import pandas as pd
from tqdm import tqdm


def monitor(
    *,
<<<<<<< HEAD
    parametrize: Optional[
        Union[Collection[Mapping[str, Any]], Mapping[str, Collection[Any]]]
    ] = None,
    save_as: Optional[str],
    memory: bool = True,
    time: bool = True,
    repeat: int = 1,
    hot_load: Optional[str] = None,
=======
    parametrize: Collection[Collection[Any]] | dict[str, Collection[Any]] | None = None,
    memory: bool = True,
    time: bool = True,
    repeat: int = 1,
    save_as: str | None = None,
>>>>>>> 3a83501d
) -> Callable[..., Callable[..., pd.DataFrame]]:
    """Decorator used to monitor the execution of a function.

    The decorated function should return either:
    - ``None``, when the goal is only to monitor time of exection and/or memory
      (parameters ``time`` and/or ``memory`` should be ``True`` (the default));
    - a mapping (dict), which will be added to the results. The keys are going
      to be the columns of the resulting pandas DataFrame.
    - a list of mappings, especially useful when there is an iterative
      process within the function, and we want to monitor the results at each
      step. There is however a caveat with this method: the time and memory
      results are representative of the whole execution.
      If you wanted step-by-step results, you should implement the time and/or
      memory monitoring within your function (and disable global monitoring
      i.e. ``@monitor(time=False, memory=False)`` if relevant).

    The result of the call of the decorated function is a pandas DataFrame,
    containing the results of the function for each parameter combination.
    The columns are the keys of the mapping(s) returned by the function,
    and the optional columns ``iter``, ``time`` and ``memory``.

    To avoid losing data upon error, especially because benchmarks tend to be
    long and computationally expensive, the results are saved after each
    execution and can be hot-loaded later on with parameter ``hot-load``.

    Executions are sequential, so it's usually pretty long to run!

    Parameters
    ----------
    parametrize : a collection of collections of parameters, optional
        Specifies the parameter matrix to be used on the function.
        These can only be passed as keyword arguments using two formats:
        - mapping of parameter name to a list of possible values ; in this
          configuration, all combinations will be executed, meaning the number
          of possibilities grows exponentially
        - list of mapping of parameter name to a single possible value ; in
          this configuration, each mapping is executed independently, meaning
          the number of possibilities grows linearly
        See the example section for illustrations.
        Note: when `parametrize` is specified, the parameters passed to the
        function are ignored.
    save_as : str
        Specifies a benchmark name for the results to be automatically
        saved on disk (directory `benchmarks/results/`).
        E.g. "table_vectorizer_tuning"
        Note: results are also returned.
    memory : bool, default=True
        Whether the RAM usage should be monitored throughout the function execution.
        Note: monitored in the main thread.
    time : bool, default=True
        Whether the time the function took to execute should be measured.
        Note: if `memory` is also set, consider that as the memory profiler
        runs in the main thread, the timings will be different from an
        execution without the memory monitoring.
    hot_load : str, optional
        Name of the file to hot-load (meaning, recovering partial results
        from a previous run that was interupted).
        The name of the file is random (created at runtime), and printed before
        the run. Grab it from the stdout of your interrupted run.
    repeat : int, default=1
        How many times we want to repeat the execution of the function for more
        representative time and memory extracts.
        These additional runs are stored in the returned DataFrame, with a
        different value in the ``iter`` column.

    Returns
    -------
    Callable[..., Callable[..., pd.DataFrame]]
        A double-nested callable that returns a DataFrame of the results.

    Examples
    --------
    When `parametrize` is not passed, the values the function is called with
    are used.
    >>> @monitor()
    >>> def function(choice: typing.Literal["yes", "no", number: int):
    >>>     ...
    >>> function(choice="yes", number=15)

    For more complex combinations, the `parametrize` parameter can be used:
    >>> @monitor(
    >>>     parametrize={
    >>>         "choice": ["yes", "no"],
    >>>         "number": [10, 66, 0],
    >>>     },
    >>> )
    >>> def function(choice: typing.Literal["yes", "no"], number: int):
    >>>     ...
    >>> function()  # Called without any parameter

    For benchmarking specific combinations, they can be passed as a list of dicts:
    >>> @monitor(
    >>>     parametrize=[
    >>>         dict(choice="yes", number=10),
    >>>         dict(choice="no", number=20),
    >>>     ],
    >>> )
    >>> def function(choice: typing.Literal["yes", "no"], number: int):
    >>>     ...
    >>> function()  # Called without any parameter
    """

    reserved_column_names = {"iter", "time", "memory"}

    def decorator(
        func: Callable[..., Union[None, Mapping[str, Any], List[Mapping[str, Any]]]]
    ):
        """
        Catches the decorated function.

        Parameters
        ----------
        func : callable returning none, a mapping or a list of mappings
            The decorated function callable object.
        """

        def wrapper(*call_args, **call_kwargs) -> pd.DataFrame:
            """
            Catches the decorated function's call arguments.

            Parameters
            ----------
            call_args : tuple of any values
<<<<<<< HEAD
                Arguments passed by the function call (should be empty, i.e.
                no positional arguments should be passed).
            call_kwargs : mapping of str to any
                Keyword arguments passed by the function call.
            """

            # Instead of just not catching positional arguments,
            # we get them and raise a clean error, otherwise it's
            # kind of unclear what's happening.
            if call_args:
                raise ValueError(
                    "All arguments should be passed by keyword, got"
                    f"positional values: {call_args!r}"
                )

            def get_random_file_name() -> str:
=======
                Arguments passed by the function call.
            call_kwargs : mapping of str to any values
                Keyword arguments passed by the function call.
            """

            def product(
                iterables: Collection[Collection[Any]] | dict[str, Collection[Any]],
            ):
>>>>>>> 3a83501d
                """
                Returns a random file name, used by hot-loading.
                Format is ``{time}-{random_string}.parquet``.
                """
                name = "".join(choice(ascii_letters + digits) for _ in range(8))
                time = int(get_time())
                return f"{time}-{name}.parquet"

            def load_intermediate_results(file_name: str) -> pd.DataFrame:
                """
                Loads the results from the file passed.
                If the file is not found, and to avoid unexpected behavior,
                we raise an error.
                """
                file_name = os.path.abspath(file_name)

                if not os.path.isfile(file_name):
                    raise FileNotFoundError(f"Could not hot-load file {file_name!r}")

                return pd.read_parquet(file_name)

            def product_map(iterables: Mapping[str, Any]):
                """``itertools.product`` with mapping support."""
                for pair in product(*iterables.values()):
                    yield dict(zip(iterables.keys(), pair))

<<<<<<< HEAD
            def exec_func(**kwargs) -> pd.DataFrame:
=======
            def exec_func(*args, **kwargs) -> dict[str, list[float]]:
>>>>>>> 3a83501d
                """
                Wraps the decorated function call with a single set of
                parameters, and pre-process the returned values.

                Parameters
                ----------
<<<<<<< HEAD
                **kwargs : Dict[str, Any]
=======
                *args : tuple of any values
                    Arguments to pass to the function.
                **kwargs : mapping of str to any values
>>>>>>> 3a83501d
                    Keyword arguments to pass to the function.

                Returns
                -------
<<<<<<< HEAD
                pd.DataFrame
                    A DataFrame containing for each column one or more
                    (depending on the number of repeats and number of
                    mappings returned by the function).
                    The columns names are the monitored values, and
                    the optional ``iter``, ``time`` and ``memory``.
=======
                dictionary of str to list of float
                    a mapping of monitored resource name to a list of values:
                    - "time": how long the execution took, in seconds.
                      Only present if ``time=True``.
                    - "memory": The number of MB of memory used.
                      Only present if ``memory=True``.
                    The size of these lists is equal to `repeat`.
>>>>>>> 3a83501d
                """
                results = defaultdict(lambda: [])

                # Global initialization of monitored values
                if memory:
                    tracemalloc.start()

                for n in tqdm(range(repeat)):
                    # Initialize loop monitored values
                    if memory:
                        tracemalloc.reset_peak()
                    if time:
                        t0 = perf_counter()

                    result = func(**kwargs)

                    # To avoid repeating code, we move the result
                    # mapping(s) to a list.
                    result_mappings = []
                    if result is None:
                        pass
                    elif isinstance(result, dict):
                        result_mappings = [result]
                    elif isinstance(result, list):
                        result_mappings = result

                    # and iterate over that list, saving monitored values,
                    # as well as results returned by the function call.
                    for result_mapping in result_mappings:
                        results["iter"].append(n)
                        if time:
                            results["time"].append(perf_counter() - t0)
                        if memory:
                            _, peak = tracemalloc.get_traced_memory()
                            results["memory"].append(peak / (1024**2))
                        for key in reserved_column_names:
                            if key in result_mapping:
                                warn(
                                    f"Column name {key!r} is reserved. "
                                    "Results will be overwritten. "
                                )
                        for key, value in result_mapping.items():
                            results[key].append(value)

                else:
                    # Accessing the upper-level variable, kind of hackish,
                    # but cleanest in terms of code.
                    progress_bar.update(1)

                # Global cleanup of monitored values
                if memory:
                    tracemalloc.stop()

                # Now that all the loops have been done, cast some values that
                # should be the same for all instances.
                # To simplify this process, we'll convert the results to
                # a DataFrame
                df_results = pd.DataFrame(results)
                # Add arguments to the results in wide format
                for key, value in kwargs.items():
                    if isinstance(value, (list, set, tuple, dict)):
                        # Prevent creating new lines
                        value = str(value)
                    df_results[key] = value

                return df_results

            parametrization: List[Mapping] = []
            if parametrize is None:
                # Use the parameters passed by the call
                parametrization = [call_kwargs]
            elif isinstance(parametrize, list):
                parametrization = parametrize
            elif isinstance(parametrize, Mapping):
                parametrization = list(product_map(parametrize))
            else:
                raise ValueError(
                    f"Invalid parametrize type: {type(parametrize)} ({parametrize}). "
                )

            if hot_load:
                df = load_intermediate_results(hot_load)
                intermediate_results_file = Path(hot_load).absolute()
            else:
<<<<<<< HEAD
                df = pd.DataFrame(columns=list(parametrization[0].keys()))
                intermediate_results_file = Path(get_random_file_name()).absolute()
                intermediate_results_file.parent.mkdir(parents=True, exist_ok=True)
                df.to_parquet(intermediate_results_file)
            print(
                "Intermediate results will be saved in file "
                f"{intermediate_results_file}. If this instance crashes, use "
                "its path with the `hot_load` parameter of `monitor` in the "
                "next run to continue the benchmark where it left off."
            )

            with tqdm(total=len(parametrization) * repeat) as progress_bar:
                for kwargs in tqdm(parametrization):
                    kwargs_s = pd.DataFrame(
                        kwargs.values(),
                        columns=list(kwargs.keys()),
=======
                parametrization = list(product(parametrize))

            df = pd.DataFrame()
            for args, kwargs in tqdm(parametrization):
                call_repr = repr_func(func, args, kwargs)
                res_dic = exec_func(*args, **kwargs)
                if not res_dic:  # Dict is empty
                    warn(
                        "Nothing was returned during the execution, "
                        "there is therefore nothing to monitor for. ",
                        stacklevel=2,
>>>>>>> 3a83501d
                    )
                    if kwargs_s.isin(df[kwargs.keys()]).all(axis=1).any():
                        # Argument combination already ran before, skipping
                        progress_bar.update(1)
                        continue
                    res_df = exec_func(**kwargs)
                    df = pd.concat((df, res_df), ignore_index=True)
                    # Save progress
                    df.to_parquet(intermediate_results_file)

            save_dir = Path(__file__).parent.parent / "results"
            save_dir.mkdir(exist_ok=True)
            now = datetime.now()
            file = f"{save_as}-{now.year}{now.month}{now.day}.parquet"
            save_file = save_dir / file
            df.to_parquet(save_file)
            print(f"Results were saved to {save_file}")

            # Remove the intermediate results file
            intermediate_results_file.unlink()
            print(f"Intermediate results ({intermediate_results_file}) were deleted. ")

            return df

        return wrapper

    return decorator<|MERGE_RESOLUTION|>--- conflicted
+++ resolved
@@ -5,16 +5,10 @@
 from datetime import datetime
 from itertools import product
 from pathlib import Path
-<<<<<<< HEAD
 from random import choice
 from string import ascii_letters, digits
 from time import perf_counter, time as get_time
-from typing import Any, Dict, List, Optional, Union
 from collections.abc import Mapping, Collection, Callable
-=======
-from time import perf_counter
-from collections.abc import Callable, Collection
->>>>>>> 3a83501d
 from warnings import warn
 from typing import Any
 
@@ -24,22 +18,12 @@
 
 def monitor(
     *,
-<<<<<<< HEAD
-    parametrize: Optional[
-        Union[Collection[Mapping[str, Any]], Mapping[str, Collection[Any]]]
-    ] = None,
-    save_as: Optional[str],
+    parametrize: Collection[Mapping[Any]] | Mapping[str, Collection[Any]] | None = None,
+    save_as: str | None = None,
     memory: bool = True,
     time: bool = True,
     repeat: int = 1,
-    hot_load: Optional[str] = None,
-=======
-    parametrize: Collection[Collection[Any]] | dict[str, Collection[Any]] | None = None,
-    memory: bool = True,
-    time: bool = True,
-    repeat: int = 1,
-    save_as: str | None = None,
->>>>>>> 3a83501d
+    hot_load: str | None = None,
 ) -> Callable[..., Callable[..., pd.DataFrame]]:
     """Decorator used to monitor the execution of a function.
 
@@ -145,7 +129,7 @@
     reserved_column_names = {"iter", "time", "memory"}
 
     def decorator(
-        func: Callable[..., Union[None, Mapping[str, Any], List[Mapping[str, Any]]]]
+        func: Callable[..., Mapping[str, Any] | list[Mapping[str, Any]] | None]
     ):
         """
         Catches the decorated function.
@@ -163,7 +147,6 @@
             Parameters
             ----------
             call_args : tuple of any values
-<<<<<<< HEAD
                 Arguments passed by the function call (should be empty, i.e.
                 no positional arguments should be passed).
             call_kwargs : mapping of str to any
@@ -180,16 +163,6 @@
                 )
 
             def get_random_file_name() -> str:
-=======
-                Arguments passed by the function call.
-            call_kwargs : mapping of str to any values
-                Keyword arguments passed by the function call.
-            """
-
-            def product(
-                iterables: Collection[Collection[Any]] | dict[str, Collection[Any]],
-            ):
->>>>>>> 3a83501d
                 """
                 Returns a random file name, used by hot-loading.
                 Format is ``{time}-{random_string}.parquet``.
@@ -216,44 +189,24 @@
                 for pair in product(*iterables.values()):
                     yield dict(zip(iterables.keys(), pair))
 
-<<<<<<< HEAD
             def exec_func(**kwargs) -> pd.DataFrame:
-=======
-            def exec_func(*args, **kwargs) -> dict[str, list[float]]:
->>>>>>> 3a83501d
                 """
                 Wraps the decorated function call with a single set of
                 parameters, and pre-process the returned values.
 
                 Parameters
                 ----------
-<<<<<<< HEAD
-                **kwargs : Dict[str, Any]
-=======
-                *args : tuple of any values
-                    Arguments to pass to the function.
                 **kwargs : mapping of str to any values
->>>>>>> 3a83501d
                     Keyword arguments to pass to the function.
 
                 Returns
                 -------
-<<<<<<< HEAD
                 pd.DataFrame
                     A DataFrame containing for each column one or more
                     (depending on the number of repeats and number of
                     mappings returned by the function).
                     The columns names are the monitored values, and
                     the optional ``iter``, ``time`` and ``memory``.
-=======
-                dictionary of str to list of float
-                    a mapping of monitored resource name to a list of values:
-                    - "time": how long the execution took, in seconds.
-                      Only present if ``time=True``.
-                    - "memory": The number of MB of memory used.
-                      Only present if ``memory=True``.
-                    The size of these lists is equal to `repeat`.
->>>>>>> 3a83501d
                 """
                 results = defaultdict(lambda: [])
 
@@ -321,7 +274,7 @@
 
                 return df_results
 
-            parametrization: List[Mapping] = []
+            parametrization: list[Mapping] = []
             if parametrize is None:
                 # Use the parameters passed by the call
                 parametrization = [call_kwargs]
@@ -338,7 +291,6 @@
                 df = load_intermediate_results(hot_load)
                 intermediate_results_file = Path(hot_load).absolute()
             else:
-<<<<<<< HEAD
                 df = pd.DataFrame(columns=list(parametrization[0].keys()))
                 intermediate_results_file = Path(get_random_file_name()).absolute()
                 intermediate_results_file.parent.mkdir(parents=True, exist_ok=True)
@@ -355,19 +307,6 @@
                     kwargs_s = pd.DataFrame(
                         kwargs.values(),
                         columns=list(kwargs.keys()),
-=======
-                parametrization = list(product(parametrize))
-
-            df = pd.DataFrame()
-            for args, kwargs in tqdm(parametrization):
-                call_repr = repr_func(func, args, kwargs)
-                res_dic = exec_func(*args, **kwargs)
-                if not res_dic:  # Dict is empty
-                    warn(
-                        "Nothing was returned during the execution, "
-                        "there is therefore nothing to monitor for. ",
-                        stacklevel=2,
->>>>>>> 3a83501d
                     )
                     if kwargs_s.isin(df[kwargs.keys()]).all(axis=1).any():
                         # Argument combination already ran before, skipping
