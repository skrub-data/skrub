--- conflicted
+++ resolved
@@ -1,9 +1,6 @@
 import pandas as pd
-<<<<<<< HEAD
 from pathlib import Path
-=======
 
->>>>>>> f2be802c
 from skrub.datasets._utils import get_data_dir
 
 
