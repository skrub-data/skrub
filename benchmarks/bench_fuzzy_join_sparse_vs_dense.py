--- conflicted
+++ resolved
@@ -9,16 +9,12 @@
 """
 
 import math
-<<<<<<< HEAD
 from pathlib import Path
 from utils import default_parser, find_result, monitor
 from utils.join import evaluate, fetch_big_data
 from argparse import ArgumentParser
-=======
->>>>>>> f2be802c
 import numbers
 import warnings
-from argparse import ArgumentParser
 from collections.abc import Iterable
 from time import perf_counter
 from typing import Literal
@@ -36,8 +32,6 @@
 )
 from sklearn.neighbors import NearestNeighbors
 from sklearn.preprocessing import StandardScaler
-from utils import default_parser, find_result, monitor
-from utils.join import evaluate, fetch_big_data
 
 
 def _numeric_encoding(
