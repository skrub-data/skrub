--- conflicted
+++ resolved
@@ -7,23 +7,14 @@
 
 .. currentmodule:: skrub
 
-<<<<<<< HEAD
 .. rst-class:: h4 text-center font-weight-light my-4
 
    Skrub: an open-source Python package for prepping tables for machine learning,
    from typing, relating, aggregating, fixing errors, and more.
-=======
-
-- Built for scikit-learn.
-- Robust to dirty data.
-- Easy learning on pandas dataframes.
-
-|
 
 .. image:: _static/skrub_pipeline.svg
 
 |
->>>>>>> 48ff57ad
 
 .. raw:: html
 
@@ -64,26 +55,6 @@
 
 :func:`deduplicate`: merge categories of similar morphology (spelling). :ref:`Example <example_deduplication>`
 
-<<<<<<< HEAD
-=======
-.. raw:: html
-
-    </div>
-    </div>
-    </div>
-    </div>
-    </div>
-
-
-|
-
-.. container:: right-align
-
-   `Recent changes <CHANGES.html>`_
-
-   `Contributing <CONTRIBUTING.html>`_
-
->>>>>>> 48ff57ad
 .. toctree::
    :hidden:
 
