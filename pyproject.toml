[build-system]
requires = ["setuptools>=77.0.3", "setuptools_scm[toml]>=8"]
build-backend = "setuptools.build_meta"

[project]
name = "skrub"
dynamic = ["version"]
description = "Machine learning with dataframes"
readme = "README.rst"
authors = [
  { name = "Riccardo Cappuzzo" },
  { name = "Jerome Dockes" },
  { name = "Guillaume Lemaitre" },
  { name = "Vincent Maladiere" },
  { name = "Gael Varoquaux" },
]
license = "BSD-3-Clause"
license-files = ["LICENSE.txt"]
classifiers = [
    "Development Status :: 5 - Production/Stable",
    "Environment :: Console",
    "Intended Audience :: Science/Research",
    "Operating System :: OS Independent",
    "Programming Language :: Python :: 3.10",
    "Programming Language :: Python :: 3.11",
    "Programming Language :: Python :: 3.12",
    "Programming Language :: Python :: 3.13",
    "Topic :: Scientific/Engineering",
    "Topic :: Software Development :: Libraries",
]
requires-python = ">=3.10"
dependencies = [
<<<<<<< HEAD
    "numpy>=1.23.5",
    "pandas>=1.5.3",
    "scikit-learn>=1.4.2",
    "scipy>=1.9.3",
    "jinja2>=3.1.2",
    "matplotlib>=3.4.3",
    "requests>=2.27.1",
    "pydot",
=======
  "numpy>=1.23.5",
  "pandas>=1.5.3",
  "scikit-learn>=1.2.1",
  "scipy>=1.9.3",
  "jinja2>=3.1.2",
  "matplotlib>=3.4.3",
  "requests>=2.25.0",
  "pydot",
>>>>>>> b7c2eb6a
]

[tool.setuptools.dynamic]
version = { file = "skrub/VERSION.txt" }

[project.optional-dependencies]
dev = [
  "ipykernel",
  "ipython",
  "jupyterlab",

  # doc
  "jupyterlite-sphinx",
  "jupyterlite-pyodide-kernel",
  "numpydoc",
  "pydata-sphinx-theme",
  "seaborn",
  "sphinx",
  "sphinx-copybutton",
  "sphinx-gallery",
  "sphinxext-opengraph",
  "sphinx-autosummary-accessors",
  "statsmodels",

  # lint
  "black==23.3.0",
  "ruff==0.14.2",
  "pre-commit",

  # test
  "pytest",
  "pytest-cov",
  "pytest-xdist",

  # optional
  "pyarrow",
  "polars",
  "plotly",
]
transformers = ["sentence-transformers"]

[project.urls]
Homepage = "https://skrub-data.org/"
Source = "https://github.com/skrub-data/skrub"
Issues = "https://github.com/skrub-data/skrub/issues"

[tool.setuptools]
packages = ["skrub"]

[tool.pixi.workspace]
channels = ["conda-forge", "pytorch"]
platforms = ["linux-64", "osx-arm64", "osx-64", "win-64"]

[tool.pixi.dependencies]
numpy = ">=1.23.5"
pandas = ">=1.5.3"
scikit-learn = ">=1.4.2"
scipy = ">=1.9.3"
jinja2 = ">=3.1.2"
matplotlib = ">=3.4.3"
pydot = "*"
requests = ">=2.27.1"

[tool.pixi.feature.doc.dependencies]
jupyterlite-sphinx = "*"
jupyterlite-pyodide-kernel = "*"
matplotlib = "*"
pydot = "*"
numpydoc = "*"
pydata-sphinx-theme = "*"
plotly = "*"
seaborn = "*"
sphinx = "*"
sphinx-copybutton = "*"
sphinx-gallery = "*"
sphinxext-opengraph = "*"
sphinx-autosummary-accessors = ">=2025.3.1,<2026"
sphinx-sitemap = "*"
statsmodels = "*"

[tool.pixi.feature.lint.dependencies]
black = "==23.3.0"
ruff = "==0.14.2"
pre-commit = "*"

[tool.pixi.feature.optional.dependencies]
pyarrow = "*"
polars = "*"
plotly = "*"

[tool.pixi.feature.transformers]
# pytorch is not anymore released on osx-64 platform
platforms = ["linux-64", "osx-arm64", "win-64"]

[tool.pixi.feature.transformers.dependencies]
pytorch = { version = ">=2.4.1,<3" }
transformers = "*"
datasets = "*"
sentence-transformers = ">=3.0,<6"
pyarrow = "<21"

[tool.pixi.feature.test.dependencies]
numpydoc = "*"
pytest = "*"
pytest-cov = "*"
pytest-xdist = "*"

[tool.pixi.feature.dev.dependencies]
ipykernel = "*"
ipython = "*"
jupyterlab = "*"

[tool.pixi.pypi-dependencies]
skrub = { path = ".", editable = true }

[tool.pixi.feature.min-dependencies.dependencies]
numpy = "==1.23.5"
pandas = "==1.5.3"
scikit-learn = "==1.4.2"
scipy = "==1.9.3"
jinja2 = "==3.1.2"
matplotlib = "==3.4.3"
pydot = "*"
requests = "==2.27.1"

[tool.pixi.feature.min-optional-dependencies.dependencies]
pyarrow = "==15.0.2"
polars = "==0.20.15"
plotly = "*"

[tool.pixi.feature.nightly-dependencies.pypi-options]
# Get the nightly of as many dependencies as possible
extra-index-urls = [
  # scikit-learn, numpy, pandas...
  "https://pypi.anaconda.org/scientific-python-nightly-wheels/simple",
  # pyarrow
  "https://pypi.fury.io/arrow-nightlies",
]

[tool.pixi.feature.nightly-dependencies.pypi-dependencies]
# Have to repeat dependencies here because otherwise pixi pulls from conda channels
# rather than PyPI indexes
skrub = { path = ".", editable = true }
numpy = "*"
pandas = "*"
scikit-learn = "*"
scipy = "*"
jinja2 = "*"
matplotlib = "*"
pydot = "*"
requests = "*"
pyarrow = "*"
polars = "*"
plotly = "*"

[tool.pixi.feature.polars-without-pyarrow.dependencies]
polars = "*"
plotly = "*"

[tool.pixi.feature.py310.dependencies]
python = "~=3.10.0"

[tool.pixi.feature.py311.dependencies]
python = "~=3.11.0"

[tool.pixi.feature.py312.dependencies]
python = "~=3.12.0"

[tool.pixi.feature.py313.dependencies]
python = "~=3.13.0"

[tool.pixi.feature.doc.tasks]
build-doc = { cmd = "make html", cwd = "doc" }
build-doc-quick = { cmd = "make html-noplot", cwd = "doc" }
clean-doc = { cmd = "rm -rf _build/ && rm -rf auto_examples/ && rm -rf reference/generated/", cwd = "doc" }
linkcheck = { cmd = "make linkcheck", cwd = "doc" }
linkcheck-quick = { cmd = "make linkcheck-noplot", cwd = "doc" }


[tool.pixi.feature.lint.tasks]
lint = { cmd = "pre-commit install && pre-commit run -v --all-files --show-diff-on-failure" }

[tool.pixi.feature.check-pyi-diff.tasks]
# Note: this only works on Unix
check = { cmd = "python build_tools/generate_data_ops_stub.py | diff - skrub/_data_ops/_data_ops.pyi" }

[tool.pixi.feature.test.tasks]
test = { cmd = "pytest -vsl --cov=skrub --cov-report=xml skrub" }
test-user-guide = { cmd = "pytest doc/**/*.rst" }

[tool.pixi.environments]
lint = ["lint"]
check-pyi-diff = ["check-pyi-diff"]
doc = ["optional", "doc", "transformers"]
test = ["optional", "test"]
dev = ["dev", "optional", "doc", "lint", "test", "transformers"]
<<<<<<< HEAD
ci-py310-min-deps = ["py310", "min-dependencies", "test"]
ci-py310-min-optional-deps = ["py310", "min-dependencies", "min-optional-dependencies", "test"]
=======
ci-py309-min-deps = ["py309", "min-dependencies", "test"]
ci-py309-min-optional-deps = [
  "py309",
  "min-dependencies",
  "min-optional-dependencies",
  "test",
]
>>>>>>> b7c2eb6a
ci-py311-transformers = ["py311", "transformers", "test"]
ci-py312-latest-deps = ["py312", "test"]
ci-py312-latest-optional-deps = ["py312", "optional", "test"]
ci-py313-latest-deps = ["py313", "test"]
ci-py313-polars-without-pyarrow = ["py313", "test", "polars-without-pyarrow"]
ci-py313-latest-optional-deps = ["py313", "optional", "test"]

# no-default-feature is necessary for pixi to download from nightly PyPI indexes rather than conda channels
ci-nightly-deps = { no-default-feature = true, features = [ "py313", "nightly-dependencies", "test" ] }

[tool.black]
line-length = 88
target_version = ['py310', 'py311']
preview = true
# Exclude irrelevant directories for formatting
exclude = '''
/(
    \.eggs
  | \.git
  | \.mypy_cache
  | \.vscode
  | \.pytest_cache
  | \.idea
  | build
  | dist
)/
'''

[tool.ruff]
# max line length for black
line-length = 88
exclude = [
  ".git",
  "__pycache__",
  "dist",
  "doc/_build",
  "doc/auto_examples",
  "build",
]

[tool.ruff.lint]
# all rules can be found here: https://beta.ruff.rs/docs/rules/
select = ["E", "F", "W", "I"]
ignore = [
  # space before : (needed for how black formats slicing)
  "E203",
  # use `is` and `is not` for type comparisons
  "E721",
  # do not assign a lambda expression, use a def
  "E731",
  # do not use variables named 'l', 'O', or 'I'
  "E741",
]

[tool.ruff.lint.per-file-ignores]
# It's fine not to put the import at the top of the file in the examples
# folder.
"examples/*" = ["E402"]
"doc/conf.py" = ["E402"]

[tool.pytest.ini_options]
filterwarnings = [
  # Turn deprecation warnings into errors
  "error::FutureWarning",
  "error::DeprecationWarning",

  # Ignore warning from np.in1d since the future behavior is already the desired
  # behavior. TODO remove when numpy min version >= 1.25.
  'ignore:elementwise\ comparison\ failed:FutureWarning',
  # TODO remove when pandas min version >= 2.2.0
  'ignore:.*utcfromtimestamp\(\) is deprecated.*:DeprecationWarning',
  # TODO remove when joblib min version >= 1.4.0
  'ignore:.*ast\.Num is deprecated.*:DeprecationWarning',
  # TODO remove when joblib min version >= 1.4.0
  'ignore:.*ast\.NameConstant is deprecated.*:DeprecationWarning',
  # TODO remove when joblib min version >= 1.4.0
  'ignore:.*Attribute n is deprecated.*:DeprecationWarning',
  # FIXME we need to decided what to do with pyarrow that is required by pandas >= 3.0
  'ignore:(?s).*Pyarrow will become a required dependency of pandas.*:DeprecationWarning',
  # accessing .values on a pandas dataframe raises this warning after numpy 1.25;
  # should be addressed in pandas
  'ignore:np.find_common_type is deprecated.*:DeprecationWarning',
  'ignore:.*distutils Version classes are deprecated.*',
  'ignore:.*`resume_download` is deprecated.*',
  'ignore:.*`clean_up_tokenization_spaces` was not set.*',
  'ignore:The current process just got forked.*',
  'ignore:.*`clean_up_tokenization_spaces` was not set.*',
]
addopts = "--doctest-modules"
doctest_optionflags = "NORMALIZE_WHITESPACE ELLIPSIS"

[tool.codespell]
# Ref: https://github.com/codespell-project/codespell#using-a-config-file
skip = '.git*,*.svg,package-lock.json,*.lock,*.css,*-min.*'
check-hidden = true
# ignore-regex = ''
ignore-words-list = 'ans,serie,fulfilment'<|MERGE_RESOLUTION|>--- conflicted
+++ resolved
@@ -30,25 +30,14 @@
 ]
 requires-python = ">=3.10"
 dependencies = [
-<<<<<<< HEAD
-    "numpy>=1.23.5",
-    "pandas>=1.5.3",
-    "scikit-learn>=1.4.2",
-    "scipy>=1.9.3",
-    "jinja2>=3.1.2",
-    "matplotlib>=3.4.3",
-    "requests>=2.27.1",
-    "pydot",
-=======
   "numpy>=1.23.5",
   "pandas>=1.5.3",
-  "scikit-learn>=1.2.1",
+  "scikit-learn>=1.4.2",
   "scipy>=1.9.3",
   "jinja2>=3.1.2",
   "matplotlib>=3.4.3",
-  "requests>=2.25.0",
+  "requests>=2.27.1",
   "pydot",
->>>>>>> b7c2eb6a
 ]
 
 [tool.setuptools.dynamic]
@@ -148,6 +137,7 @@
 transformers = "*"
 datasets = "*"
 sentence-transformers = ">=3.0,<6"
+pyarrow = "<21"
 pyarrow = "<21"
 
 [tool.pixi.feature.test.dependencies]
@@ -245,18 +235,13 @@
 doc = ["optional", "doc", "transformers"]
 test = ["optional", "test"]
 dev = ["dev", "optional", "doc", "lint", "test", "transformers"]
-<<<<<<< HEAD
 ci-py310-min-deps = ["py310", "min-dependencies", "test"]
-ci-py310-min-optional-deps = ["py310", "min-dependencies", "min-optional-dependencies", "test"]
-=======
-ci-py309-min-deps = ["py309", "min-dependencies", "test"]
-ci-py309-min-optional-deps = [
-  "py309",
+ci-py310-min-optional-deps = [
+  "py310",
   "min-dependencies",
   "min-optional-dependencies",
   "test",
 ]
->>>>>>> b7c2eb6a
 ci-py311-transformers = ["py311", "transformers", "test"]
 ci-py312-latest-deps = ["py312", "test"]
 ci-py312-latest-optional-deps = ["py312", "optional", "test"]
