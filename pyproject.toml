--- conflicted
+++ resolved
@@ -137,13 +137,9 @@
 [tool.pixi.feature.transformers.dependencies]
 pytorch = { version = ">=2.4.1,<3" }
 transformers = "*"
-<<<<<<< HEAD
 datasets = "*"
 sentence-transformers = ">=3.0,<6"
 pyarrow = "<21"
-=======
-sentence-transformers = ">=3.0,<6"
->>>>>>> 6ecf8d04
 
 [tool.pixi.feature.test.dependencies]
 numpydoc = "*"
@@ -174,17 +170,12 @@
 polars = "==0.20.15"
 plotly = "*"
 
-<<<<<<< HEAD
-[tool.pixi.feature.py310.dependencies]
-python = "~=3.10.0"
-=======
 [tool.pixi.feature.polars-without-pyarrow.dependencies]
 polars = "*"
 plotly = "*"
 
-[tool.pixi.feature.py309.dependencies]
-python = "~=3.9.0"
->>>>>>> 6ecf8d04
+[tool.pixi.feature.py310.dependencies]
+python = "~=3.10.0"
 
 [tool.pixi.feature.py311.dependencies]
 python = "~=3.11.0"
