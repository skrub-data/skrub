[metadata]
name = skrub
version = file: skrub/VERSION.txt
description = Prepping tables for machine learning
long_description = file: README.rst
author = Patricio Cerda
author_email = patricio.cerda@inria.fr
license = BSD
license_files = LICENSE.txt
classifiers =
    Development Status :: 5 - Production/Stable
    Environment :: Console
    Intended Audience :: Science/Research
    License :: OSI Approved :: BSD License
    Operating System :: OS Independent
    Programming Language :: Python :: 3.10
    Programming Language :: Python :: 3.11
    Topic :: Scientific/Engineering
    Topic :: Software Development :: Libraries
project_urls =
    Homepage = https://skrub-data.org/
    Source = https://github.com/skrub-data/skrub

[options]
include_package_data = True
packages = find:
install_requires =
    scikit-learn>=1.2.1
    numpy>=1.23.5
    scipy>=1.9.3
    pandas>=1.5.3
python_requires = >=3.10

[options.extras_require]
dev =
    pytest
    pytest-cov
    # XXX: pin pytest-xdist to workaround:
    # https://github.com/pytest-dev/pytest-xdist/issues/840
    pytest-xdist==2.5.0
    pytest-xdist[psutil]
    coverage
    mypy
    numpydoc
    flake8
    openml
    pre-commit
pyarrow =
    pyarrow
doc =
    sphinx-gallery
    pydata-sphinx-theme
    sphinxext-opengraph
    sphinx-copybutton
    matplotlib
    seaborn
    statsmodels
    numpydoc
    jupyterlite-sphinx
    jupyterlite-pyodide-kernel
    pyarrow
benchmarks =
    numpy
    pandas
    matplotlib
    seaborn
    tqdm
    thefuzz
    autofj
    pyarrow
# Overwrite the previous install_requires for CI testing purposes
# as defined in testing.yml.
min-py310 =
    scikit-learn==1.2.1
    numpy==1.23.5
    scipy==1.9.3
    pandas==1.5.3

[flake8]
# max line length for black
max-line-length = 88
target-version = ['py310']
# Default flake8 3.5 ignored flags
ignore=
<<<<<<< HEAD
    E24,   # check ignored by default in flake8. Meaning unclear.
    E121,  # continuation line under-indented
    E123,  # closing bracket does not match indentation
    E126,  # continuation line over-indented for hanging indent
    E203,  # space before : (needed for how black formats slicing)
    E226,  # missing whitespace around arithmetic operator
    E704,  # multiple statements on one line (def)
    E731,  # do not assign a lambda expression, use a def
    E741,  # do not use variables named 'l', 'O', or 'I'
    W503,  # line break before binary operator
    W504   # line break after binary operator
    W605   # invalid escape sequence
=======
    # check ignored by default in flake8. Meaning unclear.
    E24,
    # continuation line under-indented
    E121,
    # closing bracket does not match indentation
    E123,
    # continuation line over-indented for hanging indent
    E126,
    # space before : (needed for how black formats slicing)
    E203,
    # missing whitespace around arithmetic operator
    E226,
    # multiple statements on one line (def)
    E704,
    # do not assign a lambda expression, use a def
    E731,
    # do not use variables named 'l', 'O', or 'I'
    E741,
    # line break before binary operator
    W503,
    # line break after binary operator
    W504
per-file-ignores =
# It's fine not to put the import at the top of the file in the examples
# folder.
    examples/*:E402
    doc/conf.py:E402
>>>>>>> dd350275
exclude=
    .git,
    __pycache__,
    dist,
    build

[mypy]
ignore_missing_imports = True
allow_redefinition = True

[codespell]
skip = ./.git,./.mypy_cache<|MERGE_RESOLUTION|>--- conflicted
+++ resolved
@@ -82,20 +82,6 @@
 target-version = ['py310']
 # Default flake8 3.5 ignored flags
 ignore=
-<<<<<<< HEAD
-    E24,   # check ignored by default in flake8. Meaning unclear.
-    E121,  # continuation line under-indented
-    E123,  # closing bracket does not match indentation
-    E126,  # continuation line over-indented for hanging indent
-    E203,  # space before : (needed for how black formats slicing)
-    E226,  # missing whitespace around arithmetic operator
-    E704,  # multiple statements on one line (def)
-    E731,  # do not assign a lambda expression, use a def
-    E741,  # do not use variables named 'l', 'O', or 'I'
-    W503,  # line break before binary operator
-    W504   # line break after binary operator
-    W605   # invalid escape sequence
-=======
     # check ignored by default in flake8. Meaning unclear.
     E24,
     # continuation line under-indented
@@ -117,13 +103,14 @@
     # line break before binary operator
     W503,
     # line break after binary operator
-    W504
+    W504,
+    # invalid escape sequence
+    W605
 per-file-ignores =
 # It's fine not to put the import at the top of the file in the examples
 # folder.
     examples/*:E402
     doc/conf.py:E402
->>>>>>> dd350275
 exclude=
     .git,
     __pycache__,
